// SPDX-License-Identifier: GPL-2.0
/*
 * Copyright (c) 2000-2005 Silicon Graphics, Inc.
 * All Rights Reserved.
 */
#ifndef __XFS_MOUNT_H__
#define	__XFS_MOUNT_H__

struct xlog;
struct xfs_inode;
struct xfs_mru_cache;
struct xfs_ail;
struct xfs_quotainfo;
struct xfs_da_geometry;
struct xfs_perag;

/* dynamic preallocation free space thresholds, 5% down to 1% */
enum {
	XFS_LOWSP_1_PCNT = 0,
	XFS_LOWSP_2_PCNT,
	XFS_LOWSP_3_PCNT,
	XFS_LOWSP_4_PCNT,
	XFS_LOWSP_5_PCNT,
	XFS_LOWSP_MAX,
};

/*
 * Error Configuration
 *
 * Error classes define the subsystem the configuration belongs to.
 * Error numbers define the errors that are configurable.
 */
enum {
	XFS_ERR_METADATA,
	XFS_ERR_CLASS_MAX,
};
enum {
	XFS_ERR_DEFAULT,
	XFS_ERR_EIO,
	XFS_ERR_ENOSPC,
	XFS_ERR_ENODEV,
	XFS_ERR_ERRNO_MAX,
};

#define XFS_ERR_RETRY_FOREVER	-1

/*
 * Although retry_timeout is in jiffies which is normally an unsigned long,
 * we limit the retry timeout to 86400 seconds, or one day.  So even a
 * signed 32-bit long is sufficient for a HZ value up to 24855.  Making it
 * signed lets us store the special "-1" value, meaning retry forever.
 */
struct xfs_error_cfg {
	struct xfs_kobj	kobj;
	int		max_retries;
	long		retry_timeout;	/* in jiffies, -1 = infinite */
};

/*
 * Per-cpu deferred inode inactivation GC lists.
 */
struct xfs_inodegc {
	struct xfs_mount	*mp;
	struct llist_head	list;
	struct delayed_work	work;
	int			error;

	/* approximate count of inodes in the list */
	unsigned int		items;
	unsigned int		shrinker_hits;
	unsigned int		cpu;
};

/*
 * Container for each type of groups, used to look up individual groups and
 * describes the geometry.
 */
struct xfs_groups {
	struct xarray		xa;

	/*
	 * Maximum capacity of the group in FSBs.
	 *
	 * Each group is laid out densely in the daddr space.  For the
	 * degenerate case of a pre-rtgroups filesystem, the incore rtgroup
	 * pretends to have a zero-block and zero-blklog rtgroup.
	 */
	uint32_t		blocks;

	/*
	 * Log(2) of the logical size of each group.
	 *
	 * Compared to the blocks field above this is rounded up to the next
	 * power of two, and thus lays out the xfs_fsblock_t/xfs_rtblock_t
	 * space sparsely with a hole from blocks to (1 << blklog) at the end
	 * of each group.
	 */
	uint8_t			blklog;

	/*
	 * Zoned devices can have gaps beyond the usable capacity of a zone and
	 * the end in the LBA/daddr address space.  In other words, the hardware
	 * equivalent to the RT groups already takes care of the power of 2
	 * alignment for us.  In this case the sparse FSB/RTB address space maps
	 * 1:1 to the device address space.
	 */
	bool			has_daddr_gaps;

	/*
	 * Mask to extract the group-relative block number from a FSB.
	 * For a pre-rtgroups filesystem we pretend to have one very large
	 * rtgroup, so this mask must be 64-bit.
	 */
	uint64_t		blkmask;

	/*
	 * Start of the first group in the device.  This is used to support a
	 * RT device following the data device on the same block device for
	 * SMR hard drives.
	 */
	xfs_fsblock_t		start_fsb;

	/*
	 * Maximum length of an atomic write for files stored in this
	 * collection of allocation groups, in fsblocks.
	 */
	xfs_extlen_t		awu_max;
};

struct xfs_freecounter {
	/* free blocks for general use: */
	struct percpu_counter	count;

	/* total reserved blocks: */
	uint64_t		res_total;

	/* available reserved blocks: */
	uint64_t		res_avail;

	/* reserved blks @ remount,ro: */
	uint64_t		res_saved;
};

/*
 * The struct xfsmount layout is optimised to separate read-mostly variables
 * from variables that are frequently modified. We put the read-mostly variables
 * first, then place all the other variables at the end.
 *
 * Typically, read-mostly variables are those that are set at mount time and
 * never changed again, or only change rarely as a result of things like sysfs
 * knobs being tweaked.
 */
typedef struct xfs_mount {
	struct xfs_sb		m_sb;		/* copy of fs superblock */
	struct super_block	*m_super;
	struct xfs_ail		*m_ail;		/* fs active log item list */
	struct xfs_buf		*m_sb_bp;	/* buffer for superblock */
	struct xfs_buf		*m_rtsb_bp;	/* realtime superblock */
	char			*m_rtname;	/* realtime device name */
	char			*m_logname;	/* external log device name */
	struct xfs_da_geometry	*m_dir_geo;	/* directory block geometry */
	struct xfs_da_geometry	*m_attr_geo;	/* attribute block geometry */
	struct xlog		*m_log;		/* log specific stuff */
	struct xfs_inode	*m_rootip;	/* pointer to root directory */
	struct xfs_inode	*m_metadirip;	/* ptr to metadata directory */
	struct xfs_inode	*m_rtdirip;	/* ptr to realtime metadir */
	struct xfs_quotainfo	*m_quotainfo;	/* disk quota information */
	struct xfs_buftarg	*m_ddev_targp;	/* data device */
	struct xfs_buftarg	*m_logdev_targp;/* log device */
	struct xfs_buftarg	*m_rtdev_targp;	/* rt device */
	void __percpu		*m_inodegc;	/* percpu inodegc structures */
	struct xfs_mru_cache	*m_filestream;  /* per-mount filestream data */
	struct workqueue_struct *m_buf_workqueue;
	struct workqueue_struct	*m_unwritten_workqueue;
	struct workqueue_struct	*m_reclaim_workqueue;
	struct workqueue_struct	*m_sync_workqueue;
	struct workqueue_struct *m_blockgc_wq;
	struct workqueue_struct *m_inodegc_wq;

	int			m_bsize;	/* fs logical block size */
	uint8_t			m_blkbit_log;	/* blocklog + NBBY */
	uint8_t			m_blkbb_log;	/* blocklog - BBSHIFT */
	uint8_t			m_agno_log;	/* log #ag's */
	uint8_t			m_sectbb_log;	/* sectlog - BBSHIFT */
	int8_t			m_rtxblklog;	/* log2 of rextsize, if possible */

	uint			m_blockmask;	/* sb_blocksize-1 */
	uint			m_blockwsize;	/* sb_blocksize in words */
	/* number of rt extents per rt bitmap block if rtgroups enabled */
	unsigned int		m_rtx_per_rbmblock;
	uint			m_alloc_mxr[2];	/* max alloc btree records */
	uint			m_alloc_mnr[2];	/* min alloc btree records */
	uint			m_bmap_dmxr[2];	/* max bmap btree records */
	uint			m_bmap_dmnr[2];	/* min bmap btree records */
	uint			m_rmap_mxr[2];	/* max rmap btree records */
	uint			m_rmap_mnr[2];	/* min rmap btree records */
	uint			m_rtrmap_mxr[2]; /* max rtrmap btree records */
	uint			m_rtrmap_mnr[2]; /* min rtrmap btree records */
	uint			m_refc_mxr[2];	/* max refc btree records */
	uint			m_refc_mnr[2];	/* min refc btree records */
	uint			m_rtrefc_mxr[2]; /* max rtrefc btree records */
	uint			m_rtrefc_mnr[2]; /* min rtrefc btree records */
	uint			m_alloc_maxlevels; /* max alloc btree levels */
	uint			m_bm_maxlevels[2]; /* max bmap btree levels */
	uint			m_rmap_maxlevels; /* max rmap btree levels */
	uint			m_rtrmap_maxlevels; /* max rtrmap btree level */
	uint			m_refc_maxlevels; /* max refcount btree level */
	uint			m_rtrefc_maxlevels; /* max rtrefc btree level */
	unsigned int		m_agbtree_maxlevels; /* max level of all AG btrees */
	unsigned int		m_rtbtree_maxlevels; /* max level of all rt btrees */
	xfs_extlen_t		m_ag_prealloc_blocks; /* reserved ag blocks */
	uint			m_alloc_set_aside; /* space we can't use */
	uint			m_ag_max_usable; /* max space per AG */
	int			m_dalign;	/* stripe unit */
	int			m_swidth;	/* stripe width */
	xfs_agnumber_t		m_maxagi;	/* highest inode alloc group */
	uint			m_allocsize_log;/* min write size log bytes */
	uint			m_allocsize_blocks; /* min write size blocks */
	int			m_logbufs;	/* number of log buffers */
	int			m_logbsize;	/* size of each log buffer */
	unsigned int		m_rsumlevels;	/* rt summary levels */
	xfs_filblks_t		m_rsumblocks;	/* size of rt summary, FSBs */
	int			m_fixedfsid[2];	/* unchanged for life of FS */
	uint			m_qflags;	/* quota status flags */
	uint64_t		m_features;	/* active filesystem features */
	uint64_t		m_low_space[XFS_LOWSP_MAX];
	uint64_t		m_low_rtexts[XFS_LOWSP_MAX];
	uint64_t		m_rtxblkmask;	/* rt extent block mask */
	struct xfs_ino_geometry	m_ino_geo;	/* inode geometry */
	struct xfs_trans_resv	m_resv;		/* precomputed res values */
						/* low free space thresholds */
	unsigned long		m_opstate;	/* dynamic state flags */
	bool			m_always_cow;
	bool			m_fail_unmount;
	bool			m_finobt_nores; /* no per-AG finobt resv. */
	bool			m_update_sb;	/* sb needs update in mount */
	unsigned int		m_max_open_zones;
	unsigned int		m_zonegc_low_space;
<<<<<<< HEAD
=======
	struct xfs_mru_cache	*m_zone_cache;  /* Inode to open zone cache */

	/* max_atomic_write mount option value */
	unsigned long long	m_awu_max_bytes;
>>>>>>> f3e2e538

	/*
	 * Bitsets of per-fs metadata that have been checked and/or are sick.
	 * Callers must hold m_sb_lock to access these two fields.
	 */
	uint8_t			m_fs_checked;
	uint8_t			m_fs_sick;
	/*
	 * Bitsets of rt metadata that have been checked and/or are sick.
	 * Callers must hold m_sb_lock to access this field.
	 */
	uint8_t			m_rt_checked;
	uint8_t			m_rt_sick;

	/*
	 * End of read-mostly variables. Frequently written variables and locks
	 * should be placed below this comment from now on. The first variable
	 * here is marked as cacheline aligned so they it is separated from
	 * the read-mostly variables.
	 */

	spinlock_t ____cacheline_aligned m_sb_lock; /* sb counter lock */
	struct percpu_counter	m_icount;	/* allocated inodes counter */
	struct percpu_counter	m_ifree;	/* free inodes counter */

	struct xfs_freecounter	m_free[XC_FREE_NR];

	/*
	 * Count of data device blocks reserved for delayed allocations,
	 * including indlen blocks.  Does not include allocated CoW staging
	 * extents or anything related to the rt device.
	 */
	struct percpu_counter	m_delalloc_blks;

	/*
	 * RT version of the above.
	 */
	struct percpu_counter	m_delalloc_rtextents;

	/*
	 * Global count of allocation btree blocks in use across all AGs. Only
	 * used when perag reservation is enabled. Helps prevent block
	 * reservation from attempting to reserve allocation btree blocks.
	 */
	atomic64_t		m_allocbt_blks;

	struct xfs_groups	m_groups[XG_TYPE_MAX];
	struct delayed_work	m_reclaim_work;	/* background inode reclaim */
	struct xfs_zone_info	*m_zone_info;	/* zone allocator information */
	struct dentry		*m_debugfs;	/* debugfs parent */
	struct xfs_kobj		m_kobj;
	struct xfs_kobj		m_error_kobj;
	struct xfs_kobj		m_error_meta_kobj;
	struct xfs_error_cfg	m_error_cfg[XFS_ERR_CLASS_MAX][XFS_ERR_ERRNO_MAX];
	struct xstats		m_stats;	/* per-fs stats */
#ifdef CONFIG_XFS_ONLINE_SCRUB_STATS
	struct xchk_stats	*m_scrub_stats;
#endif
	struct xfs_kobj		m_zoned_kobj;
	xfs_agnumber_t		m_agfrotor;	/* last ag where space found */
	atomic_t		m_agirotor;	/* last ag dir inode alloced */
	atomic_t		m_rtgrotor;	/* last rtgroup rtpicked */

	struct mutex		m_metafile_resv_lock;
	uint64_t		m_metafile_resv_target;
	uint64_t		m_metafile_resv_used;
	uint64_t		m_metafile_resv_avail;

	/* Memory shrinker to throttle and reprioritize inodegc */
	struct shrinker		*m_inodegc_shrinker;
	/*
	 * Workqueue item so that we can coalesce multiple inode flush attempts
	 * into a single flush.
	 */
	struct work_struct	m_flush_inodes_work;

	/*
	 * Generation of the filesysyem layout.  This is incremented by each
	 * growfs, and used by the pNFS server to ensure the client updates
	 * its view of the block device once it gets a layout that might
	 * reference the newly added blocks.  Does not need to be persistent
	 * as long as we only allow file system size increments, but if we
	 * ever support shrinks it would have to be persisted in addition
	 * to various other kinds of pain inflicted on the pNFS server.
	 */
	uint32_t		m_generation;
	struct mutex		m_growlock;	/* growfs mutex */

#ifdef DEBUG
	/*
	 * Frequency with which errors are injected.  Replaces xfs_etest; the
	 * value stored in here is the inverse of the frequency with which the
	 * error triggers.  1 = always, 2 = half the time, etc.
	 */
	unsigned int		*m_errortag;
	struct xfs_kobj		m_errortag_kobj;
#endif

	/* cpus that have inodes queued for inactivation */
	struct cpumask		m_inodegc_cpumask;

	/* Hook to feed dirent updates to an active online repair. */
	struct xfs_hooks	m_dir_update_hooks;
} xfs_mount_t;

#define M_IGEO(mp)		(&(mp)->m_ino_geo)

/*
 * Flags for m_features.
 *
 * These are all the active features in the filesystem, regardless of how
 * they are configured.
 */
#define XFS_FEAT_ATTR		(1ULL << 0)	/* xattrs present in fs */
#define XFS_FEAT_NLINK		(1ULL << 1)	/* 32 bit link counts */
#define XFS_FEAT_QUOTA		(1ULL << 2)	/* quota active */
#define XFS_FEAT_ALIGN		(1ULL << 3)	/* inode alignment */
#define XFS_FEAT_DALIGN		(1ULL << 4)	/* data alignment */
#define XFS_FEAT_LOGV2		(1ULL << 5)	/* version 2 logs */
#define XFS_FEAT_SECTOR		(1ULL << 6)	/* sector size > 512 bytes */
#define XFS_FEAT_EXTFLG		(1ULL << 7)	/* unwritten extents */
#define XFS_FEAT_ASCIICI	(1ULL << 8)	/* ASCII only case-insens. */
#define XFS_FEAT_LAZYSBCOUNT	(1ULL << 9)	/* Superblk counters */
#define XFS_FEAT_ATTR2		(1ULL << 10)	/* dynamic attr fork */
#define XFS_FEAT_PARENT		(1ULL << 11)	/* parent pointers */
#define XFS_FEAT_PROJID32	(1ULL << 12)	/* 32 bit project id */
#define XFS_FEAT_CRC		(1ULL << 13)	/* metadata CRCs */
#define XFS_FEAT_V3INODES	(1ULL << 14)	/* Version 3 inodes */
#define XFS_FEAT_PQUOTINO	(1ULL << 15)	/* non-shared proj/grp quotas */
#define XFS_FEAT_FTYPE		(1ULL << 16)	/* inode type in dir */
#define XFS_FEAT_FINOBT		(1ULL << 17)	/* free inode btree */
#define XFS_FEAT_RMAPBT		(1ULL << 18)	/* reverse map btree */
#define XFS_FEAT_REFLINK	(1ULL << 19)	/* reflinked files */
#define XFS_FEAT_SPINODES	(1ULL << 20)	/* sparse inode chunks */
#define XFS_FEAT_META_UUID	(1ULL << 21)	/* metadata UUID */
#define XFS_FEAT_REALTIME	(1ULL << 22)	/* realtime device present */
#define XFS_FEAT_INOBTCNT	(1ULL << 23)	/* inobt block counts */
#define XFS_FEAT_BIGTIME	(1ULL << 24)	/* large timestamps */
#define XFS_FEAT_NEEDSREPAIR	(1ULL << 25)	/* needs xfs_repair */
#define XFS_FEAT_NREXT64	(1ULL << 26)	/* large extent counters */
#define XFS_FEAT_EXCHANGE_RANGE	(1ULL << 27)	/* exchange range */
#define XFS_FEAT_METADIR	(1ULL << 28)	/* metadata directory tree */
#define XFS_FEAT_ZONED		(1ULL << 29)	/* zoned RT device */

/* Mount features */
#define XFS_FEAT_NOLIFETIME	(1ULL << 47)	/* disable lifetime hints */
#define XFS_FEAT_NOATTR2	(1ULL << 48)	/* disable attr2 creation */
#define XFS_FEAT_NOALIGN	(1ULL << 49)	/* ignore alignment */
#define XFS_FEAT_ALLOCSIZE	(1ULL << 50)	/* user specified allocation size */
#define XFS_FEAT_LARGE_IOSIZE	(1ULL << 51)	/* report large preferred
						 * I/O size in stat() */
#define XFS_FEAT_WSYNC		(1ULL << 52)	/* synchronous metadata ops */
#define XFS_FEAT_DIRSYNC	(1ULL << 53)	/* synchronous directory ops */
#define XFS_FEAT_DISCARD	(1ULL << 54)	/* discard unused blocks */
#define XFS_FEAT_GRPID		(1ULL << 55)	/* group-ID assigned from directory */
#define XFS_FEAT_SMALL_INUMS	(1ULL << 56)	/* user wants 32bit inodes */
#define XFS_FEAT_IKEEP		(1ULL << 57)	/* keep empty inode clusters*/
#define XFS_FEAT_SWALLOC	(1ULL << 58)	/* stripe width allocation */
#define XFS_FEAT_FILESTREAMS	(1ULL << 59)	/* use filestreams allocator */
#define XFS_FEAT_DAX_ALWAYS	(1ULL << 60)	/* DAX always enabled */
#define XFS_FEAT_DAX_NEVER	(1ULL << 61)	/* DAX never enabled */
#define XFS_FEAT_NORECOVERY	(1ULL << 62)	/* no recovery - dirty fs */
#define XFS_FEAT_NOUUID		(1ULL << 63)	/* ignore uuid during mount */

#define __XFS_HAS_FEAT(name, NAME) \
static inline bool xfs_has_ ## name (const struct xfs_mount *mp) \
{ \
	return mp->m_features & XFS_FEAT_ ## NAME; \
}

/* Some features can be added dynamically so they need a set wrapper, too. */
#define __XFS_ADD_FEAT(name, NAME) \
	__XFS_HAS_FEAT(name, NAME); \
static inline void xfs_add_ ## name (struct xfs_mount *mp) \
{ \
	mp->m_features |= XFS_FEAT_ ## NAME; \
	xfs_sb_version_add ## name(&mp->m_sb); \
}

/* Superblock features */
__XFS_ADD_FEAT(attr, ATTR)
__XFS_HAS_FEAT(nlink, NLINK)
__XFS_ADD_FEAT(quota, QUOTA)
__XFS_HAS_FEAT(dalign, DALIGN)
__XFS_HAS_FEAT(sector, SECTOR)
__XFS_HAS_FEAT(asciici, ASCIICI)
__XFS_HAS_FEAT(parent, PARENT)
__XFS_HAS_FEAT(ftype, FTYPE)
__XFS_HAS_FEAT(finobt, FINOBT)
__XFS_HAS_FEAT(rmapbt, RMAPBT)
__XFS_HAS_FEAT(reflink, REFLINK)
__XFS_HAS_FEAT(sparseinodes, SPINODES)
__XFS_HAS_FEAT(metauuid, META_UUID)
__XFS_HAS_FEAT(realtime, REALTIME)
__XFS_HAS_FEAT(inobtcounts, INOBTCNT)
__XFS_HAS_FEAT(bigtime, BIGTIME)
__XFS_HAS_FEAT(needsrepair, NEEDSREPAIR)
__XFS_HAS_FEAT(large_extent_counts, NREXT64)
__XFS_HAS_FEAT(exchange_range, EXCHANGE_RANGE)
__XFS_HAS_FEAT(metadir, METADIR)
__XFS_HAS_FEAT(zoned, ZONED)
__XFS_HAS_FEAT(nolifetime, NOLIFETIME)

static inline bool xfs_has_rtgroups(const struct xfs_mount *mp)
{
	/* all metadir file systems also allow rtgroups */
	return xfs_has_metadir(mp);
}

static inline bool xfs_has_rtsb(const struct xfs_mount *mp)
{
	/* all rtgroups filesystems with an rt section have an rtsb */
	return xfs_has_rtgroups(mp) &&
		xfs_has_realtime(mp) &&
		!xfs_has_zoned(mp);
}

static inline bool xfs_has_rtrmapbt(const struct xfs_mount *mp)
{
	return xfs_has_rtgroups(mp) && xfs_has_realtime(mp) &&
	       xfs_has_rmapbt(mp);
}

static inline bool xfs_has_rtreflink(const struct xfs_mount *mp)
{
	return xfs_has_metadir(mp) && xfs_has_realtime(mp) &&
	       xfs_has_reflink(mp);
}

static inline bool xfs_has_nonzoned(const struct xfs_mount *mp)
{
	return !xfs_has_zoned(mp);
}

static inline bool xfs_can_sw_atomic_write(struct xfs_mount *mp)
{
	return xfs_has_reflink(mp);
}

/*
 * Some features are always on for v5 file systems, allow the compiler to
 * eliminiate dead code when building without v4 support.
 */
#define __XFS_HAS_V4_FEAT(name, NAME) \
static inline bool xfs_has_ ## name (struct xfs_mount *mp) \
{ \
	return !IS_ENABLED(CONFIG_XFS_SUPPORT_V4) || \
		(mp->m_features & XFS_FEAT_ ## NAME); \
}

#define __XFS_ADD_V4_FEAT(name, NAME) \
	__XFS_HAS_V4_FEAT(name, NAME); \
static inline void xfs_add_ ## name (struct xfs_mount *mp) \
{ \
	if (IS_ENABLED(CONFIG_XFS_SUPPORT_V4)) { \
		mp->m_features |= XFS_FEAT_ ## NAME; \
		xfs_sb_version_add ## name(&mp->m_sb); \
	} \
}

__XFS_HAS_V4_FEAT(align, ALIGN)
__XFS_HAS_V4_FEAT(logv2, LOGV2)
__XFS_HAS_V4_FEAT(extflg, EXTFLG)
__XFS_HAS_V4_FEAT(lazysbcount, LAZYSBCOUNT)
__XFS_ADD_V4_FEAT(attr2, ATTR2)
__XFS_ADD_V4_FEAT(projid32, PROJID32)
__XFS_HAS_V4_FEAT(v3inodes, V3INODES)
__XFS_HAS_V4_FEAT(crc, CRC)
__XFS_HAS_V4_FEAT(pquotino, PQUOTINO)

/*
 * Mount features
 *
 * These do not change dynamically - features that can come and go, such as 32
 * bit inodes and read-only state, are kept as operational state rather than
 * features.
 */
__XFS_HAS_FEAT(noattr2, NOATTR2)
__XFS_HAS_FEAT(noalign, NOALIGN)
__XFS_HAS_FEAT(allocsize, ALLOCSIZE)
__XFS_HAS_FEAT(large_iosize, LARGE_IOSIZE)
__XFS_HAS_FEAT(wsync, WSYNC)
__XFS_HAS_FEAT(dirsync, DIRSYNC)
__XFS_HAS_FEAT(discard, DISCARD)
__XFS_HAS_FEAT(grpid, GRPID)
__XFS_HAS_FEAT(small_inums, SMALL_INUMS)
__XFS_HAS_FEAT(ikeep, IKEEP)
__XFS_HAS_FEAT(swalloc, SWALLOC)
__XFS_HAS_FEAT(filestreams, FILESTREAMS)
__XFS_HAS_FEAT(dax_always, DAX_ALWAYS)
__XFS_HAS_FEAT(dax_never, DAX_NEVER)
__XFS_HAS_FEAT(norecovery, NORECOVERY)
__XFS_HAS_FEAT(nouuid, NOUUID)

/*
 * Operational mount state flags
 *
 * Use these with atomic bit ops only!
 */
#define XFS_OPSTATE_UNMOUNTING		0	/* filesystem is unmounting */
#define XFS_OPSTATE_CLEAN		1	/* mount was clean */
#define XFS_OPSTATE_SHUTDOWN		2	/* stop all fs operations */
#define XFS_OPSTATE_INODE32		3	/* inode32 allocator active */
#define XFS_OPSTATE_READONLY		4	/* read-only fs */

/*
 * If set, inactivation worker threads will be scheduled to process queued
 * inodegc work.  If not, queued inodes remain in memory waiting to be
 * processed.
 */
#define XFS_OPSTATE_INODEGC_ENABLED	5
/*
 * If set, background speculative prealloc gc worker threads will be scheduled
 * to process queued blockgc work.  If not, inodes retain their preallocations
 * until explicitly deleted.
 */
#define XFS_OPSTATE_BLOCKGC_ENABLED	6

/* Kernel has logged a warning about shrink being used on this fs. */
#define XFS_OPSTATE_WARNED_SHRINK	9
/* Kernel has logged a warning about logged xattr updates being used. */
#define XFS_OPSTATE_WARNED_LARP		10
/* Mount time quotacheck is running */
#define XFS_OPSTATE_QUOTACHECK_RUNNING	11
/* Do we want to clear log incompat flags? */
#define XFS_OPSTATE_UNSET_LOG_INCOMPAT	12
/* Filesystem can use logged extended attributes */
#define XFS_OPSTATE_USE_LARP		13
/* Kernel has logged a warning about blocksize > pagesize on this fs. */
#define XFS_OPSTATE_WARNED_LBS		14
/* Kernel has logged a warning about metadata dirs being used on this fs. */
#define XFS_OPSTATE_WARNED_METADIR	17
/* Filesystem should use qflags to determine quotaon status */
#define XFS_OPSTATE_RESUMING_QUOTAON	18
/* Kernel has logged a warning about zoned RT device being used on this fs. */
#define XFS_OPSTATE_WARNED_ZONED	19
/* (Zoned) GC is in progress */
#define XFS_OPSTATE_ZONEGC_RUNNING	20

#define __XFS_IS_OPSTATE(name, NAME) \
static inline bool xfs_is_ ## name (struct xfs_mount *mp) \
{ \
	return test_bit(XFS_OPSTATE_ ## NAME, &mp->m_opstate); \
} \
static inline bool xfs_clear_ ## name (struct xfs_mount *mp) \
{ \
	return test_and_clear_bit(XFS_OPSTATE_ ## NAME, &mp->m_opstate); \
} \
static inline bool xfs_set_ ## name (struct xfs_mount *mp) \
{ \
	return test_and_set_bit(XFS_OPSTATE_ ## NAME, &mp->m_opstate); \
}

__XFS_IS_OPSTATE(unmounting, UNMOUNTING)
__XFS_IS_OPSTATE(clean, CLEAN)
__XFS_IS_OPSTATE(shutdown, SHUTDOWN)
__XFS_IS_OPSTATE(inode32, INODE32)
__XFS_IS_OPSTATE(readonly, READONLY)
__XFS_IS_OPSTATE(inodegc_enabled, INODEGC_ENABLED)
__XFS_IS_OPSTATE(blockgc_enabled, BLOCKGC_ENABLED)
#ifdef CONFIG_XFS_QUOTA
__XFS_IS_OPSTATE(quotacheck_running, QUOTACHECK_RUNNING)
__XFS_IS_OPSTATE(resuming_quotaon, RESUMING_QUOTAON)
#else
static inline bool xfs_is_quotacheck_running(struct xfs_mount *mp)
{
	return false;
}
static inline bool xfs_is_resuming_quotaon(struct xfs_mount *mp)
{
	return false;
}
static inline void xfs_set_resuming_quotaon(struct xfs_mount *m)
{
}
static inline bool xfs_clear_resuming_quotaon(struct xfs_mount *mp)
{
	return false;
}
#endif /* CONFIG_XFS_QUOTA */
__XFS_IS_OPSTATE(done_with_log_incompat, UNSET_LOG_INCOMPAT)
__XFS_IS_OPSTATE(using_logged_xattrs, USE_LARP)
__XFS_IS_OPSTATE(zonegc_running, ZONEGC_RUNNING)

static inline bool
xfs_should_warn(struct xfs_mount *mp, long nr)
{
	return !test_and_set_bit(nr, &mp->m_opstate);
}

#define XFS_OPSTATE_STRINGS \
	{ (1UL << XFS_OPSTATE_UNMOUNTING),		"unmounting" }, \
	{ (1UL << XFS_OPSTATE_CLEAN),			"clean" }, \
	{ (1UL << XFS_OPSTATE_SHUTDOWN),		"shutdown" }, \
	{ (1UL << XFS_OPSTATE_INODE32),			"inode32" }, \
	{ (1UL << XFS_OPSTATE_READONLY),		"read_only" }, \
	{ (1UL << XFS_OPSTATE_INODEGC_ENABLED),		"inodegc" }, \
	{ (1UL << XFS_OPSTATE_BLOCKGC_ENABLED),		"blockgc" }, \
	{ (1UL << XFS_OPSTATE_WARNED_SHRINK),		"wshrink" }, \
	{ (1UL << XFS_OPSTATE_WARNED_LARP),		"wlarp" }, \
	{ (1UL << XFS_OPSTATE_QUOTACHECK_RUNNING),	"quotacheck" }, \
	{ (1UL << XFS_OPSTATE_UNSET_LOG_INCOMPAT),	"unset_log_incompat" }, \
	{ (1UL << XFS_OPSTATE_USE_LARP),		"logged_xattrs" }

/*
 * Max and min values for mount-option defined I/O
 * preallocation sizes.
 */
#define XFS_MAX_IO_LOG		30	/* 1G */
#define XFS_MIN_IO_LOG		PAGE_SHIFT

void xfs_do_force_shutdown(struct xfs_mount *mp, uint32_t flags, char *fname,
		int lnnum);
#define xfs_force_shutdown(m,f)	\
	xfs_do_force_shutdown(m, f, __FILE__, __LINE__)

#define SHUTDOWN_META_IO_ERROR	(1u << 0) /* write attempt to metadata failed */
#define SHUTDOWN_LOG_IO_ERROR	(1u << 1) /* write attempt to the log failed */
#define SHUTDOWN_FORCE_UMOUNT	(1u << 2) /* shutdown from a forced unmount */
#define SHUTDOWN_CORRUPT_INCORE	(1u << 3) /* corrupt in-memory structures */
#define SHUTDOWN_CORRUPT_ONDISK	(1u << 4)  /* corrupt metadata on device */
#define SHUTDOWN_DEVICE_REMOVED	(1u << 5) /* device removed underneath us */

#define XFS_SHUTDOWN_STRINGS \
	{ SHUTDOWN_META_IO_ERROR,	"metadata_io" }, \
	{ SHUTDOWN_LOG_IO_ERROR,	"log_io" }, \
	{ SHUTDOWN_FORCE_UMOUNT,	"force_umount" }, \
	{ SHUTDOWN_CORRUPT_INCORE,	"corruption" }, \
	{ SHUTDOWN_DEVICE_REMOVED,	"device_removed" }

/*
 * Flags for xfs_mountfs
 */
#define XFS_MFSI_QUIET		0x40	/* Be silent if mount errors found */

static inline xfs_agnumber_t
xfs_daddr_to_agno(struct xfs_mount *mp, xfs_daddr_t d)
{
	xfs_rfsblock_t ld = XFS_BB_TO_FSBT(mp, d);
	do_div(ld, mp->m_sb.sb_agblocks);
	return (xfs_agnumber_t) ld;
}

static inline xfs_agblock_t
xfs_daddr_to_agbno(struct xfs_mount *mp, xfs_daddr_t d)
{
	xfs_rfsblock_t ld = XFS_BB_TO_FSBT(mp, d);
	return (xfs_agblock_t) do_div(ld, mp->m_sb.sb_agblocks);
}

extern void	xfs_uuid_table_free(void);
uint64_t	xfs_default_resblks(struct xfs_mount *mp,
			enum xfs_free_counter ctr);
extern int	xfs_mountfs(xfs_mount_t *mp);
extern void	xfs_unmountfs(xfs_mount_t *);

/*
 * Deltas for the block count can vary from 1 to very large, but lock contention
 * only occurs on frequent small block count updates such as in the delayed
 * allocation path for buffered writes (page a time updates). Hence we set
 * a large batch count (1024) to minimise global counter updates except when
 * we get near to ENOSPC and we have to be very accurate with our updates.
 */
#define XFS_FDBLOCKS_BATCH	1024

uint64_t xfs_freecounter_unavailable(struct xfs_mount *mp,
		enum xfs_free_counter ctr);

/*
 * Sum up the freecount, but never return negative values.
 */
static inline s64 xfs_sum_freecounter(struct xfs_mount *mp,
		enum xfs_free_counter ctr)
{
	return percpu_counter_sum_positive(&mp->m_free[ctr].count);
}

/*
 * Same as above, but does return negative values.  Mostly useful for
 * special cases like repair and tracing.
 */
static inline s64 xfs_sum_freecounter_raw(struct xfs_mount *mp,
		enum xfs_free_counter ctr)
{
	return percpu_counter_sum(&mp->m_free[ctr].count);
}

/*
 * This just provides and estimate without the cpu-local updates, use
 * xfs_sum_freecounter for the exact value.
 */
static inline s64 xfs_estimate_freecounter(struct xfs_mount *mp,
		enum xfs_free_counter ctr)
{
	return percpu_counter_read_positive(&mp->m_free[ctr].count);
}

static inline int xfs_compare_freecounter(struct xfs_mount *mp,
		enum xfs_free_counter ctr, s64 rhs, s32 batch)
{
	return __percpu_counter_compare(&mp->m_free[ctr].count, rhs, batch);
}

static inline void xfs_set_freecounter(struct xfs_mount *mp,
		enum xfs_free_counter ctr, uint64_t val)
{
	percpu_counter_set(&mp->m_free[ctr].count, val);
}

int xfs_dec_freecounter(struct xfs_mount *mp, enum xfs_free_counter ctr,
		uint64_t delta, bool rsvd);
void xfs_add_freecounter(struct xfs_mount *mp, enum xfs_free_counter ctr,
		uint64_t delta);

static inline int xfs_dec_fdblocks(struct xfs_mount *mp, uint64_t delta,
		bool reserved)
{
	return xfs_dec_freecounter(mp, XC_FREE_BLOCKS, delta, reserved);
}

static inline void xfs_add_fdblocks(struct xfs_mount *mp, uint64_t delta)
{
	xfs_add_freecounter(mp, XC_FREE_BLOCKS, delta);
}

static inline int xfs_dec_frextents(struct xfs_mount *mp, uint64_t delta)
{
	return xfs_dec_freecounter(mp, XC_FREE_RTEXTENTS, delta, false);
}

static inline void xfs_add_frextents(struct xfs_mount *mp, uint64_t delta)
{
	xfs_add_freecounter(mp, XC_FREE_RTEXTENTS, delta);
}

extern int	xfs_readsb(xfs_mount_t *, int);
extern void	xfs_freesb(xfs_mount_t *);
extern bool	xfs_fs_writable(struct xfs_mount *mp, int level);
extern int	xfs_sb_validate_fsb_count(struct xfs_sb *, uint64_t);

extern int	xfs_dev_is_read_only(struct xfs_mount *, char *);

extern void	xfs_set_low_space_thresholds(struct xfs_mount *);

int	xfs_zero_extent(struct xfs_inode *ip, xfs_fsblock_t start_fsb,
			xfs_off_t count_fsb);

struct xfs_error_cfg * xfs_error_get_cfg(struct xfs_mount *mp,
		int error_class, int error);
void xfs_force_summary_recalc(struct xfs_mount *mp);
int xfs_add_incompat_log_feature(struct xfs_mount *mp, uint32_t feature);
bool xfs_clear_incompat_log_features(struct xfs_mount *mp);
void xfs_mod_delalloc(struct xfs_inode *ip, int64_t data_delta,
		int64_t ind_delta);
static inline void xfs_mod_sb_delalloc(struct xfs_mount *mp, int64_t delta)
{
	percpu_counter_add(&mp->m_delalloc_blks, delta);
}

int xfs_set_max_atomic_write_opt(struct xfs_mount *mp,
		unsigned long long new_max_bytes);

#endif	/* __XFS_MOUNT_H__ */<|MERGE_RESOLUTION|>--- conflicted
+++ resolved
@@ -236,13 +236,10 @@
 	bool			m_update_sb;	/* sb needs update in mount */
 	unsigned int		m_max_open_zones;
 	unsigned int		m_zonegc_low_space;
-<<<<<<< HEAD
-=======
 	struct xfs_mru_cache	*m_zone_cache;  /* Inode to open zone cache */
 
 	/* max_atomic_write mount option value */
 	unsigned long long	m_awu_max_bytes;
->>>>>>> f3e2e538
 
 	/*
 	 * Bitsets of per-fs metadata that have been checked and/or are sick.

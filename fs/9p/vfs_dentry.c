// SPDX-License-Identifier: GPL-2.0-only
/*
 * This file contians vfs dentry ops for the 9P2000 protocol.
 *
 *  Copyright (C) 2004 by Eric Van Hensbergen <ericvh@gmail.com>
 *  Copyright (C) 2002 by Ron Minnich <rminnich@lanl.gov>
 */

#include <linux/module.h>
#include <linux/errno.h>
#include <linux/fs.h>
#include <linux/file.h>
#include <linux/pagemap.h>
#include <linux/stat.h>
#include <linux/string.h>
#include <linux/namei.h>
#include <linux/sched.h>
#include <linux/slab.h>
#include <net/9p/9p.h>
#include <net/9p/client.h>

#include "v9fs.h"
#include "v9fs_vfs.h"
#include "fid.h"

/**
 * v9fs_cached_dentry_delete - called when dentry refcount equals 0
 * @dentry:  dentry in question
 *
 */
static int v9fs_cached_dentry_delete(const struct dentry *dentry)
{
	p9_debug(P9_DEBUG_VFS, " dentry: %pd (%p)\n",
		 dentry, dentry);

	/* Don't cache negative dentries */
	if (d_really_is_negative(dentry))
		return 1;
	return 0;
}

/**
 * v9fs_dentry_release - called when dentry is going to be freed
 * @dentry:  dentry that is being release
 *
 */

static void v9fs_dentry_release(struct dentry *dentry)
{
	struct hlist_node *p, *n;
	struct hlist_head head;

	p9_debug(P9_DEBUG_VFS, " dentry: %pd (%p)\n",
		 dentry, dentry);

	spin_lock(&dentry->d_lock);
	hlist_move_list((struct hlist_head *)&dentry->d_fsdata, &head);
	spin_unlock(&dentry->d_lock);

	hlist_for_each_safe(p, n, &head)
		p9_fid_put(hlist_entry(p, struct p9_fid, dlist));
}

static int __v9fs_lookup_revalidate(struct dentry *dentry, unsigned int flags)
{
	struct p9_fid *fid;
	struct inode *inode;
	struct v9fs_inode *v9inode;
	unsigned int cached;

	if (flags & LOOKUP_RCU)
		return -ECHILD;

	inode = d_inode(dentry);
	if (!inode)
		goto out_valid;

	v9inode = V9FS_I(inode);
	struct v9fs_session_info *v9ses = v9fs_inode2v9ses(inode);

	cached = v9ses->cache & (CACHE_META | CACHE_LOOSE);

	if (!cached || v9inode->cache_validity & V9FS_INO_INVALID_ATTR) {
		int retval;
		struct v9fs_session_info *v9ses;

		fid = v9fs_fid_lookup(dentry);
		if (IS_ERR(fid)) {
			p9_debug(
				P9_DEBUG_VFS,
				"v9fs_fid_lookup: dentry = %pd (%p), got error %pe\n",
				dentry, dentry, fid);
			return PTR_ERR(fid);
		}

		v9ses = v9fs_inode2v9ses(inode);
		if (v9fs_proto_dotl(v9ses))
			retval = v9fs_refresh_inode_dotl(fid, inode);
		else
			retval = v9fs_refresh_inode(fid, inode);
		p9_fid_put(fid);

		if (retval == -ENOENT) {
			p9_debug(P9_DEBUG_VFS, "dentry: %pd (%p) invalidated due to ENOENT\n",
				 dentry, dentry);
<<<<<<< HEAD
			return 0;
		}
		if (v9inode->cache_validity & V9FS_INO_INVALID_ATTR) {
			p9_debug(P9_DEBUG_VFS, "dentry: %pd (%p) invalidated due to type change\n",
				 dentry, dentry);
			return 0;
		}
=======
			return 0;
		}
		if (v9inode->cache_validity & V9FS_INO_INVALID_ATTR) {
			p9_debug(P9_DEBUG_VFS, "dentry: %pd (%p) invalidated due to type change\n",
				 dentry, dentry);
			return 0;
		}
>>>>>>> 3b86c87f
		if (retval < 0) {
			p9_debug(P9_DEBUG_VFS,
				"refresh inode: dentry = %pd (%p), got error %pe\n",
				dentry, dentry, ERR_PTR(retval));
<<<<<<< HEAD
=======
		if (retval < 0)
>>>>>>> 3b86c87f
			return retval;
		}
	}
out_valid:
	p9_debug(P9_DEBUG_VFS, "dentry: %pd (%p) is valid\n", dentry, dentry);
	return 1;
}

static int v9fs_lookup_revalidate(struct inode *dir, const struct qstr *name,
				  struct dentry *dentry, unsigned int flags)
{
	return __v9fs_lookup_revalidate(dentry, flags);
}

static bool v9fs_dentry_unalias_trylock(const struct dentry *dentry)
{
	struct v9fs_session_info *v9ses = v9fs_dentry2v9ses(dentry);
	return down_write_trylock(&v9ses->rename_sem);
}

static void v9fs_dentry_unalias_unlock(const struct dentry *dentry)
{
	struct v9fs_session_info *v9ses = v9fs_dentry2v9ses(dentry);
	up_write(&v9ses->rename_sem);
}

const struct dentry_operations v9fs_cached_dentry_operations = {
	.d_revalidate = v9fs_lookup_revalidate,
	.d_weak_revalidate = __v9fs_lookup_revalidate,
	.d_delete = v9fs_cached_dentry_delete,
	.d_release = v9fs_dentry_release,
	.d_unalias_trylock = v9fs_dentry_unalias_trylock,
	.d_unalias_unlock = v9fs_dentry_unalias_unlock,
};

const struct dentry_operations v9fs_dentry_operations = {
	.d_revalidate = v9fs_lookup_revalidate,
	.d_weak_revalidate = __v9fs_lookup_revalidate,
	.d_release = v9fs_dentry_release,
	.d_unalias_trylock = v9fs_dentry_unalias_trylock,
	.d_unalias_unlock = v9fs_dentry_unalias_unlock,
};<|MERGE_RESOLUTION|>--- conflicted
+++ resolved
@@ -66,7 +66,6 @@
 	struct p9_fid *fid;
 	struct inode *inode;
 	struct v9fs_inode *v9inode;
-	unsigned int cached;
 
 	if (flags & LOOKUP_RCU)
 		return -ECHILD;
@@ -76,11 +75,7 @@
 		goto out_valid;
 
 	v9inode = V9FS_I(inode);
-	struct v9fs_session_info *v9ses = v9fs_inode2v9ses(inode);
-
-	cached = v9ses->cache & (CACHE_META | CACHE_LOOSE);
-
-	if (!cached || v9inode->cache_validity & V9FS_INO_INVALID_ATTR) {
+	if (v9inode->cache_validity & V9FS_INO_INVALID_ATTR) {
 		int retval;
 		struct v9fs_session_info *v9ses;
 
@@ -103,7 +98,6 @@
 		if (retval == -ENOENT) {
 			p9_debug(P9_DEBUG_VFS, "dentry: %pd (%p) invalidated due to ENOENT\n",
 				 dentry, dentry);
-<<<<<<< HEAD
 			return 0;
 		}
 		if (v9inode->cache_validity & V9FS_INO_INVALID_ATTR) {
@@ -111,23 +105,11 @@
 				 dentry, dentry);
 			return 0;
 		}
-=======
-			return 0;
-		}
-		if (v9inode->cache_validity & V9FS_INO_INVALID_ATTR) {
-			p9_debug(P9_DEBUG_VFS, "dentry: %pd (%p) invalidated due to type change\n",
-				 dentry, dentry);
-			return 0;
-		}
->>>>>>> 3b86c87f
 		if (retval < 0) {
 			p9_debug(P9_DEBUG_VFS,
 				"refresh inode: dentry = %pd (%p), got error %pe\n",
 				dentry, dentry, ERR_PTR(retval));
-<<<<<<< HEAD
-=======
 		if (retval < 0)
->>>>>>> 3b86c87f
 			return retval;
 		}
 	}
@@ -164,8 +146,6 @@
 };
 
 const struct dentry_operations v9fs_dentry_operations = {
-	.d_revalidate = v9fs_lookup_revalidate,
-	.d_weak_revalidate = __v9fs_lookup_revalidate,
 	.d_release = v9fs_dentry_release,
 	.d_unalias_trylock = v9fs_dentry_unalias_trylock,
 	.d_unalias_unlock = v9fs_dentry_unalias_unlock,

// SPDX-License-Identifier: GPL-2.0-only
/*
 * proc/fs/generic.c --- generic routines for the proc-fs
 *
 * This file contains generic proc-fs routines for handling
 * directories and files.
 * 
 * Copyright (C) 1991, 1992 Linus Torvalds.
 * Copyright (C) 1997 Theodore Ts'o
 */

#include <linux/cache.h>
#include <linux/errno.h>
#include <linux/time.h>
#include <linux/proc_fs.h>
#include <linux/stat.h>
#include <linux/mm.h>
#include <linux/module.h>
#include <linux/namei.h>
#include <linux/slab.h>
#include <linux/printk.h>
#include <linux/mount.h>
#include <linux/init.h>
#include <linux/idr.h>
#include <linux/bitops.h>
#include <linux/spinlock.h>
#include <linux/completion.h>
#include <linux/uaccess.h>
#include <linux/seq_file.h>

#include "internal.h"

static DEFINE_RWLOCK(proc_subdir_lock);

struct kmem_cache *proc_dir_entry_cache __ro_after_init;

void pde_free(struct proc_dir_entry *pde)
{
	if (S_ISLNK(pde->mode))
		kfree(pde->data);
	if (pde->name != pde->inline_name)
		kfree(pde->name);
	kmem_cache_free(proc_dir_entry_cache, pde);
}

static int proc_match(const char *name, struct proc_dir_entry *de, unsigned int len)
{
	if (len < de->namelen)
		return -1;
	if (len > de->namelen)
		return 1;

	return memcmp(name, de->name, len);
}

static struct proc_dir_entry *pde_subdir_first(struct proc_dir_entry *dir)
{
	return rb_entry_safe(rb_first(&dir->subdir), struct proc_dir_entry,
			     subdir_node);
}

static struct proc_dir_entry *pde_subdir_next(struct proc_dir_entry *dir)
{
	return rb_entry_safe(rb_next(&dir->subdir_node), struct proc_dir_entry,
			     subdir_node);
}

static struct proc_dir_entry *pde_subdir_find(struct proc_dir_entry *dir,
					      const char *name,
					      unsigned int len)
{
	struct rb_node *node = dir->subdir.rb_node;

	while (node) {
		struct proc_dir_entry *de = rb_entry(node,
						     struct proc_dir_entry,
						     subdir_node);
		int result = proc_match(name, de, len);

		if (result < 0)
			node = node->rb_left;
		else if (result > 0)
			node = node->rb_right;
		else
			return de;
	}
	return NULL;
}

static bool pde_subdir_insert(struct proc_dir_entry *dir,
			      struct proc_dir_entry *de)
{
	struct rb_root *root = &dir->subdir;
	struct rb_node **new = &root->rb_node, *parent = NULL;

	/* Figure out where to put new node */
	while (*new) {
		struct proc_dir_entry *this = rb_entry(*new,
						       struct proc_dir_entry,
						       subdir_node);
		int result = proc_match(de->name, this, de->namelen);

		parent = *new;
		if (result < 0)
			new = &(*new)->rb_left;
		else if (result > 0)
			new = &(*new)->rb_right;
		else
			return false;
	}

	/* Add new node and rebalance tree. */
	rb_link_node(&de->subdir_node, parent, new);
	rb_insert_color(&de->subdir_node, root);
	return true;
}

static int proc_notify_change(struct mnt_idmap *idmap,
			      struct dentry *dentry, struct iattr *iattr)
{
	struct inode *inode = d_inode(dentry);
	struct proc_dir_entry *de = PDE(inode);
	int error;

	error = setattr_prepare(&nop_mnt_idmap, dentry, iattr);
	if (error)
		return error;

	setattr_copy(&nop_mnt_idmap, inode, iattr);

	proc_set_user(de, inode->i_uid, inode->i_gid);
	de->mode = inode->i_mode;
	return 0;
}

static int proc_getattr(struct mnt_idmap *idmap,
			const struct path *path, struct kstat *stat,
			u32 request_mask, unsigned int query_flags)
{
	struct inode *inode = d_inode(path->dentry);
	struct proc_dir_entry *de = PDE(inode);
	if (de) {
		nlink_t nlink = READ_ONCE(de->nlink);
		if (nlink > 0) {
			set_nlink(inode, nlink);
		}
	}

	generic_fillattr(&nop_mnt_idmap, request_mask, inode, stat);
	return 0;
}

static const struct inode_operations proc_file_inode_operations = {
	.setattr	= proc_notify_change,
};

/*
 * This function parses a name such as "tty/driver/serial", and
 * returns the struct proc_dir_entry for "/proc/tty/driver", and
 * returns "serial" in residual.
 */
static int __xlate_proc_name(const char *name, struct proc_dir_entry **ret,
			     const char **residual)
{
	const char     		*cp = name, *next;
	struct proc_dir_entry	*de;

	de = *ret ?: &proc_root;
	while ((next = strchr(cp, '/')) != NULL) {
		de = pde_subdir_find(de, cp, next - cp);
		if (!de) {
			WARN(1, "name '%s'\n", name);
			return -ENOENT;
		}
		cp = next + 1;
	}
	*residual = cp;
	*ret = de;
	return 0;
}

static int xlate_proc_name(const char *name, struct proc_dir_entry **ret,
			   const char **residual)
{
	int rv;

	read_lock(&proc_subdir_lock);
	rv = __xlate_proc_name(name, ret, residual);
	read_unlock(&proc_subdir_lock);
	return rv;
}

static DEFINE_IDA(proc_inum_ida);

#define PROC_DYNAMIC_FIRST 0xF0000000U

/*
 * Return an inode number between PROC_DYNAMIC_FIRST and
 * 0xffffffff, or zero on failure.
 */
int proc_alloc_inum(unsigned int *inum)
{
	int i;

	i = ida_alloc_max(&proc_inum_ida, UINT_MAX - PROC_DYNAMIC_FIRST,
			  GFP_KERNEL);
	if (i < 0)
		return i;

	*inum = PROC_DYNAMIC_FIRST + (unsigned int)i;
	return 0;
}

void proc_free_inum(unsigned int inum)
{
	ida_free(&proc_inum_ida, inum - PROC_DYNAMIC_FIRST);
}

static int proc_misc_d_revalidate(struct inode *dir, const struct qstr *name,
				  struct dentry *dentry, unsigned int flags)
{
	if (flags & LOOKUP_RCU)
		return -ECHILD;

	if (atomic_read(&PDE(d_inode(dentry))->in_use) < 0)
		return 0; /* revalidate */
	return 1;
}

static int proc_misc_d_delete(const struct dentry *dentry)
{
	return atomic_read(&PDE(d_inode(dentry))->in_use) < 0;
}

static const struct dentry_operations proc_misc_dentry_ops = {
	.d_revalidate	= proc_misc_d_revalidate,
	.d_delete	= proc_misc_d_delete,
};

/*
 * Don't create negative dentries here, return -ENOENT by hand
 * instead.
 */
struct dentry *proc_lookup_de(struct inode *dir, struct dentry *dentry,
			      struct proc_dir_entry *de)
{
	struct inode *inode;

	read_lock(&proc_subdir_lock);
	de = pde_subdir_find(de, dentry->d_name.name, dentry->d_name.len);
	if (de) {
		pde_get(de);
		read_unlock(&proc_subdir_lock);
		inode = proc_get_inode(dir->i_sb, de);
		if (!inode)
			return ERR_PTR(-ENOMEM);
		d_set_d_op(dentry, de->proc_dops);
		return d_splice_alias(inode, dentry);
	}
	read_unlock(&proc_subdir_lock);
	return ERR_PTR(-ENOENT);
}

struct dentry *proc_lookup(struct inode *dir, struct dentry *dentry,
		unsigned int flags)
{
	struct proc_fs_info *fs_info = proc_sb_info(dir->i_sb);

	if (fs_info->pidonly == PROC_PIDONLY_ON)
		return ERR_PTR(-ENOENT);

	return proc_lookup_de(dir, dentry, PDE(dir));
}

/*
 * This returns non-zero if at EOF, so that the /proc
 * root directory can use this and check if it should
 * continue with the <pid> entries..
 *
 * Note that the VFS-layer doesn't care about the return
 * value of the readdir() call, as long as it's non-negative
 * for success..
 */
int proc_readdir_de(struct file *file, struct dir_context *ctx,
		    struct proc_dir_entry *de)
{
	int i;

	if (!dir_emit_dots(file, ctx))
		return 0;

	i = ctx->pos - 2;
	read_lock(&proc_subdir_lock);
	de = pde_subdir_first(de);
	for (;;) {
		if (!de) {
			read_unlock(&proc_subdir_lock);
			return 0;
		}
		if (!i)
			break;
		de = pde_subdir_next(de);
		i--;
	}

	do {
		struct proc_dir_entry *next;
		pde_get(de);
		read_unlock(&proc_subdir_lock);
		if (!dir_emit(ctx, de->name, de->namelen,
			    de->low_ino, de->mode >> 12)) {
			pde_put(de);
			return 0;
		}
		ctx->pos++;
		read_lock(&proc_subdir_lock);
		next = pde_subdir_next(de);
		pde_put(de);
		de = next;
	} while (de);
	read_unlock(&proc_subdir_lock);
	return 1;
}

int proc_readdir(struct file *file, struct dir_context *ctx)
{
	struct inode *inode = file_inode(file);
	struct proc_fs_info *fs_info = proc_sb_info(inode->i_sb);

	if (fs_info->pidonly == PROC_PIDONLY_ON)
		return 1;

	return proc_readdir_de(file, ctx, PDE(inode));
}

/*
 * These are the generic /proc directory operations. They
 * use the in-memory "struct proc_dir_entry" tree to parse
 * the /proc directory.
 */
static const struct file_operations proc_dir_operations = {
	.llseek			= generic_file_llseek,
	.read			= generic_read_dir,
	.iterate_shared		= proc_readdir,
};

static int proc_net_d_revalidate(struct inode *dir, const struct qstr *name,
				 struct dentry *dentry, unsigned int flags)
{
	return 0;
}

const struct dentry_operations proc_net_dentry_ops = {
	.d_revalidate	= proc_net_d_revalidate,
	.d_delete	= always_delete_dentry,
};

/*
 * proc directories can do almost nothing..
 */
static const struct inode_operations proc_dir_inode_operations = {
	.lookup		= proc_lookup,
	.getattr	= proc_getattr,
	.setattr	= proc_notify_change,
};

static void pde_set_flags(struct proc_dir_entry *pde)
{
<<<<<<< HEAD
	if (!pde->proc_ops)
		return;

	if (pde->proc_ops->proc_flags & PROC_ENTRY_PERMANENT)
		pde->flags |= PROC_ENTRY_PERMANENT;
	if (pde->proc_ops->proc_read_iter)
		pde->flags |= PROC_ENTRY_proc_read_iter;
#ifdef CONFIG_COMPAT
	if (pde->proc_ops->proc_compat_ioctl)
		pde->flags |= PROC_ENTRY_proc_compat_ioctl;
#endif
	if (pde->proc_ops->proc_lseek)
=======
	const struct proc_ops *proc_ops = pde->proc_ops;

	if (!proc_ops)
		return;

	if (proc_ops->proc_flags & PROC_ENTRY_PERMANENT)
		pde->flags |= PROC_ENTRY_PERMANENT;
	if (proc_ops->proc_read_iter)
		pde->flags |= PROC_ENTRY_proc_read_iter;
#ifdef CONFIG_COMPAT
	if (proc_ops->proc_compat_ioctl)
		pde->flags |= PROC_ENTRY_proc_compat_ioctl;
#endif
	if (proc_ops->proc_lseek)
>>>>>>> 1037d3a3
		pde->flags |= PROC_ENTRY_proc_lseek;
}

/* returns the registered entry, or frees dp and returns NULL on failure */
struct proc_dir_entry *proc_register(struct proc_dir_entry *dir,
		struct proc_dir_entry *dp)
{
	if (proc_alloc_inum(&dp->low_ino))
		goto out_free_entry;

	pde_set_flags(dp);

	write_lock(&proc_subdir_lock);
	dp->parent = dir;
	if (pde_subdir_insert(dir, dp) == false) {
		WARN(1, "proc_dir_entry '%s/%s' already registered\n",
		     dir->name, dp->name);
		write_unlock(&proc_subdir_lock);
		goto out_free_inum;
	}
	dir->nlink++;
	write_unlock(&proc_subdir_lock);

	return dp;
out_free_inum:
	proc_free_inum(dp->low_ino);
out_free_entry:
	pde_free(dp);
	return NULL;
}

static struct proc_dir_entry *__proc_create(struct proc_dir_entry **parent,
					  const char *name,
					  umode_t mode,
					  nlink_t nlink)
{
	struct proc_dir_entry *ent = NULL;
	const char *fn;
	struct qstr qstr;

	if (xlate_proc_name(name, parent, &fn) != 0)
		goto out;
	qstr.name = fn;
	qstr.len = strlen(fn);
	if (qstr.len == 0 || qstr.len >= 256) {
		WARN(1, "name len %u\n", qstr.len);
		return NULL;
	}
	if (qstr.len == 1 && fn[0] == '.') {
		WARN(1, "name '.'\n");
		return NULL;
	}
	if (qstr.len == 2 && fn[0] == '.' && fn[1] == '.') {
		WARN(1, "name '..'\n");
		return NULL;
	}
	if (*parent == &proc_root && name_to_int(&qstr) != ~0U) {
		WARN(1, "create '/proc/%s' by hand\n", qstr.name);
		return NULL;
	}
	if (is_empty_pde(*parent)) {
		WARN(1, "attempt to add to permanently empty directory");
		return NULL;
	}

	ent = kmem_cache_zalloc(proc_dir_entry_cache, GFP_KERNEL);
	if (!ent)
		goto out;

	if (qstr.len + 1 <= SIZEOF_PDE_INLINE_NAME) {
		ent->name = ent->inline_name;
	} else {
		ent->name = kmalloc(qstr.len + 1, GFP_KERNEL);
		if (!ent->name) {
			pde_free(ent);
			return NULL;
		}
	}

	memcpy(ent->name, fn, qstr.len + 1);
	ent->namelen = qstr.len;
	ent->mode = mode;
	ent->nlink = nlink;
	ent->subdir = RB_ROOT;
	refcount_set(&ent->refcnt, 1);
	spin_lock_init(&ent->pde_unload_lock);
	INIT_LIST_HEAD(&ent->pde_openers);
	proc_set_user(ent, (*parent)->uid, (*parent)->gid);

	ent->proc_dops = &proc_misc_dentry_ops;
	/* Revalidate everything under /proc/${pid}/net */
	if ((*parent)->proc_dops == &proc_net_dentry_ops)
		pde_force_lookup(ent);

out:
	return ent;
}

struct proc_dir_entry *proc_symlink(const char *name,
		struct proc_dir_entry *parent, const char *dest)
{
	struct proc_dir_entry *ent;

	ent = __proc_create(&parent, name,
			  (S_IFLNK | S_IRUGO | S_IWUGO | S_IXUGO),1);

	if (ent) {
		ent->size = strlen(dest);
		ent->data = kmemdup(dest, ent->size + 1, GFP_KERNEL);
		if (ent->data) {
			ent->proc_iops = &proc_link_inode_operations;
			ent = proc_register(parent, ent);
		} else {
			pde_free(ent);
			ent = NULL;
		}
	}
	return ent;
}
EXPORT_SYMBOL(proc_symlink);

struct proc_dir_entry *_proc_mkdir(const char *name, umode_t mode,
		struct proc_dir_entry *parent, void *data, bool force_lookup)
{
	struct proc_dir_entry *ent;

	if (mode == 0)
		mode = S_IRUGO | S_IXUGO;

	ent = __proc_create(&parent, name, S_IFDIR | mode, 2);
	if (ent) {
		ent->data = data;
		ent->proc_dir_ops = &proc_dir_operations;
		ent->proc_iops = &proc_dir_inode_operations;
		if (force_lookup) {
			pde_force_lookup(ent);
		}
		ent = proc_register(parent, ent);
	}
	return ent;
}
EXPORT_SYMBOL_GPL(_proc_mkdir);

struct proc_dir_entry *proc_mkdir_data(const char *name, umode_t mode,
		struct proc_dir_entry *parent, void *data)
{
	return _proc_mkdir(name, mode, parent, data, false);
}
EXPORT_SYMBOL_GPL(proc_mkdir_data);

struct proc_dir_entry *proc_mkdir_mode(const char *name, umode_t mode,
				       struct proc_dir_entry *parent)
{
	return proc_mkdir_data(name, mode, parent, NULL);
}
EXPORT_SYMBOL(proc_mkdir_mode);

struct proc_dir_entry *proc_mkdir(const char *name,
		struct proc_dir_entry *parent)
{
	return proc_mkdir_data(name, 0, parent, NULL);
}
EXPORT_SYMBOL(proc_mkdir);

struct proc_dir_entry *proc_create_mount_point(const char *name)
{
	umode_t mode = S_IFDIR | S_IRUGO | S_IXUGO;
	struct proc_dir_entry *ent, *parent = NULL;

	ent = __proc_create(&parent, name, mode, 2);
	if (ent) {
		ent->data = NULL;
		ent->proc_dir_ops = NULL;
		ent->proc_iops = NULL;
		ent = proc_register(parent, ent);
	}
	return ent;
}
EXPORT_SYMBOL(proc_create_mount_point);

struct proc_dir_entry *proc_create_reg(const char *name, umode_t mode,
		struct proc_dir_entry **parent, void *data)
{
	struct proc_dir_entry *p;

	if ((mode & S_IFMT) == 0)
		mode |= S_IFREG;
	if ((mode & S_IALLUGO) == 0)
		mode |= S_IRUGO;
	if (WARN_ON_ONCE(!S_ISREG(mode)))
		return NULL;

	p = __proc_create(parent, name, mode, 1);
	if (p) {
		p->proc_iops = &proc_file_inode_operations;
		p->data = data;
	}
	return p;
}

struct proc_dir_entry *proc_create_data(const char *name, umode_t mode,
		struct proc_dir_entry *parent,
		const struct proc_ops *proc_ops, void *data)
{
	struct proc_dir_entry *p;

	p = proc_create_reg(name, mode, &parent, data);
	if (!p)
		return NULL;
	p->proc_ops = proc_ops;
	return proc_register(parent, p);
}
EXPORT_SYMBOL(proc_create_data);
 
struct proc_dir_entry *proc_create(const char *name, umode_t mode,
				   struct proc_dir_entry *parent,
				   const struct proc_ops *proc_ops)
{
	return proc_create_data(name, mode, parent, proc_ops, NULL);
}
EXPORT_SYMBOL(proc_create);

static int proc_seq_open(struct inode *inode, struct file *file)
{
	struct proc_dir_entry *de = PDE(inode);

	if (de->state_size)
		return seq_open_private(file, de->seq_ops, de->state_size);
	return seq_open(file, de->seq_ops);
}

static int proc_seq_release(struct inode *inode, struct file *file)
{
	struct proc_dir_entry *de = PDE(inode);

	if (de->state_size)
		return seq_release_private(inode, file);
	return seq_release(inode, file);
}

static const struct proc_ops proc_seq_ops = {
	/* not permanent -- can call into arbitrary seq_operations */
	.proc_open	= proc_seq_open,
	.proc_read_iter	= seq_read_iter,
	.proc_lseek	= seq_lseek,
	.proc_release	= proc_seq_release,
};

struct proc_dir_entry *proc_create_seq_private(const char *name, umode_t mode,
		struct proc_dir_entry *parent, const struct seq_operations *ops,
		unsigned int state_size, void *data)
{
	struct proc_dir_entry *p;

	p = proc_create_reg(name, mode, &parent, data);
	if (!p)
		return NULL;
	p->proc_ops = &proc_seq_ops;
	p->seq_ops = ops;
	p->state_size = state_size;
	return proc_register(parent, p);
}
EXPORT_SYMBOL(proc_create_seq_private);

static int proc_single_open(struct inode *inode, struct file *file)
{
	struct proc_dir_entry *de = PDE(inode);

	return single_open(file, de->single_show, de->data);
}

static const struct proc_ops proc_single_ops = {
	/* not permanent -- can call into arbitrary ->single_show */
	.proc_open	= proc_single_open,
	.proc_read_iter = seq_read_iter,
	.proc_lseek	= seq_lseek,
	.proc_release	= single_release,
};

struct proc_dir_entry *proc_create_single_data(const char *name, umode_t mode,
		struct proc_dir_entry *parent,
		int (*show)(struct seq_file *, void *), void *data)
{
	struct proc_dir_entry *p;

	p = proc_create_reg(name, mode, &parent, data);
	if (!p)
		return NULL;
	p->proc_ops = &proc_single_ops;
	p->single_show = show;
	return proc_register(parent, p);
}
EXPORT_SYMBOL(proc_create_single_data);

void proc_set_size(struct proc_dir_entry *de, loff_t size)
{
	de->size = size;
}
EXPORT_SYMBOL(proc_set_size);

void proc_set_user(struct proc_dir_entry *de, kuid_t uid, kgid_t gid)
{
	de->uid = uid;
	de->gid = gid;
}
EXPORT_SYMBOL(proc_set_user);

void pde_put(struct proc_dir_entry *pde)
{
	if (refcount_dec_and_test(&pde->refcnt)) {
		proc_free_inum(pde->low_ino);
		pde_free(pde);
	}
}

/*
 * Remove a /proc entry and free it if it's not currently in use.
 */
void remove_proc_entry(const char *name, struct proc_dir_entry *parent)
{
	struct proc_dir_entry *de = NULL;
	const char *fn = name;
	unsigned int len;

	write_lock(&proc_subdir_lock);
	if (__xlate_proc_name(name, &parent, &fn) != 0) {
		write_unlock(&proc_subdir_lock);
		return;
	}
	len = strlen(fn);

	de = pde_subdir_find(parent, fn, len);
	if (de) {
		if (unlikely(pde_is_permanent(de))) {
			WARN(1, "removing permanent /proc entry '%s'", de->name);
			de = NULL;
		} else {
			rb_erase(&de->subdir_node, &parent->subdir);
			if (S_ISDIR(de->mode))
				parent->nlink--;
		}
	}
	write_unlock(&proc_subdir_lock);
	if (!de) {
		WARN(1, "name '%s'\n", name);
		return;
	}

	proc_entry_rundown(de);

	WARN(pde_subdir_first(de),
	     "%s: removing non-empty directory '%s/%s', leaking at least '%s'\n",
	     __func__, de->parent->name, de->name, pde_subdir_first(de)->name);
	pde_put(de);
}
EXPORT_SYMBOL(remove_proc_entry);

int remove_proc_subtree(const char *name, struct proc_dir_entry *parent)
{
	struct proc_dir_entry *root = NULL, *de, *next;
	const char *fn = name;
	unsigned int len;

	write_lock(&proc_subdir_lock);
	if (__xlate_proc_name(name, &parent, &fn) != 0) {
		write_unlock(&proc_subdir_lock);
		return -ENOENT;
	}
	len = strlen(fn);

	root = pde_subdir_find(parent, fn, len);
	if (!root) {
		write_unlock(&proc_subdir_lock);
		return -ENOENT;
	}
	if (unlikely(pde_is_permanent(root))) {
		write_unlock(&proc_subdir_lock);
		WARN(1, "removing permanent /proc entry '%s/%s'",
			root->parent->name, root->name);
		return -EINVAL;
	}
	rb_erase(&root->subdir_node, &parent->subdir);

	de = root;
	while (1) {
		next = pde_subdir_first(de);
		if (next) {
			if (unlikely(pde_is_permanent(next))) {
				write_unlock(&proc_subdir_lock);
				WARN(1, "removing permanent /proc entry '%s/%s'",
					next->parent->name, next->name);
				return -EINVAL;
			}
			rb_erase(&next->subdir_node, &de->subdir);
			de = next;
			continue;
		}
		next = de->parent;
		if (S_ISDIR(de->mode))
			next->nlink--;
		write_unlock(&proc_subdir_lock);

		proc_entry_rundown(de);
		if (de == root)
			break;
		pde_put(de);

		write_lock(&proc_subdir_lock);
		de = next;
	}
	pde_put(root);
	return 0;
}
EXPORT_SYMBOL(remove_proc_subtree);

void *proc_get_parent_data(const struct inode *inode)
{
	struct proc_dir_entry *de = PDE(inode);
	return de->parent->data;
}
EXPORT_SYMBOL_GPL(proc_get_parent_data);

void proc_remove(struct proc_dir_entry *de)
{
	if (de)
		remove_proc_subtree(de->name, de->parent);
}
EXPORT_SYMBOL(proc_remove);

/*
 * Pull a user buffer into memory and pass it to the file's write handler if
 * one is supplied.  The ->write() method is permitted to modify the
 * kernel-side buffer.
 */
ssize_t proc_simple_write(struct file *f, const char __user *ubuf, size_t size,
			  loff_t *_pos)
{
	struct proc_dir_entry *pde = PDE(file_inode(f));
	char *buf;
	int ret;

	if (!pde->write)
		return -EACCES;
	if (size == 0 || size > PAGE_SIZE - 1)
		return -EINVAL;
	buf = memdup_user_nul(ubuf, size);
	if (IS_ERR(buf))
		return PTR_ERR(buf);
	ret = pde->write(f, buf, size);
	kfree(buf);
	return ret == 0 ? size : ret;
}<|MERGE_RESOLUTION|>--- conflicted
+++ resolved
@@ -366,20 +366,6 @@
 
 static void pde_set_flags(struct proc_dir_entry *pde)
 {
-<<<<<<< HEAD
-	if (!pde->proc_ops)
-		return;
-
-	if (pde->proc_ops->proc_flags & PROC_ENTRY_PERMANENT)
-		pde->flags |= PROC_ENTRY_PERMANENT;
-	if (pde->proc_ops->proc_read_iter)
-		pde->flags |= PROC_ENTRY_proc_read_iter;
-#ifdef CONFIG_COMPAT
-	if (pde->proc_ops->proc_compat_ioctl)
-		pde->flags |= PROC_ENTRY_proc_compat_ioctl;
-#endif
-	if (pde->proc_ops->proc_lseek)
-=======
 	const struct proc_ops *proc_ops = pde->proc_ops;
 
 	if (!proc_ops)
@@ -394,7 +380,6 @@
 		pde->flags |= PROC_ENTRY_proc_compat_ioctl;
 #endif
 	if (proc_ops->proc_lseek)
->>>>>>> 1037d3a3
 		pde->flags |= PROC_ENTRY_proc_lseek;
 }
 

--- conflicted
+++ resolved
@@ -47,19 +47,6 @@
 static int nfs_opendir(struct inode *, struct file *);
 static int nfs_closedir(struct inode *, struct file *);
 static int nfs_readdir(struct file *, void *, filldir_t);
-<<<<<<< HEAD
-static struct dentry *nfs_lookup(struct inode *, struct dentry *, unsigned int);
-static int nfs_create(struct inode *, struct dentry *, umode_t, bool);
-static int nfs_mkdir(struct inode *, struct dentry *, umode_t);
-static int nfs_rmdir(struct inode *, struct dentry *);
-static int nfs_unlink(struct inode *, struct dentry *);
-static int nfs_symlink(struct inode *, struct dentry *, const char *);
-static int nfs_link(struct dentry *, struct inode *, struct dentry *);
-static int nfs_mknod(struct inode *, struct dentry *, umode_t, dev_t);
-static int nfs_rename(struct inode *, struct dentry *,
-		      struct inode *, struct dentry *);
-=======
->>>>>>> 29fbbf80
 static int nfs_fsync_dir(struct file *, loff_t, loff_t, int);
 static loff_t nfs_llseek_dir(struct file *, loff_t, int);
 static void nfs_readdir_clear_array(struct page*);
@@ -77,57 +64,6 @@
 	.freepage = nfs_readdir_clear_array,
 };
 
-<<<<<<< HEAD
-#ifdef CONFIG_NFS_V3
-const struct inode_operations nfs3_dir_inode_operations = {
-	.create		= nfs_create,
-	.lookup		= nfs_lookup,
-	.link		= nfs_link,
-	.unlink		= nfs_unlink,
-	.symlink	= nfs_symlink,
-	.mkdir		= nfs_mkdir,
-	.rmdir		= nfs_rmdir,
-	.mknod		= nfs_mknod,
-	.rename		= nfs_rename,
-	.permission	= nfs_permission,
-	.getattr	= nfs_getattr,
-	.setattr	= nfs_setattr,
-	.listxattr	= nfs3_listxattr,
-	.getxattr	= nfs3_getxattr,
-	.setxattr	= nfs3_setxattr,
-	.removexattr	= nfs3_removexattr,
-};
-#endif  /* CONFIG_NFS_V3 */
-
-#ifdef CONFIG_NFS_V4
-
-static int nfs_atomic_open(struct inode *, struct dentry *,
-			   struct file *, unsigned, umode_t,
-			   int *);
-const struct inode_operations nfs4_dir_inode_operations = {
-	.create		= nfs_create,
-	.lookup		= nfs_lookup,
-	.atomic_open	= nfs_atomic_open,
-	.link		= nfs_link,
-	.unlink		= nfs_unlink,
-	.symlink	= nfs_symlink,
-	.mkdir		= nfs_mkdir,
-	.rmdir		= nfs_rmdir,
-	.mknod		= nfs_mknod,
-	.rename		= nfs_rename,
-	.permission	= nfs_permission,
-	.getattr	= nfs_getattr,
-	.setattr	= nfs_setattr,
-	.getxattr	= generic_getxattr,
-	.setxattr	= generic_setxattr,
-	.listxattr	= generic_listxattr,
-	.removexattr	= generic_removexattr,
-};
-
-#endif /* CONFIG_NFS_V4 */
-
-=======
->>>>>>> 29fbbf80
 static struct nfs_open_dir_context *alloc_nfs_open_dir_context(struct inode *dir, struct rpc_cred *cred)
 {
 	struct nfs_open_dir_context *ctx;
@@ -1264,11 +1200,7 @@
 };
 EXPORT_SYMBOL_GPL(nfs_dentry_operations);
 
-<<<<<<< HEAD
-static struct dentry *nfs_lookup(struct inode *dir, struct dentry * dentry, unsigned int flags)
-=======
 struct dentry *nfs_lookup(struct inode *dir, struct dentry * dentry, unsigned int flags)
->>>>>>> 29fbbf80
 {
 	struct dentry *res;
 	struct dentry *parent;
@@ -1336,11 +1268,7 @@
 }
 EXPORT_SYMBOL_GPL(nfs_lookup);
 
-<<<<<<< HEAD
-#ifdef CONFIG_NFS_V4
-=======
 #if IS_ENABLED(CONFIG_NFS_V4)
->>>>>>> 29fbbf80
 static int nfs4_lookup_revalidate(struct dentry *, unsigned int);
 
 const struct dentry_operations nfs4_dentry_operations = {
@@ -1350,10 +1278,7 @@
 	.d_automount	= nfs_d_automount,
 	.d_release	= nfs_d_release,
 };
-<<<<<<< HEAD
-=======
 EXPORT_SYMBOL_GPL(nfs4_dentry_operations);
->>>>>>> 29fbbf80
 
 static fmode_t flags_to_mode(int flags)
 {
@@ -1405,15 +1330,9 @@
 	return err;
 }
 
-<<<<<<< HEAD
-static int nfs_atomic_open(struct inode *dir, struct dentry *dentry,
-			    struct file *file, unsigned open_flags,
-			    umode_t mode, int *opened)
-=======
 int nfs_atomic_open(struct inode *dir, struct dentry *dentry,
 		    struct file *file, unsigned open_flags,
 		    umode_t mode, int *opened)
->>>>>>> 29fbbf80
 {
 	struct nfs_open_context *ctx;
 	struct dentry *res;
@@ -1603,11 +1522,7 @@
  * that the operation succeeded on the server, but an error in the
  * reply path made it appear to have failed.
  */
-<<<<<<< HEAD
-static int nfs_create(struct inode *dir, struct dentry *dentry,
-=======
 int nfs_create(struct inode *dir, struct dentry *dentry,
->>>>>>> 29fbbf80
 		umode_t mode, bool excl)
 {
 	struct iattr attr;

/* SPDX-License-Identifier: LGPL-2.1 */
/*
 *
 *   Copyright (C) International Business Machines  Corp., 2002,2008
 *   Author(s): Steve French (sfrench@us.ibm.com)
 *              Jeremy Allison (jra@samba.org)
 *
 */
#ifndef _CIFS_GLOB_H
#define _CIFS_GLOB_H

#include <linux/in.h>
#include <linux/in6.h>
#include <linux/inet.h>
#include <linux/slab.h>
#include <linux/mempool.h>
#include <linux/workqueue.h>
#include <linux/utsname.h>
#include "cifs_fs_sb.h"
#include "cifsacl.h"
#include <crypto/internal/hash.h>
#include <linux/scatterlist.h>
#include <uapi/linux/cifs/cifs_mount.h>
#include "../smbfs_common/smb2pdu.h"
#include "smb2pdu.h"

#define SMB_PATH_MAX 260
#define CIFS_PORT 445
#define RFC1001_PORT 139

/*
 * The sizes of various internal tables and strings
 */
#define MAX_UID_INFO 16
#define MAX_SES_INFO 2
#define MAX_TCON_INFO 4

#define MAX_TREE_SIZE (2 + CIFS_NI_MAXHOST + 1 + CIFS_MAX_SHARE_LEN + 1)

#define CIFS_MIN_RCV_POOL 4

#define MAX_REOPEN_ATT	5 /* these many maximum attempts to reopen a file */
/*
 * default attribute cache timeout (jiffies)
 */
#define CIFS_DEF_ACTIMEO (1 * HZ)

/*
 * max attribute cache timeout (jiffies) - 2^30
 */
#define CIFS_MAX_ACTIMEO (1 << 30)

/*
 * Max persistent and resilient handle timeout (milliseconds).
 * Windows durable max was 960000 (16 minutes)
 */
#define SMB3_MAX_HANDLE_TIMEOUT 960000

/*
 * MAX_REQ is the maximum number of requests that WE will send
 * on one socket concurrently.
 */
#define CIFS_MAX_REQ 32767

#define RFC1001_NAME_LEN 15
#define RFC1001_NAME_LEN_WITH_NULL (RFC1001_NAME_LEN + 1)

/* maximum length of ip addr as a string (including ipv6 and sctp) */
#define SERVER_NAME_LENGTH 80
#define SERVER_NAME_LEN_WITH_NULL     (SERVER_NAME_LENGTH + 1)

/* echo interval in seconds */
#define SMB_ECHO_INTERVAL_MIN 1
#define SMB_ECHO_INTERVAL_MAX 600
#define SMB_ECHO_INTERVAL_DEFAULT 60

/* dns resolution intervals in seconds */
#define SMB_DNS_RESOLVE_INTERVAL_MIN     120
#define SMB_DNS_RESOLVE_INTERVAL_DEFAULT 600

/* maximum number of PDUs in one compound */
#define MAX_COMPOUND 5

/*
 * Default number of credits to keep available for SMB3.
 * This value is chosen somewhat arbitrarily. The Windows client
 * defaults to 128 credits, the Windows server allows clients up to
 * 512 credits (or 8K for later versions), and the NetApp server
 * does not limit clients at all.  Choose a high enough default value
 * such that the client shouldn't limit performance, but allow mount
 * to override (until you approach 64K, where we limit credits to 65000
 * to reduce possibility of seeing more server credit overflow bugs.
 */
#define SMB2_MAX_CREDITS_AVAILABLE 32000

#include "cifspdu.h"

#ifndef XATTR_DOS_ATTRIB
#define XATTR_DOS_ATTRIB "user.DOSATTRIB"
#endif

#define CIFS_MAX_WORKSTATION_LEN  (__NEW_UTS_LEN + 1)  /* reasonable max for client */

/*
 * CIFS vfs client Status information (based on what we know.)
 */

/* associated with each tcp and smb session */
enum statusEnum {
	CifsNew = 0,
	CifsGood,
	CifsExiting,
	CifsNeedReconnect,
	CifsNeedNegotiate,
	CifsInNegotiate,
	CifsNeedSessSetup,
	CifsInSessSetup,
	CifsNeedTcon,
	CifsInTcon,
<<<<<<< HEAD
=======
	CifsNeedFilesInvalidate,
>>>>>>> ed9f4f96
	CifsInFilesInvalidate
};

enum securityEnum {
	Unspecified = 0,	/* not specified */
	NTLMv2,			/* Legacy NTLM auth with NTLMv2 hash */
	RawNTLMSSP,		/* NTLMSSP without SPNEGO, NTLMv2 hash */
	Kerberos,		/* Kerberos via SPNEGO */
};

struct session_key {
	unsigned int len;
	char *response;
};

/* crypto security descriptor definition */
struct sdesc {
	struct shash_desc shash;
	char ctx[];
};

/* crypto hashing related structure/fields, not specific to a sec mech */
struct cifs_secmech {
	struct crypto_shash *hmacmd5; /* hmac-md5 hash function */
	struct crypto_shash *md5; /* md5 hash function */
	struct crypto_shash *hmacsha256; /* hmac-sha256 hash function */
	struct crypto_shash *cmacaes; /* block-cipher based MAC function */
	struct crypto_shash *sha512; /* sha512 hash function */
	struct sdesc *sdeschmacmd5;  /* ctxt to generate ntlmv2 hash, CR1 */
	struct sdesc *sdescmd5; /* ctxt to generate cifs/smb signature */
	struct sdesc *sdeschmacsha256;  /* ctxt to generate smb2 signature */
	struct sdesc *sdesccmacaes;  /* ctxt to generate smb3 signature */
	struct sdesc *sdescsha512; /* ctxt to generate smb3.11 signing key */
	struct crypto_aead *ccmaesencrypt; /* smb3 encryption aead */
	struct crypto_aead *ccmaesdecrypt; /* smb3 decryption aead */
};

/* per smb session structure/fields */
struct ntlmssp_auth {
	bool sesskey_per_smbsess; /* whether session key is per smb session */
	__u32 client_flags; /* sent by client in type 1 ntlmsssp exchange */
	__u32 server_flags; /* sent by server in type 2 ntlmssp exchange */
	unsigned char ciphertext[CIFS_CPHTXT_SIZE]; /* sent to server */
	char cryptkey[CIFS_CRYPTO_KEY_SIZE]; /* used by ntlmssp */
};

struct cifs_cred {
	int uid;
	int gid;
	int mode;
	int cecount;
	struct cifs_sid osid;
	struct cifs_sid gsid;
	struct cifs_ntace *ntaces;
	struct cifs_ace *aces;
};

/*
 *****************************************************************
 * Except the CIFS PDUs themselves all the
 * globally interesting structs should go here
 *****************************************************************
 */

/*
 * A smb_rqst represents a complete request to be issued to a server. It's
 * formed by a kvec array, followed by an array of pages. Page data is assumed
 * to start at the beginning of the first page.
 */
struct smb_rqst {
	struct kvec	*rq_iov;	/* array of kvecs */
	unsigned int	rq_nvec;	/* number of kvecs in array */
	struct page	**rq_pages;	/* pointer to array of page ptrs */
	unsigned int	rq_offset;	/* the offset to the 1st page */
	unsigned int	rq_npages;	/* number pages in array */
	unsigned int	rq_pagesz;	/* page size to use */
	unsigned int	rq_tailsz;	/* length of last page */
};

struct mid_q_entry;
struct TCP_Server_Info;
struct cifsFileInfo;
struct cifs_ses;
struct cifs_tcon;
struct dfs_info3_param;
struct cifs_fattr;
struct smb3_fs_context;
struct cifs_fid;
struct cifs_readdata;
struct cifs_writedata;
struct cifs_io_parms;
struct cifs_search_info;
struct cifsInodeInfo;
struct cifs_open_parms;
struct cifs_credits;

struct smb_version_operations {
	int (*send_cancel)(struct TCP_Server_Info *, struct smb_rqst *,
			   struct mid_q_entry *);
	bool (*compare_fids)(struct cifsFileInfo *, struct cifsFileInfo *);
	/* setup request: allocate mid, sign message */
	struct mid_q_entry *(*setup_request)(struct cifs_ses *,
					     struct TCP_Server_Info *,
					     struct smb_rqst *);
	/* setup async request: allocate mid, sign message */
	struct mid_q_entry *(*setup_async_request)(struct TCP_Server_Info *,
						struct smb_rqst *);
	/* check response: verify signature, map error */
	int (*check_receive)(struct mid_q_entry *, struct TCP_Server_Info *,
			     bool);
	void (*add_credits)(struct TCP_Server_Info *server,
			    const struct cifs_credits *credits,
			    const int optype);
	void (*set_credits)(struct TCP_Server_Info *, const int);
	int * (*get_credits_field)(struct TCP_Server_Info *, const int);
	unsigned int (*get_credits)(struct mid_q_entry *);
	__u64 (*get_next_mid)(struct TCP_Server_Info *);
	void (*revert_current_mid)(struct TCP_Server_Info *server,
				   const unsigned int val);
	/* data offset from read response message */
	unsigned int (*read_data_offset)(char *);
	/*
	 * Data length from read response message
	 * When in_remaining is true, the returned data length is in
	 * message field DataRemaining for out-of-band data read (e.g through
	 * Memory Registration RDMA write in SMBD).
	 * Otherwise, the returned data length is in message field DataLength.
	 */
	unsigned int (*read_data_length)(char *, bool in_remaining);
	/* map smb to linux error */
	int (*map_error)(char *, bool);
	/* find mid corresponding to the response message */
	struct mid_q_entry * (*find_mid)(struct TCP_Server_Info *, char *);
	void (*dump_detail)(void *buf, struct TCP_Server_Info *ptcp_info);
	void (*clear_stats)(struct cifs_tcon *);
	void (*print_stats)(struct seq_file *m, struct cifs_tcon *);
	void (*dump_share_caps)(struct seq_file *, struct cifs_tcon *);
	/* verify the message */
	int (*check_message)(char *, unsigned int, struct TCP_Server_Info *);
	bool (*is_oplock_break)(char *, struct TCP_Server_Info *);
	int (*handle_cancelled_mid)(struct mid_q_entry *, struct TCP_Server_Info *);
	void (*downgrade_oplock)(struct TCP_Server_Info *server,
				 struct cifsInodeInfo *cinode, __u32 oplock,
				 unsigned int epoch, bool *purge_cache);
	/* process transaction2 response */
	bool (*check_trans2)(struct mid_q_entry *, struct TCP_Server_Info *,
			     char *, int);
	/* check if we need to negotiate */
	bool (*need_neg)(struct TCP_Server_Info *);
	/* negotiate to the server */
	int (*negotiate)(const unsigned int xid,
			 struct cifs_ses *ses,
			 struct TCP_Server_Info *server);
	/* set negotiated write size */
	unsigned int (*negotiate_wsize)(struct cifs_tcon *tcon, struct smb3_fs_context *ctx);
	/* set negotiated read size */
	unsigned int (*negotiate_rsize)(struct cifs_tcon *tcon, struct smb3_fs_context *ctx);
	/* setup smb sessionn */
	int (*sess_setup)(const unsigned int, struct cifs_ses *,
			  struct TCP_Server_Info *server,
			  const struct nls_table *);
	/* close smb session */
	int (*logoff)(const unsigned int, struct cifs_ses *);
	/* connect to a server share */
	int (*tree_connect)(const unsigned int, struct cifs_ses *, const char *,
			    struct cifs_tcon *, const struct nls_table *);
	/* close tree connecion */
	int (*tree_disconnect)(const unsigned int, struct cifs_tcon *);
	/* get DFS referrals */
	int (*get_dfs_refer)(const unsigned int, struct cifs_ses *,
			     const char *, struct dfs_info3_param **,
			     unsigned int *, const struct nls_table *, int);
	/* informational QFS call */
	void (*qfs_tcon)(const unsigned int, struct cifs_tcon *,
			 struct cifs_sb_info *);
	/* check if a path is accessible or not */
	int (*is_path_accessible)(const unsigned int, struct cifs_tcon *,
				  struct cifs_sb_info *, const char *);
	/* query path data from the server */
	int (*query_path_info)(const unsigned int, struct cifs_tcon *,
			       struct cifs_sb_info *, const char *,
			       FILE_ALL_INFO *, bool *, bool *);
	/* query file data from the server */
	int (*query_file_info)(const unsigned int, struct cifs_tcon *,
			       struct cifs_fid *, FILE_ALL_INFO *);
	/* query reparse tag from srv to determine which type of special file */
	int (*query_reparse_tag)(const unsigned int xid, struct cifs_tcon *tcon,
				struct cifs_sb_info *cifs_sb, const char *path,
				__u32 *reparse_tag);
	/* get server index number */
	int (*get_srv_inum)(const unsigned int, struct cifs_tcon *,
			    struct cifs_sb_info *, const char *,
			    u64 *uniqueid, FILE_ALL_INFO *);
	/* set size by path */
	int (*set_path_size)(const unsigned int, struct cifs_tcon *,
			     const char *, __u64, struct cifs_sb_info *, bool);
	/* set size by file handle */
	int (*set_file_size)(const unsigned int, struct cifs_tcon *,
			     struct cifsFileInfo *, __u64, bool);
	/* set attributes */
	int (*set_file_info)(struct inode *, const char *, FILE_BASIC_INFO *,
			     const unsigned int);
	int (*set_compression)(const unsigned int, struct cifs_tcon *,
			       struct cifsFileInfo *);
	/* check if we can send an echo or nor */
	bool (*can_echo)(struct TCP_Server_Info *);
	/* send echo request */
	int (*echo)(struct TCP_Server_Info *);
	/* create directory */
	int (*posix_mkdir)(const unsigned int xid, struct inode *inode,
			umode_t mode, struct cifs_tcon *tcon,
			const char *full_path,
			struct cifs_sb_info *cifs_sb);
	int (*mkdir)(const unsigned int xid, struct inode *inode, umode_t mode,
		     struct cifs_tcon *tcon, const char *name,
		     struct cifs_sb_info *sb);
	/* set info on created directory */
	void (*mkdir_setinfo)(struct inode *, const char *,
			      struct cifs_sb_info *, struct cifs_tcon *,
			      const unsigned int);
	/* remove directory */
	int (*rmdir)(const unsigned int, struct cifs_tcon *, const char *,
		     struct cifs_sb_info *);
	/* unlink file */
	int (*unlink)(const unsigned int, struct cifs_tcon *, const char *,
		      struct cifs_sb_info *);
	/* open, rename and delete file */
	int (*rename_pending_delete)(const char *, struct dentry *,
				     const unsigned int);
	/* send rename request */
	int (*rename)(const unsigned int, struct cifs_tcon *, const char *,
		      const char *, struct cifs_sb_info *);
	/* send create hardlink request */
	int (*create_hardlink)(const unsigned int, struct cifs_tcon *,
			       const char *, const char *,
			       struct cifs_sb_info *);
	/* query symlink target */
	int (*query_symlink)(const unsigned int, struct cifs_tcon *,
			     struct cifs_sb_info *, const char *,
			     char **, bool);
	/* open a file for non-posix mounts */
	int (*open)(const unsigned int, struct cifs_open_parms *,
		    __u32 *, FILE_ALL_INFO *);
	/* set fid protocol-specific info */
	void (*set_fid)(struct cifsFileInfo *, struct cifs_fid *, __u32);
	/* close a file */
	void (*close)(const unsigned int, struct cifs_tcon *,
		      struct cifs_fid *);
	/* close a file, returning file attributes and timestamps */
	void (*close_getattr)(const unsigned int xid, struct cifs_tcon *tcon,
		      struct cifsFileInfo *pfile_info);
	/* send a flush request to the server */
	int (*flush)(const unsigned int, struct cifs_tcon *, struct cifs_fid *);
	/* async read from the server */
	int (*async_readv)(struct cifs_readdata *);
	/* async write to the server */
	int (*async_writev)(struct cifs_writedata *,
			    void (*release)(struct kref *));
	/* sync read from the server */
	int (*sync_read)(const unsigned int, struct cifs_fid *,
			 struct cifs_io_parms *, unsigned int *, char **,
			 int *);
	/* sync write to the server */
	int (*sync_write)(const unsigned int, struct cifs_fid *,
			  struct cifs_io_parms *, unsigned int *, struct kvec *,
			  unsigned long);
	/* open dir, start readdir */
	int (*query_dir_first)(const unsigned int, struct cifs_tcon *,
			       const char *, struct cifs_sb_info *,
			       struct cifs_fid *, __u16,
			       struct cifs_search_info *);
	/* continue readdir */
	int (*query_dir_next)(const unsigned int, struct cifs_tcon *,
			      struct cifs_fid *,
			      __u16, struct cifs_search_info *srch_inf);
	/* close dir */
	int (*close_dir)(const unsigned int, struct cifs_tcon *,
			 struct cifs_fid *);
	/* calculate a size of SMB message */
	unsigned int (*calc_smb_size)(void *buf, struct TCP_Server_Info *ptcpi);
	/* check for STATUS_PENDING and process the response if yes */
	bool (*is_status_pending)(char *buf, struct TCP_Server_Info *server);
	/* check for STATUS_NETWORK_SESSION_EXPIRED */
	bool (*is_session_expired)(char *);
	/* send oplock break response */
	int (*oplock_response)(struct cifs_tcon *, struct cifs_fid *,
			       struct cifsInodeInfo *);
	/* query remote filesystem */
	int (*queryfs)(const unsigned int, struct cifs_tcon *,
		       struct cifs_sb_info *, struct kstatfs *);
	/* send mandatory brlock to the server */
	int (*mand_lock)(const unsigned int, struct cifsFileInfo *, __u64,
			 __u64, __u32, int, int, bool);
	/* unlock range of mandatory locks */
	int (*mand_unlock_range)(struct cifsFileInfo *, struct file_lock *,
				 const unsigned int);
	/* push brlocks from the cache to the server */
	int (*push_mand_locks)(struct cifsFileInfo *);
	/* get lease key of the inode */
	void (*get_lease_key)(struct inode *, struct cifs_fid *);
	/* set lease key of the inode */
	void (*set_lease_key)(struct inode *, struct cifs_fid *);
	/* generate new lease key */
	void (*new_lease_key)(struct cifs_fid *);
	int (*generate_signingkey)(struct cifs_ses *ses,
				   struct TCP_Server_Info *server);
	int (*calc_signature)(struct smb_rqst *, struct TCP_Server_Info *,
				bool allocate_crypto);
	int (*set_integrity)(const unsigned int, struct cifs_tcon *tcon,
			     struct cifsFileInfo *src_file);
	int (*enum_snapshots)(const unsigned int xid, struct cifs_tcon *tcon,
			     struct cifsFileInfo *src_file, void __user *);
	int (*notify)(const unsigned int xid, struct file *pfile,
			     void __user *pbuf);
	int (*query_mf_symlink)(unsigned int, struct cifs_tcon *,
				struct cifs_sb_info *, const unsigned char *,
				char *, unsigned int *);
	int (*create_mf_symlink)(unsigned int, struct cifs_tcon *,
				 struct cifs_sb_info *, const unsigned char *,
				 char *, unsigned int *);
	/* if we can do cache read operations */
	bool (*is_read_op)(__u32);
	/* set oplock level for the inode */
	void (*set_oplock_level)(struct cifsInodeInfo *, __u32, unsigned int,
				 bool *);
	/* create lease context buffer for CREATE request */
	char * (*create_lease_buf)(u8 *lease_key, u8 oplock);
	/* parse lease context buffer and return oplock/epoch info */
	__u8 (*parse_lease_buf)(void *buf, unsigned int *epoch, char *lkey);
	ssize_t (*copychunk_range)(const unsigned int,
			struct cifsFileInfo *src_file,
			struct cifsFileInfo *target_file,
			u64 src_off, u64 len, u64 dest_off);
	int (*duplicate_extents)(const unsigned int, struct cifsFileInfo *src,
			struct cifsFileInfo *target_file, u64 src_off, u64 len,
			u64 dest_off);
	int (*validate_negotiate)(const unsigned int, struct cifs_tcon *);
	ssize_t (*query_all_EAs)(const unsigned int, struct cifs_tcon *,
			const unsigned char *, const unsigned char *, char *,
			size_t, struct cifs_sb_info *);
	int (*set_EA)(const unsigned int, struct cifs_tcon *, const char *,
			const char *, const void *, const __u16,
			const struct nls_table *, struct cifs_sb_info *);
	struct cifs_ntsd * (*get_acl)(struct cifs_sb_info *, struct inode *,
			const char *, u32 *, u32);
	struct cifs_ntsd * (*get_acl_by_fid)(struct cifs_sb_info *,
			const struct cifs_fid *, u32 *, u32);
	int (*set_acl)(struct cifs_ntsd *, __u32, struct inode *, const char *,
			int);
	/* writepages retry size */
	unsigned int (*wp_retry_size)(struct inode *);
	/* get mtu credits */
	int (*wait_mtu_credits)(struct TCP_Server_Info *, unsigned int,
				unsigned int *, struct cifs_credits *);
	/* adjust previously taken mtu credits to request size */
	int (*adjust_credits)(struct TCP_Server_Info *server,
			      struct cifs_credits *credits,
			      const unsigned int payload_size);
	/* check if we need to issue closedir */
	bool (*dir_needs_close)(struct cifsFileInfo *);
	long (*fallocate)(struct file *, struct cifs_tcon *, int, loff_t,
			  loff_t);
	/* init transform request - used for encryption for now */
	int (*init_transform_rq)(struct TCP_Server_Info *, int num_rqst,
				 struct smb_rqst *, struct smb_rqst *);
	int (*is_transform_hdr)(void *buf);
	int (*receive_transform)(struct TCP_Server_Info *,
				 struct mid_q_entry **, char **, int *);
	enum securityEnum (*select_sectype)(struct TCP_Server_Info *,
			    enum securityEnum);
	int (*next_header)(char *);
	/* ioctl passthrough for query_info */
	int (*ioctl_query_info)(const unsigned int xid,
				struct cifs_tcon *tcon,
				struct cifs_sb_info *cifs_sb,
				__le16 *path, int is_dir,
				unsigned long p);
	/* make unix special files (block, char, fifo, socket) */
	int (*make_node)(unsigned int xid,
			 struct inode *inode,
			 struct dentry *dentry,
			 struct cifs_tcon *tcon,
			 const char *full_path,
			 umode_t mode,
			 dev_t device_number);
	/* version specific fiemap implementation */
	int (*fiemap)(struct cifs_tcon *tcon, struct cifsFileInfo *,
		      struct fiemap_extent_info *, u64, u64);
	/* version specific llseek implementation */
	loff_t (*llseek)(struct file *, struct cifs_tcon *, loff_t, int);
	/* Check for STATUS_IO_TIMEOUT */
	bool (*is_status_io_timeout)(char *buf);
	/* Check for STATUS_NETWORK_NAME_DELETED */
	void (*is_network_name_deleted)(char *buf, struct TCP_Server_Info *srv);
};

struct smb_version_values {
	char		*version_string;
	__u16		protocol_id;
	__u32		req_capabilities;
	__u32		large_lock_type;
	__u32		exclusive_lock_type;
	__u32		shared_lock_type;
	__u32		unlock_lock_type;
	size_t		header_preamble_size;
	size_t		header_size;
	size_t		max_header_size;
	size_t		read_rsp_size;
	__le16		lock_cmd;
	unsigned int	cap_unix;
	unsigned int	cap_nt_find;
	unsigned int	cap_large_files;
	__u16		signing_enabled;
	__u16		signing_required;
	size_t		create_lease_size;
};

#define HEADER_SIZE(server) (server->vals->header_size)
#define MAX_HEADER_SIZE(server) (server->vals->max_header_size)

/**
 * CIFS superblock mount flags (mnt_cifs_flags) to consider when
 * trying to reuse existing superblock for a new mount
 */
#define CIFS_MOUNT_MASK (CIFS_MOUNT_NO_PERM | CIFS_MOUNT_SET_UID | \
			 CIFS_MOUNT_SERVER_INUM | CIFS_MOUNT_DIRECT_IO | \
			 CIFS_MOUNT_NO_XATTR | CIFS_MOUNT_MAP_SPECIAL_CHR | \
			 CIFS_MOUNT_MAP_SFM_CHR | \
			 CIFS_MOUNT_UNX_EMUL | CIFS_MOUNT_NO_BRL | \
			 CIFS_MOUNT_CIFS_ACL | CIFS_MOUNT_OVERR_UID | \
			 CIFS_MOUNT_OVERR_GID | CIFS_MOUNT_DYNPERM | \
			 CIFS_MOUNT_NOPOSIXBRL | CIFS_MOUNT_NOSSYNC | \
			 CIFS_MOUNT_FSCACHE | CIFS_MOUNT_MF_SYMLINKS | \
			 CIFS_MOUNT_MULTIUSER | CIFS_MOUNT_STRICT_IO | \
			 CIFS_MOUNT_CIFS_BACKUPUID | CIFS_MOUNT_CIFS_BACKUPGID | \
			 CIFS_MOUNT_UID_FROM_ACL | CIFS_MOUNT_NO_HANDLE_CACHE | \
			 CIFS_MOUNT_NO_DFS | CIFS_MOUNT_MODE_FROM_SID | \
			 CIFS_MOUNT_RO_CACHE | CIFS_MOUNT_RW_CACHE)

/**
 * Generic VFS superblock mount flags (s_flags) to consider when
 * trying to reuse existing superblock for a new mount
 */
#define CIFS_MS_MASK (SB_RDONLY | SB_MANDLOCK | SB_NOEXEC | SB_NOSUID | \
		      SB_NODEV | SB_SYNCHRONOUS)

struct cifs_mnt_data {
	struct cifs_sb_info *cifs_sb;
	struct smb3_fs_context *ctx;
	int flags;
};

static inline unsigned int
get_rfc1002_length(void *buf)
{
	return be32_to_cpu(*((__be32 *)buf)) & 0xffffff;
}

static inline void
inc_rfc1001_len(void *buf, int count)
{
	be32_add_cpu((__be32 *)buf, count);
}

struct TCP_Server_Info {
	struct list_head tcp_ses_list;
	struct list_head smb_ses_list;
	__u64 conn_id; /* connection identifier (useful for debugging) */
	int srv_count; /* reference counter */
	/* 15 character server name + 0x20 16th byte indicating type = srv */
	char server_RFC1001_name[RFC1001_NAME_LEN_WITH_NULL];
	struct smb_version_operations	*ops;
	struct smb_version_values	*vals;
	/* updates to tcpStatus protected by cifs_tcp_ses_lock */
	enum statusEnum tcpStatus; /* what we think the status is */
	char *hostname; /* hostname portion of UNC string */
	struct socket *ssocket;
	struct sockaddr_storage dstaddr;
	struct sockaddr_storage srcaddr; /* locally bind to this IP */
#ifdef CONFIG_NET_NS
	struct net *net;
#endif
	wait_queue_head_t response_q;
	wait_queue_head_t request_q; /* if more than maxmpx to srvr must block*/
	struct list_head pending_mid_q;
	bool noblocksnd;		/* use blocking sendmsg */
	bool noautotune;		/* do not autotune send buf sizes */
	bool nosharesock;
	bool tcp_nodelay;
	unsigned int credits;  /* send no more requests at once */
	unsigned int max_credits; /* can override large 32000 default at mnt */
	unsigned int in_flight;  /* number of requests on the wire to server */
	unsigned int max_in_flight; /* max number of requests that were on wire */
	spinlock_t req_lock;  /* protect the two values above */
	struct mutex srv_mutex;
	struct task_struct *tsk;
	char server_GUID[16];
	__u16 sec_mode;
	bool sign; /* is signing enabled on this connection? */
	bool ignore_signature:1; /* skip validation of signatures in SMB2/3 rsp */
	bool session_estab; /* mark when very first sess is established */
	int echo_credits;  /* echo reserved slots */
	int oplock_credits;  /* oplock break reserved slots */
	bool echoes:1; /* enable echoes */
	__u8 client_guid[SMB2_CLIENT_GUID_SIZE]; /* Client GUID */
	u16 dialect; /* dialect index that server chose */
	bool oplocks:1; /* enable oplocks */
	unsigned int maxReq;	/* Clients should submit no more */
	/* than maxReq distinct unanswered SMBs to the server when using  */
	/* multiplexed reads or writes (for SMB1/CIFS only, not SMB2/SMB3) */
	unsigned int maxBuf;	/* maxBuf specifies the maximum */
	/* message size the server can send or receive for non-raw SMBs */
	/* maxBuf is returned by SMB NegotiateProtocol so maxBuf is only 0 */
	/* when socket is setup (and during reconnect) before NegProt sent */
	unsigned int max_rw;	/* maxRw specifies the maximum */
	/* message size the server can send or receive for */
	/* SMB_COM_WRITE_RAW or SMB_COM_READ_RAW. */
	unsigned int capabilities; /* selective disabling of caps by smb sess */
	int timeAdj;  /* Adjust for difference in server time zone in sec */
	__u64 CurrentMid;         /* multiplex id - rotating counter, protected by GlobalMid_Lock */
	char cryptkey[CIFS_CRYPTO_KEY_SIZE]; /* used by ntlm, ntlmv2 etc */
	/* 16th byte of RFC1001 workstation name is always null */
	char workstation_RFC1001_name[RFC1001_NAME_LEN_WITH_NULL];
	__u32 sequence_number; /* for signing, protected by srv_mutex */
	__u32 reconnect_instance; /* incremented on each reconnect */
	struct session_key session_key;
	unsigned long lstrp; /* when we got last response from this server */
	struct cifs_secmech secmech; /* crypto sec mech functs, descriptors */
#define	CIFS_NEGFLAVOR_UNENCAP	1	/* wct == 17, but no ext_sec */
#define	CIFS_NEGFLAVOR_EXTENDED	2	/* wct == 17, ext_sec bit set */
	char	negflavor;	/* NEGOTIATE response flavor */
	/* extended security flavors that server supports */
	bool	sec_ntlmssp;		/* supports NTLMSSP */
	bool	sec_kerberosu2u;	/* supports U2U Kerberos */
	bool	sec_kerberos;		/* supports plain Kerberos */
	bool	sec_mskerberos;		/* supports legacy MS Kerberos */
	bool	large_buf;		/* is current buffer large? */
	/* use SMBD connection instead of socket */
	bool	rdma;
	/* point to the SMBD connection if RDMA is used instead of socket */
	struct smbd_connection *smbd_conn;
	struct delayed_work	echo; /* echo ping workqueue job */
	struct delayed_work	resolve; /* dns resolution workqueue job */
	char	*smallbuf;	/* pointer to current "small" buffer */
	char	*bigbuf;	/* pointer to current "big" buffer */
	/* Total size of this PDU. Only valid from cifs_demultiplex_thread */
	unsigned int pdu_size;
	unsigned int total_read; /* total amount of data read in this pass */
	atomic_t in_send; /* requests trying to send */
	atomic_t num_waiters;   /* blocked waiting to get in sendrecv */
#ifdef CONFIG_CIFS_STATS2
	atomic_t num_cmds[NUMBER_OF_SMB2_COMMANDS]; /* total requests by cmd */
	atomic_t smb2slowcmd[NUMBER_OF_SMB2_COMMANDS]; /* count resps > 1 sec */
	__u64 time_per_cmd[NUMBER_OF_SMB2_COMMANDS]; /* total time per cmd */
	__u32 slowest_cmd[NUMBER_OF_SMB2_COMMANDS];
	__u32 fastest_cmd[NUMBER_OF_SMB2_COMMANDS];
#endif /* STATS2 */
	unsigned int	max_read;
	unsigned int	max_write;
	unsigned int	min_offload;
	__le16	compress_algorithm;
	__u16	signing_algorithm;
	__le16	cipher_type;
	 /* save initital negprot hash */
	__u8	preauth_sha_hash[SMB2_PREAUTH_HASH_SIZE];
	bool	signing_negotiated; /* true if valid signing context rcvd from server */
	bool	posix_ext_supported;
	struct delayed_work reconnect; /* reconnect workqueue job */
	struct mutex reconnect_mutex; /* prevent simultaneous reconnects */
	unsigned long echo_interval;

	/*
	 * Number of targets available for reconnect. The more targets
	 * the more tasks have to wait to let the demultiplex thread
	 * reconnect.
	 */
	int nr_targets;
	bool noblockcnt; /* use non-blocking connect() */

	/*
	 * If this is a session channel,
	 * primary_server holds the ref-counted
	 * pointer to primary channel connection for the session.
	 */
#define CIFS_SERVER_IS_CHAN(server)	(!!(server)->primary_server)
	struct TCP_Server_Info *primary_server;

#ifdef CONFIG_CIFS_SWN_UPCALL
	bool use_swn_dstaddr;
	struct sockaddr_storage swn_dstaddr;
#endif
#ifdef CONFIG_CIFS_DFS_UPCALL
	bool is_dfs_conn; /* if a dfs connection */
	struct mutex refpath_lock; /* protects leaf_fullpath */
	/*
	 * Canonical DFS full paths that were used to chase referrals in mount and reconnect.
	 *
	 * origin_fullpath: first or original referral path
	 * leaf_fullpath: last referral path (might be changed due to nested links in reconnect)
	 *
	 * current_fullpath: pointer to either origin_fullpath or leaf_fullpath
	 * NOTE: cannot be accessed outside cifs_reconnect() and smb2_reconnect()
	 *
	 * format: \\HOST\SHARE\[OPTIONAL PATH]
	 */
	char *origin_fullpath, *leaf_fullpath, *current_fullpath;
#endif
};

struct cifs_credits {
	unsigned int value;
	unsigned int instance;
};

static inline unsigned int
in_flight(struct TCP_Server_Info *server)
{
	unsigned int num;
	spin_lock(&server->req_lock);
	num = server->in_flight;
	spin_unlock(&server->req_lock);
	return num;
}

static inline bool
has_credits(struct TCP_Server_Info *server, int *credits, int num_credits)
{
	int num;
	spin_lock(&server->req_lock);
	num = *credits;
	spin_unlock(&server->req_lock);
	return num >= num_credits;
}

static inline void
add_credits(struct TCP_Server_Info *server, const struct cifs_credits *credits,
	    const int optype)
{
	server->ops->add_credits(server, credits, optype);
}

static inline void
add_credits_and_wake_if(struct TCP_Server_Info *server,
			const struct cifs_credits *credits, const int optype)
{
	if (credits->value) {
		server->ops->add_credits(server, credits, optype);
		wake_up(&server->request_q);
	}
}

static inline void
set_credits(struct TCP_Server_Info *server, const int val)
{
	server->ops->set_credits(server, val);
}

static inline int
adjust_credits(struct TCP_Server_Info *server, struct cifs_credits *credits,
	       const unsigned int payload_size)
{
	return server->ops->adjust_credits ?
		server->ops->adjust_credits(server, credits, payload_size) : 0;
}

static inline __le64
get_next_mid64(struct TCP_Server_Info *server)
{
	return cpu_to_le64(server->ops->get_next_mid(server));
}

static inline __le16
get_next_mid(struct TCP_Server_Info *server)
{
	__u16 mid = server->ops->get_next_mid(server);
	/*
	 * The value in the SMB header should be little endian for easy
	 * on-the-wire decoding.
	 */
	return cpu_to_le16(mid);
}

static inline void
revert_current_mid(struct TCP_Server_Info *server, const unsigned int val)
{
	if (server->ops->revert_current_mid)
		server->ops->revert_current_mid(server, val);
}

static inline void
revert_current_mid_from_hdr(struct TCP_Server_Info *server,
			    const struct smb2_hdr *shdr)
{
	unsigned int num = le16_to_cpu(shdr->CreditCharge);

	return revert_current_mid(server, num > 0 ? num : 1);
}

static inline __u16
get_mid(const struct smb_hdr *smb)
{
	return le16_to_cpu(smb->Mid);
}

static inline bool
compare_mid(__u16 mid, const struct smb_hdr *smb)
{
	return mid == le16_to_cpu(smb->Mid);
}

/*
 * When the server supports very large reads and writes via POSIX extensions,
 * we can allow up to 2^24-1, minus the size of a READ/WRITE_AND_X header, not
 * including the RFC1001 length.
 *
 * Note that this might make for "interesting" allocation problems during
 * writeback however as we have to allocate an array of pointers for the
 * pages. A 16M write means ~32kb page array with PAGE_SIZE == 4096.
 *
 * For reads, there is a similar problem as we need to allocate an array
 * of kvecs to handle the receive, though that should only need to be done
 * once.
 */
#define CIFS_MAX_WSIZE ((1<<24) - 1 - sizeof(WRITE_REQ) + 4)
#define CIFS_MAX_RSIZE ((1<<24) - sizeof(READ_RSP) + 4)

/*
 * When the server doesn't allow large posix writes, only allow a rsize/wsize
 * of 2^17-1 minus the size of the call header. That allows for a read or
 * write up to the maximum size described by RFC1002.
 */
#define CIFS_MAX_RFC1002_WSIZE ((1<<17) - 1 - sizeof(WRITE_REQ) + 4)
#define CIFS_MAX_RFC1002_RSIZE ((1<<17) - 1 - sizeof(READ_RSP) + 4)

/*
 * The default wsize is 1M. find_get_pages seems to return a maximum of 256
 * pages in a single call. With PAGE_SIZE == 4k, this means we can fill
 * a single wsize request with a single call.
 */
#define CIFS_DEFAULT_IOSIZE (1024 * 1024)
#define SMB3_DEFAULT_IOSIZE (4 * 1024 * 1024)

/*
 * Windows only supports a max of 60kb reads and 65535 byte writes. Default to
 * those values when posix extensions aren't in force. In actuality here, we
 * use 65536 to allow for a write that is a multiple of 4k. Most servers seem
 * to be ok with the extra byte even though Windows doesn't send writes that
 * are that large.
 *
 * Citation:
 *
 * https://blogs.msdn.com/b/openspecification/archive/2009/04/10/smb-maximum-transmit-buffer-size-and-performance-tuning.aspx
 */
#define CIFS_DEFAULT_NON_POSIX_RSIZE (60 * 1024)
#define CIFS_DEFAULT_NON_POSIX_WSIZE (65536)

/*
 * Macros to allow the TCP_Server_Info->net field and related code to drop out
 * when CONFIG_NET_NS isn't set.
 */

#ifdef CONFIG_NET_NS

static inline struct net *cifs_net_ns(struct TCP_Server_Info *srv)
{
	return srv->net;
}

static inline void cifs_set_net_ns(struct TCP_Server_Info *srv, struct net *net)
{
	srv->net = net;
}

#else

static inline struct net *cifs_net_ns(struct TCP_Server_Info *srv)
{
	return &init_net;
}

static inline void cifs_set_net_ns(struct TCP_Server_Info *srv, struct net *net)
{
}

#endif

struct cifs_server_iface {
	size_t speed;
	unsigned int rdma_capable : 1;
	unsigned int rss_capable : 1;
	struct sockaddr_storage sockaddr;
};

struct cifs_chan {
	struct TCP_Server_Info *server;
	__u8 signkey[SMB3_SIGN_KEY_SIZE];
};

/*
 * Session structure.  One of these for each uid session with a particular host
 */
struct cifs_ses {
	struct list_head smb_ses_list;
	struct list_head rlist; /* reconnect list */
	struct list_head tcon_list;
	struct cifs_tcon *tcon_ipc;
	struct mutex session_mutex;
	struct TCP_Server_Info *server;	/* pointer to server info */
	int ses_count;		/* reference counter */
	enum statusEnum status;  /* updates protected by cifs_tcp_ses_lock */
	unsigned overrideSecFlg;  /* if non-zero override global sec flags */
	char *serverOS;		/* name of operating system underlying server */
	char *serverNOS;	/* name of network operating system of server */
	char *serverDomain;	/* security realm of server */
	__u64 Suid;		/* remote smb uid  */
	kuid_t linux_uid;	/* overriding owner of files on the mount */
	kuid_t cred_uid;	/* owner of credentials */
	unsigned int capabilities;
	char ip_addr[INET6_ADDRSTRLEN + 1]; /* Max ipv6 (or v4) addr string len */
	char *user_name;	/* must not be null except during init of sess
				   and after mount option parsing we fill it */
	char *domainName;
	char *password;
	char *workstation_name;
	struct session_key auth_key;
	struct ntlmssp_auth *ntlmssp; /* ciphertext, flags, server challenge */
	enum securityEnum sectype; /* what security flavor was specified? */
	bool sign;		/* is signing required? */
	bool domainAuto:1;
	__u16 session_flags;
	__u8 smb3signingkey[SMB3_SIGN_KEY_SIZE];
	__u8 smb3encryptionkey[SMB3_ENC_DEC_KEY_SIZE];
	__u8 smb3decryptionkey[SMB3_ENC_DEC_KEY_SIZE];
	__u8 preauth_sha_hash[SMB2_PREAUTH_HASH_SIZE];

	/*
	 * Network interfaces available on the server this session is
	 * connected to.
	 *
	 * Other channels can be opened by connecting and binding this
	 * session to interfaces from this list.
	 *
	 * iface_lock should be taken when accessing any of these fields
	 */
	spinlock_t iface_lock;
	/* ========= begin: protected by iface_lock ======== */
	struct cifs_server_iface *iface_list;
	size_t iface_count;
	unsigned long iface_last_update; /* jiffies */
	/* ========= end: protected by iface_lock ======== */

	spinlock_t chan_lock;
	/* ========= begin: protected by chan_lock ======== */
#define CIFS_MAX_CHANNELS 16
#define CIFS_ALL_CHANNELS_SET(ses)	\
	((1UL << (ses)->chan_count) - 1)
#define CIFS_ALL_CHANS_NEED_RECONNECT(ses)	\
	((ses)->chans_need_reconnect == CIFS_ALL_CHANNELS_SET(ses))
#define CIFS_SET_ALL_CHANS_NEED_RECONNECT(ses)	\
	((ses)->chans_need_reconnect = CIFS_ALL_CHANNELS_SET(ses))
#define CIFS_CHAN_NEEDS_RECONNECT(ses, index)	\
	test_bit((index), &(ses)->chans_need_reconnect)

	struct cifs_chan chans[CIFS_MAX_CHANNELS];
	size_t chan_count;
	size_t chan_max;
	atomic_t chan_seq; /* round robin state */

	/*
	 * chans_need_reconnect is a bitmap indicating which of the channels
	 * under this smb session needs to be reconnected.
	 * If not multichannel session, only one bit will be used.
	 *
	 * We will ask for sess and tcon reconnection only if all the
	 * channels are marked for needing reconnection. This will
	 * enable the sessions on top to continue to live till any
	 * of the channels below are active.
	 */
	unsigned long chans_need_reconnect;
	/* ========= end: protected by chan_lock ======== */
};

static inline bool
cap_unix(struct cifs_ses *ses)
{
	return ses->server->vals->cap_unix & ses->capabilities;
}

struct cached_fid {
	bool is_valid:1;	/* Do we have a useable root fid */
	bool file_all_info_is_valid:1;
	bool has_lease:1;
	unsigned long time; /* jiffies of when lease was taken */
	struct kref refcount;
	struct cifs_fid *fid;
	struct mutex fid_mutex;
	struct cifs_tcon *tcon;
	struct dentry *dentry;
	struct work_struct lease_break;
	struct smb2_file_all_info file_all_info;
};

/*
 * there is one of these for each connection to a resource on a particular
 * session
 */
struct cifs_tcon {
	struct list_head tcon_list;
	int tc_count;
	struct list_head rlist; /* reconnect list */
	atomic_t num_local_opens;  /* num of all opens including disconnected */
	atomic_t num_remote_opens; /* num of all network opens on server */
	struct list_head openFileList;
	spinlock_t open_file_lock; /* protects list above */
	struct cifs_ses *ses;	/* pointer to session associated with */
	char treeName[MAX_TREE_SIZE + 1]; /* UNC name of resource in ASCII */
	char *nativeFileSystem;
	char *password;		/* for share-level security */
	__u32 tid;		/* The 4 byte tree id */
	__u16 Flags;		/* optional support bits */
	enum statusEnum tidStatus;
	atomic_t num_smbs_sent;
	union {
		struct {
			atomic_t num_writes;
			atomic_t num_reads;
			atomic_t num_flushes;
			atomic_t num_oplock_brks;
			atomic_t num_opens;
			atomic_t num_closes;
			atomic_t num_deletes;
			atomic_t num_mkdirs;
			atomic_t num_posixopens;
			atomic_t num_posixmkdirs;
			atomic_t num_rmdirs;
			atomic_t num_renames;
			atomic_t num_t2renames;
			atomic_t num_ffirst;
			atomic_t num_fnext;
			atomic_t num_fclose;
			atomic_t num_hardlinks;
			atomic_t num_symlinks;
			atomic_t num_locks;
			atomic_t num_acl_get;
			atomic_t num_acl_set;
		} cifs_stats;
		struct {
			atomic_t smb2_com_sent[NUMBER_OF_SMB2_COMMANDS];
			atomic_t smb2_com_failed[NUMBER_OF_SMB2_COMMANDS];
		} smb2_stats;
	} stats;
	__u64    bytes_read;
	__u64    bytes_written;
	spinlock_t stat_lock;  /* protects the two fields above */
	FILE_SYSTEM_DEVICE_INFO fsDevInfo;
	FILE_SYSTEM_ATTRIBUTE_INFO fsAttrInfo; /* ok if fs name truncated */
	FILE_SYSTEM_UNIX_INFO fsUnixInfo;
	bool ipc:1;   /* set if connection to IPC$ share (always also pipe) */
	bool pipe:1;  /* set if connection to pipe share */
	bool print:1; /* set if connection to printer share */
	bool retry:1;
	bool nocase:1;
	bool nohandlecache:1; /* if strange server resource prob can turn off */
	bool nodelete:1;
	bool seal:1;      /* transport encryption for this mounted share */
	bool unix_ext:1;  /* if false disable Linux extensions to CIFS protocol
				for this mount even if server would support */
	bool posix_extensions; /* if true SMB3.11 posix extensions enabled */
	bool local_lease:1; /* check leases (only) on local system not remote */
	bool broken_posix_open; /* e.g. Samba server versions < 3.3.2, 3.2.9 */
	bool broken_sparse_sup; /* if server or share does not support sparse */
	bool need_reconnect:1; /* connection reset, tid now invalid */
	bool need_reopen_files:1; /* need to reopen tcon file handles */
	bool use_resilient:1; /* use resilient instead of durable handles */
	bool use_persistent:1; /* use persistent instead of durable handles */
	bool no_lease:1;    /* Do not request leases on files or directories */
	bool use_witness:1; /* use witness protocol */
	__le32 capabilities;
	__u32 share_flags;
	__u32 maximal_access;
	__u32 vol_serial_number;
	__le64 vol_create_time;
	__u64 snapshot_time; /* for timewarp tokens - timestamp of snapshot */
	__u32 handle_timeout; /* persistent and durable handle timeout in ms */
	__u32 ss_flags;		/* sector size flags */
	__u32 perf_sector_size; /* best sector size for perf */
	__u32 max_chunks;
	__u32 max_bytes_chunk;
	__u32 max_bytes_copy;
#ifdef CONFIG_CIFS_FSCACHE
	u64 resource_id;		/* server resource id */
	struct fscache_volume *fscache;	/* cookie for share */
#endif
	struct list_head pending_opens;	/* list of incomplete opens */
	struct cached_fid crfid; /* Cached root fid */
	/* BB add field for back pointer to sb struct(s)? */
#ifdef CONFIG_CIFS_DFS_UPCALL
	struct list_head ulist; /* cache update list */
#endif
};

/*
 * This is a refcounted and timestamped container for a tcon pointer. The
 * container holds a tcon reference. It is considered safe to free one of
 * these when the tl_count goes to 0. The tl_time is the time of the last
 * "get" on the container.
 */
struct tcon_link {
	struct rb_node		tl_rbnode;
	kuid_t			tl_uid;
	unsigned long		tl_flags;
#define TCON_LINK_MASTER	0
#define TCON_LINK_PENDING	1
#define TCON_LINK_IN_TREE	2
	unsigned long		tl_time;
	atomic_t		tl_count;
	struct cifs_tcon	*tl_tcon;
};

extern struct tcon_link *cifs_sb_tlink(struct cifs_sb_info *cifs_sb);
extern void smb3_free_compound_rqst(int num_rqst, struct smb_rqst *rqst);

static inline struct cifs_tcon *
tlink_tcon(struct tcon_link *tlink)
{
	return tlink->tl_tcon;
}

static inline struct tcon_link *
cifs_sb_master_tlink(struct cifs_sb_info *cifs_sb)
{
	return cifs_sb->master_tlink;
}

extern void cifs_put_tlink(struct tcon_link *tlink);

static inline struct tcon_link *
cifs_get_tlink(struct tcon_link *tlink)
{
	if (tlink && !IS_ERR(tlink))
		atomic_inc(&tlink->tl_count);
	return tlink;
}

/* This function is always expected to succeed */
extern struct cifs_tcon *cifs_sb_master_tcon(struct cifs_sb_info *cifs_sb);

#define CIFS_OPLOCK_NO_CHANGE 0xfe

struct cifs_pending_open {
	struct list_head olist;
	struct tcon_link *tlink;
	__u8 lease_key[16];
	__u32 oplock;
};

struct cifs_deferred_close {
	struct list_head dlist;
	struct tcon_link *tlink;
	__u16  netfid;
	__u64  persistent_fid;
	__u64  volatile_fid;
};

/*
 * This info hangs off the cifsFileInfo structure, pointed to by llist.
 * This is used to track byte stream locks on the file
 */
struct cifsLockInfo {
	struct list_head llist;	/* pointer to next cifsLockInfo */
	struct list_head blist; /* pointer to locks blocked on this */
	wait_queue_head_t block_q;
	__u64 offset;
	__u64 length;
	__u32 pid;
	__u16 type;
	__u16 flags;
};

/*
 * One of these for each open instance of a file
 */
struct cifs_search_info {
	loff_t index_of_last_entry;
	__u16 entries_in_buffer;
	__u16 info_level;
	__u32 resume_key;
	char *ntwrk_buf_start;
	char *srch_entries_start;
	char *last_entry;
	const char *presume_name;
	unsigned int resume_name_len;
	bool endOfSearch:1;
	bool emptyDir:1;
	bool unicode:1;
	bool smallBuf:1; /* so we know which buf_release function to call */
};

#define ACL_NO_MODE	((umode_t)(-1))
struct cifs_open_parms {
	struct cifs_tcon *tcon;
	struct cifs_sb_info *cifs_sb;
	int disposition;
	int desired_access;
	int create_options;
	const char *path;
	struct cifs_fid *fid;
	umode_t mode;
	bool reconnect:1;
};

struct cifs_fid {
	__u16 netfid;
	__u64 persistent_fid;	/* persist file id for smb2 */
	__u64 volatile_fid;	/* volatile file id for smb2 */
	__u8 lease_key[SMB2_LEASE_KEY_SIZE];	/* lease key for smb2 */
	__u8 create_guid[16];
	__u32 access;
	struct cifs_pending_open *pending_open;
	unsigned int epoch;
#ifdef CONFIG_CIFS_DEBUG2
	__u64 mid;
#endif /* CIFS_DEBUG2 */
	bool purge_cache;
};

struct cifs_fid_locks {
	struct list_head llist;
	struct cifsFileInfo *cfile;	/* fid that owns locks */
	struct list_head locks;		/* locks held by fid above */
};

struct cifsFileInfo {
	/* following two lists are protected by tcon->open_file_lock */
	struct list_head tlist;	/* pointer to next fid owned by tcon */
	struct list_head flist;	/* next fid (file instance) for this inode */
	/* lock list below protected by cifsi->lock_sem */
	struct cifs_fid_locks *llist;	/* brlocks held by this fid */
	kuid_t uid;		/* allows finding which FileInfo structure */
	__u32 pid;		/* process id who opened file */
	struct cifs_fid fid;	/* file id from remote */
	struct list_head rlist; /* reconnect list */
	/* BB add lock scope info here if needed */ ;
	/* lock scope id (0 if none) */
	struct dentry *dentry;
	struct tcon_link *tlink;
	unsigned int f_flags;
	bool invalidHandle:1;	/* file closed via session abend */
	bool swapfile:1;
	bool oplock_break_cancelled:1;
	unsigned int oplock_epoch; /* epoch from the lease break */
	__u32 oplock_level; /* oplock/lease level from the lease break */
	int count;
	spinlock_t file_info_lock; /* protects four flag/count fields above */
	struct mutex fh_mutex; /* prevents reopen race after dead ses*/
	struct cifs_search_info srch_inf;
	struct work_struct oplock_break; /* work for oplock breaks */
	struct work_struct put; /* work for the final part of _put */
	struct delayed_work deferred;
	bool deferred_close_scheduled; /* Flag to indicate close is scheduled */
};

struct cifs_io_parms {
	__u16 netfid;
	__u64 persistent_fid;	/* persist file id for smb2 */
	__u64 volatile_fid;	/* volatile file id for smb2 */
	__u32 pid;
	__u64 offset;
	unsigned int length;
	struct cifs_tcon *tcon;
	struct TCP_Server_Info *server;
};

struct cifs_aio_ctx {
	struct kref		refcount;
	struct list_head	list;
	struct mutex		aio_mutex;
	struct completion	done;
	struct iov_iter		iter;
	struct kiocb		*iocb;
	struct cifsFileInfo	*cfile;
	struct bio_vec		*bv;
	loff_t			pos;
	unsigned int		npages;
	ssize_t			rc;
	unsigned int		len;
	unsigned int		total_len;
	bool			should_dirty;
	/*
	 * Indicates if this aio_ctx is for direct_io,
	 * If yes, iter is a copy of the user passed iov_iter
	 */
	bool			direct_io;
};

/* asynchronous read support */
struct cifs_readdata {
	struct kref			refcount;
	struct list_head		list;
	struct completion		done;
	struct cifsFileInfo		*cfile;
	struct address_space		*mapping;
	struct cifs_aio_ctx		*ctx;
	__u64				offset;
	unsigned int			bytes;
	unsigned int			got_bytes;
	pid_t				pid;
	int				result;
	struct work_struct		work;
	int (*read_into_pages)(struct TCP_Server_Info *server,
				struct cifs_readdata *rdata,
				unsigned int len);
	int (*copy_into_pages)(struct TCP_Server_Info *server,
				struct cifs_readdata *rdata,
				struct iov_iter *iter);
	struct kvec			iov[2];
	struct TCP_Server_Info		*server;
#ifdef CONFIG_CIFS_SMB_DIRECT
	struct smbd_mr			*mr;
#endif
	unsigned int			pagesz;
	unsigned int			page_offset;
	unsigned int			tailsz;
	struct cifs_credits		credits;
	unsigned int			nr_pages;
	struct page			**pages;
};

/* asynchronous write support */
struct cifs_writedata {
	struct kref			refcount;
	struct list_head		list;
	struct completion		done;
	enum writeback_sync_modes	sync_mode;
	struct work_struct		work;
	struct cifsFileInfo		*cfile;
	struct cifs_aio_ctx		*ctx;
	__u64				offset;
	pid_t				pid;
	unsigned int			bytes;
	int				result;
	struct TCP_Server_Info		*server;
#ifdef CONFIG_CIFS_SMB_DIRECT
	struct smbd_mr			*mr;
#endif
	unsigned int			pagesz;
	unsigned int			page_offset;
	unsigned int			tailsz;
	struct cifs_credits		credits;
	unsigned int			nr_pages;
	struct page			**pages;
};

/*
 * Take a reference on the file private data. Must be called with
 * cfile->file_info_lock held.
 */
static inline void
cifsFileInfo_get_locked(struct cifsFileInfo *cifs_file)
{
	++cifs_file->count;
}

struct cifsFileInfo *cifsFileInfo_get(struct cifsFileInfo *cifs_file);
void _cifsFileInfo_put(struct cifsFileInfo *cifs_file, bool wait_oplock_hdlr,
		       bool offload);
void cifsFileInfo_put(struct cifsFileInfo *cifs_file);

#define CIFS_CACHE_READ_FLG	1
#define CIFS_CACHE_HANDLE_FLG	2
#define CIFS_CACHE_RH_FLG	(CIFS_CACHE_READ_FLG | CIFS_CACHE_HANDLE_FLG)
#define CIFS_CACHE_WRITE_FLG	4
#define CIFS_CACHE_RW_FLG	(CIFS_CACHE_READ_FLG | CIFS_CACHE_WRITE_FLG)
#define CIFS_CACHE_RHW_FLG	(CIFS_CACHE_RW_FLG | CIFS_CACHE_HANDLE_FLG)

#define CIFS_CACHE_READ(cinode) ((cinode->oplock & CIFS_CACHE_READ_FLG) || (CIFS_SB(cinode->vfs_inode.i_sb)->mnt_cifs_flags & CIFS_MOUNT_RO_CACHE))
#define CIFS_CACHE_HANDLE(cinode) (cinode->oplock & CIFS_CACHE_HANDLE_FLG)
#define CIFS_CACHE_WRITE(cinode) ((cinode->oplock & CIFS_CACHE_WRITE_FLG) || (CIFS_SB(cinode->vfs_inode.i_sb)->mnt_cifs_flags & CIFS_MOUNT_RW_CACHE))

/*
 * One of these for each file inode
 */

struct cifsInodeInfo {
	bool can_cache_brlcks;
	struct list_head llist;	/* locks helb by this inode */
	/*
	 * NOTE: Some code paths call down_read(lock_sem) twice, so
	 * we must always use cifs_down_write() instead of down_write()
	 * for this semaphore to avoid deadlocks.
	 */
	struct rw_semaphore lock_sem;	/* protect the fields above */
	/* BB add in lists for dirty pages i.e. write caching info for oplock */
	struct list_head openFileList;
	spinlock_t	open_file_lock;	/* protects openFileList */
	__u32 cifsAttrs; /* e.g. DOS archive bit, sparse, compressed, system */
	unsigned int oplock;		/* oplock/lease level we have */
	unsigned int epoch;		/* used to track lease state changes */
#define CIFS_INODE_PENDING_OPLOCK_BREAK   (0) /* oplock break in progress */
#define CIFS_INODE_PENDING_WRITERS	  (1) /* Writes in progress */
#define CIFS_INODE_FLAG_UNUSED		  (2) /* Unused flag */
#define CIFS_INO_DELETE_PENDING		  (3) /* delete pending on server */
#define CIFS_INO_INVALID_MAPPING	  (4) /* pagecache is invalid */
#define CIFS_INO_LOCK			  (5) /* lock bit for synchronization */
#define CIFS_INO_MODIFIED_ATTR            (6) /* Indicate change in mtime/ctime */
#define CIFS_INO_CLOSE_ON_LOCK            (7) /* Not to defer the close when lock is set */
	unsigned long flags;
	spinlock_t writers_lock;
	unsigned int writers;		/* Number of writers on this inode */
	unsigned long time;		/* jiffies of last update of inode */
	u64  server_eof;		/* current file size on server -- protected by i_lock */
	u64  uniqueid;			/* server inode number */
	u64  createtime;		/* creation time on server */
	__u8 lease_key[SMB2_LEASE_KEY_SIZE];	/* lease key for this inode */
#ifdef CONFIG_CIFS_FSCACHE
	struct fscache_cookie *fscache;
#endif
	struct inode vfs_inode;
	struct list_head deferred_closes; /* list of deferred closes */
	spinlock_t deferred_lock; /* protection on deferred list */
	bool lease_granted; /* Flag to indicate whether lease or oplock is granted. */
};

static inline struct cifsInodeInfo *
CIFS_I(struct inode *inode)
{
	return container_of(inode, struct cifsInodeInfo, vfs_inode);
}

static inline struct cifs_sb_info *
CIFS_SB(struct super_block *sb)
{
	return sb->s_fs_info;
}

static inline struct cifs_sb_info *
CIFS_FILE_SB(struct file *file)
{
	return CIFS_SB(file_inode(file)->i_sb);
}

static inline char CIFS_DIR_SEP(const struct cifs_sb_info *cifs_sb)
{
	if (cifs_sb->mnt_cifs_flags & CIFS_MOUNT_POSIX_PATHS)
		return '/';
	else
		return '\\';
}

static inline void
convert_delimiter(char *path, char delim)
{
	char old_delim, *pos;

	if (delim == '/')
		old_delim = '\\';
	else
		old_delim = '/';

	pos = path;
	while ((pos = strchr(pos, old_delim)))
		*pos = delim;
}

#define cifs_stats_inc atomic_inc

static inline void cifs_stats_bytes_written(struct cifs_tcon *tcon,
					    unsigned int bytes)
{
	if (bytes) {
		spin_lock(&tcon->stat_lock);
		tcon->bytes_written += bytes;
		spin_unlock(&tcon->stat_lock);
	}
}

static inline void cifs_stats_bytes_read(struct cifs_tcon *tcon,
					 unsigned int bytes)
{
	spin_lock(&tcon->stat_lock);
	tcon->bytes_read += bytes;
	spin_unlock(&tcon->stat_lock);
}


/*
 * This is the prototype for the mid receive function. This function is for
 * receiving the rest of the SMB frame, starting with the WordCount (which is
 * just after the MID in struct smb_hdr). Note:
 *
 * - This will be called by cifsd, with no locks held.
 * - The mid will still be on the pending_mid_q.
 * - mid->resp_buf will point to the current buffer.
 *
 * Returns zero on a successful receive, or an error. The receive state in
 * the TCP_Server_Info will also be updated.
 */
typedef int (mid_receive_t)(struct TCP_Server_Info *server,
			    struct mid_q_entry *mid);

/*
 * This is the prototype for the mid callback function. This is called once the
 * mid has been received off of the socket. When creating one, take special
 * care to avoid deadlocks. Things to bear in mind:
 *
 * - it will be called by cifsd, with no locks held
 * - the mid will be removed from any lists
 */
typedef void (mid_callback_t)(struct mid_q_entry *mid);

/*
 * This is the protopyte for mid handle function. This is called once the mid
 * has been recognized after decryption of the message.
 */
typedef int (mid_handle_t)(struct TCP_Server_Info *server,
			    struct mid_q_entry *mid);

/* one of these for every pending CIFS request to the server */
struct mid_q_entry {
	struct list_head qhead;	/* mids waiting on reply from this server */
	struct kref refcount;
	struct TCP_Server_Info *server;	/* server corresponding to this mid */
	__u64 mid;		/* multiplex id */
	__u16 credits;		/* number of credits consumed by this mid */
	__u16 credits_received;	/* number of credits from the response */
	__u32 pid;		/* process id */
	__u32 sequence_number;  /* for CIFS signing */
	unsigned long when_alloc;  /* when mid was created */
#ifdef CONFIG_CIFS_STATS2
	unsigned long when_sent; /* time when smb send finished */
	unsigned long when_received; /* when demux complete (taken off wire) */
#endif
	mid_receive_t *receive; /* call receive callback */
	mid_callback_t *callback; /* call completion callback */
	mid_handle_t *handle; /* call handle mid callback */
	void *callback_data;	  /* general purpose pointer for callback */
	struct task_struct *creator;
	void *resp_buf;		/* pointer to received SMB header */
	unsigned int resp_buf_size;
	int mid_state;	/* wish this were enum but can not pass to wait_event */
	unsigned int mid_flags;
	__le16 command;		/* smb command code */
	unsigned int optype;	/* operation type */
	bool large_buf:1;	/* if valid response, is pointer to large buf */
	bool multiRsp:1;	/* multiple trans2 responses for one request  */
	bool multiEnd:1;	/* both received */
	bool decrypted:1;	/* decrypted entry */
};

struct close_cancelled_open {
	struct cifs_fid         fid;
	struct cifs_tcon        *tcon;
	struct work_struct      work;
	__u64 mid;
	__u16 cmd;
};

/*	Make code in transport.c a little cleaner by moving
	update of optional stats into function below */
static inline void cifs_in_send_inc(struct TCP_Server_Info *server)
{
	atomic_inc(&server->in_send);
}

static inline void cifs_in_send_dec(struct TCP_Server_Info *server)
{
	atomic_dec(&server->in_send);
}

static inline void cifs_num_waiters_inc(struct TCP_Server_Info *server)
{
	atomic_inc(&server->num_waiters);
}

static inline void cifs_num_waiters_dec(struct TCP_Server_Info *server)
{
	atomic_dec(&server->num_waiters);
}

#ifdef CONFIG_CIFS_STATS2
static inline void cifs_save_when_sent(struct mid_q_entry *mid)
{
	mid->when_sent = jiffies;
}
#else
static inline void cifs_save_when_sent(struct mid_q_entry *mid)
{
}
#endif

/* for pending dnotify requests */
struct dir_notify_req {
	struct list_head lhead;
	__le16 Pid;
	__le16 PidHigh;
	__u16 Mid;
	__u16 Tid;
	__u16 Uid;
	__u16 netfid;
	__u32 filter; /* CompletionFilter (for multishot) */
	int multishot;
	struct file *pfile;
};

struct dfs_info3_param {
	int flags; /* DFSREF_REFERRAL_SERVER, DFSREF_STORAGE_SERVER*/
	int path_consumed;
	int server_type;
	int ref_flag;
	char *path_name;
	char *node_name;
	int ttl;
};

struct file_list {
	struct list_head list;
	struct cifsFileInfo *cfile;
};

/*
 * common struct for holding inode info when searching for or updating an
 * inode with new info
 */

#define CIFS_FATTR_DFS_REFERRAL		0x1
#define CIFS_FATTR_DELETE_PENDING	0x2
#define CIFS_FATTR_NEED_REVAL		0x4
#define CIFS_FATTR_INO_COLLISION	0x8
#define CIFS_FATTR_UNKNOWN_NLINK	0x10
#define CIFS_FATTR_FAKE_ROOT_INO	0x20

struct cifs_fattr {
	u32		cf_flags;
	u32		cf_cifsattrs;
	u64		cf_uniqueid;
	u64		cf_eof;
	u64		cf_bytes;
	u64		cf_createtime;
	kuid_t		cf_uid;
	kgid_t		cf_gid;
	umode_t		cf_mode;
	dev_t		cf_rdev;
	unsigned int	cf_nlink;
	unsigned int	cf_dtype;
	struct timespec64 cf_atime;
	struct timespec64 cf_mtime;
	struct timespec64 cf_ctime;
	u32             cf_cifstag;
};

static inline void free_dfs_info_param(struct dfs_info3_param *param)
{
	if (param) {
		kfree(param->path_name);
		kfree(param->node_name);
	}
}

static inline void free_dfs_info_array(struct dfs_info3_param *param,
				       int number_of_items)
{
	int i;
	if ((number_of_items == 0) || (param == NULL))
		return;
	for (i = 0; i < number_of_items; i++) {
		kfree(param[i].path_name);
		kfree(param[i].node_name);
	}
	kfree(param);
}

static inline bool is_interrupt_error(int error)
{
	switch (error) {
	case -EINTR:
	case -ERESTARTSYS:
	case -ERESTARTNOHAND:
	case -ERESTARTNOINTR:
		return true;
	}
	return false;
}

static inline bool is_retryable_error(int error)
{
	if (is_interrupt_error(error) || error == -EAGAIN)
		return true;
	return false;
}


/* cifs_get_writable_file() flags */
#define FIND_WR_ANY         0
#define FIND_WR_FSUID_ONLY  1
#define FIND_WR_WITH_DELETE 2

#define   MID_FREE 0
#define   MID_REQUEST_ALLOCATED 1
#define   MID_REQUEST_SUBMITTED 2
#define   MID_RESPONSE_RECEIVED 4
#define   MID_RETRY_NEEDED      8 /* session closed while this request out */
#define   MID_RESPONSE_MALFORMED 0x10
#define   MID_SHUTDOWN		 0x20

/* Flags */
#define   MID_WAIT_CANCELLED	 1 /* Cancelled while waiting for response */
#define   MID_DELETED            2 /* Mid has been dequeued/deleted */

/* Types of response buffer returned from SendReceive2 */
#define   CIFS_NO_BUFFER        0    /* Response buffer not returned */
#define   CIFS_SMALL_BUFFER     1
#define   CIFS_LARGE_BUFFER     2
#define   CIFS_IOVEC            4    /* array of response buffers */

/* Type of Request to SendReceive2 */
#define   CIFS_BLOCKING_OP      1    /* operation can block */
#define   CIFS_NON_BLOCKING     2    /* do not block waiting for credits */
#define   CIFS_TIMEOUT_MASK 0x003    /* only one of above set in req */
#define   CIFS_LOG_ERROR    0x010    /* log NT STATUS if non-zero */
#define   CIFS_LARGE_BUF_OP 0x020    /* large request buffer */
#define   CIFS_NO_RSP_BUF   0x040    /* no response buffer required */

/* Type of request operation */
#define   CIFS_ECHO_OP            0x080  /* echo request */
#define   CIFS_OBREAK_OP          0x0100 /* oplock break request */
#define   CIFS_NEG_OP             0x0200 /* negotiate request */
#define   CIFS_CP_CREATE_CLOSE_OP 0x0400 /* compound create+close request */
/* Lower bitmask values are reserved by others below. */
#define   CIFS_SESS_OP            0x2000 /* session setup request */
#define   CIFS_OP_MASK            0x2780 /* mask request type */

#define   CIFS_HAS_CREDITS        0x0400 /* already has credits */
#define   CIFS_TRANSFORM_REQ      0x0800 /* transform request before sending */
#define   CIFS_NO_SRV_RSP         0x1000 /* there is no server response */

/* Security Flags: indicate type of session setup needed */
#define   CIFSSEC_MAY_SIGN	0x00001
#define   CIFSSEC_MAY_NTLMV2	0x00004
#define   CIFSSEC_MAY_KRB5	0x00008
#define   CIFSSEC_MAY_SEAL	0x00040 /* not supported yet */
#define   CIFSSEC_MAY_NTLMSSP	0x00080 /* raw ntlmssp with ntlmv2 */

#define   CIFSSEC_MUST_SIGN	0x01001
/* note that only one of the following can be set so the
result of setting MUST flags more than once will be to
require use of the stronger protocol */
#define   CIFSSEC_MUST_NTLMV2	0x04004
#define   CIFSSEC_MUST_KRB5	0x08008
#ifdef CONFIG_CIFS_UPCALL
#define   CIFSSEC_MASK          0x8F08F /* flags supported if no weak allowed */
#else
#define	  CIFSSEC_MASK          0x87087 /* flags supported if no weak allowed */
#endif /* UPCALL */
#define   CIFSSEC_MUST_SEAL	0x40040 /* not supported yet */
#define   CIFSSEC_MUST_NTLMSSP	0x80080 /* raw ntlmssp with ntlmv2 */

#define   CIFSSEC_DEF (CIFSSEC_MAY_SIGN | CIFSSEC_MAY_NTLMV2 | CIFSSEC_MAY_NTLMSSP)
#define   CIFSSEC_MAX (CIFSSEC_MUST_NTLMV2)
#define   CIFSSEC_AUTH_MASK (CIFSSEC_MAY_NTLMV2 | CIFSSEC_MAY_KRB5 | CIFSSEC_MAY_NTLMSSP)
/*
 *****************************************************************
 * All constants go here
 *****************************************************************
 */

#define UID_HASH (16)

/*
 * Note that ONE module should define _DECLARE_GLOBALS_HERE to cause the
 * following to be declared.
 */

/****************************************************************************
 *  Locking notes.  All updates to global variables and lists should be
 *                  protected by spinlocks or semaphores.
 *
 *  Spinlocks
 *  ---------
 *  GlobalMid_Lock protects:
 *	list operations on pending_mid_q and oplockQ
 *      updates to XID counters, multiplex id  and SMB sequence numbers
 *      list operations on global DnotifyReqList
 *      updates to ses->status and TCP_Server_Info->tcpStatus
 *      updates to server->CurrentMid
 *  tcp_ses_lock protects:
 *	list operations on tcp and SMB session lists
 *  tcon->open_file_lock protects the list of open files hanging off the tcon
 *  inode->open_file_lock protects the openFileList hanging off the inode
 *  cfile->file_info_lock protects counters and fields in cifs file struct
 *  f_owner.lock protects certain per file struct operations
 *  mapping->page_lock protects certain per page operations
 *
 *  Note that the cifs_tcon.open_file_lock should be taken before
 *  not after the cifsInodeInfo.open_file_lock
 *
 *  Semaphores
 *  ----------
 *  cifsInodeInfo->lock_sem protects:
 *	the list of locks held by the inode
 *
 ****************************************************************************/

#ifdef DECLARE_GLOBALS_HERE
#define GLOBAL_EXTERN
#else
#define GLOBAL_EXTERN extern
#endif

/*
 * the list of TCP_Server_Info structures, ie each of the sockets
 * connecting our client to a distinct server (ip address), is
 * chained together by cifs_tcp_ses_list. The list of all our SMB
 * sessions (and from that the tree connections) can be found
 * by iterating over cifs_tcp_ses_list
 */
GLOBAL_EXTERN struct list_head		cifs_tcp_ses_list;

/*
 * This lock protects the cifs_tcp_ses_list, the list of smb sessions per
 * tcp session, and the list of tcon's per smb session. It also protects
 * the reference counters for the server, smb session, and tcon. It also
 * protects some fields in the TCP_Server_Info struct such as dstaddr. Finally,
 * changes to the tcon->tidStatus should be done while holding this lock.
 * generally the locks should be taken in order tcp_ses_lock before
 * tcon->open_file_lock and that before file->file_info_lock since the
 * structure order is cifs_socket-->cifs_ses-->cifs_tcon-->cifs_file
 */
GLOBAL_EXTERN spinlock_t		cifs_tcp_ses_lock;

/*
 * Global transaction id (XID) information
 */
GLOBAL_EXTERN unsigned int GlobalCurrentXid;	/* protected by GlobalMid_Sem */
GLOBAL_EXTERN unsigned int GlobalTotalActiveXid; /* prot by GlobalMid_Sem */
GLOBAL_EXTERN unsigned int GlobalMaxActiveXid;	/* prot by GlobalMid_Sem */
GLOBAL_EXTERN spinlock_t GlobalMid_Lock;  /* protects above & list operations */
					  /* on midQ entries */
/*
 *  Global counters, updated atomically
 */
GLOBAL_EXTERN atomic_t sesInfoAllocCount;
GLOBAL_EXTERN atomic_t tconInfoAllocCount;
GLOBAL_EXTERN atomic_t tcpSesNextId;
GLOBAL_EXTERN atomic_t tcpSesAllocCount;
GLOBAL_EXTERN atomic_t tcpSesReconnectCount;
GLOBAL_EXTERN atomic_t tconInfoReconnectCount;

/* Various Debug counters */
GLOBAL_EXTERN atomic_t bufAllocCount;    /* current number allocated  */
#ifdef CONFIG_CIFS_STATS2
GLOBAL_EXTERN atomic_t totBufAllocCount; /* total allocated over all time */
GLOBAL_EXTERN atomic_t totSmBufAllocCount;
extern unsigned int slow_rsp_threshold; /* number of secs before logging */
#endif
GLOBAL_EXTERN atomic_t smBufAllocCount;
GLOBAL_EXTERN atomic_t midCount;

/* Misc globals */
extern bool enable_oplocks; /* enable or disable oplocks */
extern bool lookupCacheEnabled;
extern unsigned int global_secflags;	/* if on, session setup sent
				with more secure ntlmssp2 challenge/resp */
extern unsigned int sign_CIFS_PDUs;  /* enable smb packet signing */
extern bool enable_gcm_256; /* allow optional negotiate of strongest signing (aes-gcm-256) */
extern bool require_gcm_256; /* require use of strongest signing (aes-gcm-256) */
extern bool enable_negotiate_signing; /* request use of faster (GMAC) signing if available */
extern bool linuxExtEnabled;/*enable Linux/Unix CIFS extensions*/
extern unsigned int CIFSMaxBufSize;  /* max size not including hdr */
extern unsigned int cifs_min_rcv;    /* min size of big ntwrk buf pool */
extern unsigned int cifs_min_small;  /* min size of small buf pool */
extern unsigned int cifs_max_pending; /* MAX requests at once to server*/
extern bool disable_legacy_dialects;  /* forbid vers=1.0 and vers=2.0 mounts */

void cifs_oplock_break(struct work_struct *work);
void cifs_queue_oplock_break(struct cifsFileInfo *cfile);
void smb2_deferred_work_close(struct work_struct *work);

extern const struct slow_work_ops cifs_oplock_break_ops;
extern struct workqueue_struct *cifsiod_wq;
extern struct workqueue_struct *decrypt_wq;
extern struct workqueue_struct *fileinfo_put_wq;
extern struct workqueue_struct *cifsoplockd_wq;
extern struct workqueue_struct *deferredclose_wq;
extern __u32 cifs_lock_secret;

extern mempool_t *cifs_mid_poolp;

/* Operations for different SMB versions */
#define SMB1_VERSION_STRING	"1.0"
extern struct smb_version_operations smb1_operations;
extern struct smb_version_values smb1_values;
#define SMB20_VERSION_STRING	"2.0"
extern struct smb_version_operations smb20_operations;
extern struct smb_version_values smb20_values;
#define SMB21_VERSION_STRING	"2.1"
extern struct smb_version_operations smb21_operations;
extern struct smb_version_values smb21_values;
#define SMBDEFAULT_VERSION_STRING "default"
extern struct smb_version_values smbdefault_values;
#define SMB3ANY_VERSION_STRING "3"
extern struct smb_version_values smb3any_values;
#define SMB30_VERSION_STRING	"3.0"
extern struct smb_version_operations smb30_operations;
extern struct smb_version_values smb30_values;
#define SMB302_VERSION_STRING	"3.02"
#define ALT_SMB302_VERSION_STRING "3.0.2"
/*extern struct smb_version_operations smb302_operations;*/ /* not needed yet */
extern struct smb_version_values smb302_values;
#define SMB311_VERSION_STRING	"3.1.1"
#define ALT_SMB311_VERSION_STRING "3.11"
extern struct smb_version_operations smb311_operations;
extern struct smb_version_values smb311_values;

static inline char *get_security_type_str(enum securityEnum sectype)
{
	switch (sectype) {
	case RawNTLMSSP:
		return "RawNTLMSSP";
	case Kerberos:
		return "Kerberos";
	case NTLMv2:
		return "NTLMv2";
	default:
		return "Unknown";
	}
}

static inline bool is_smb1_server(struct TCP_Server_Info *server)
{
	return strcmp(server->vals->version_string, SMB1_VERSION_STRING) == 0;
}

static inline bool is_tcon_dfs(struct cifs_tcon *tcon)
{
	/*
	 * For SMB1, see MS-CIFS 2.4.55 SMB_COM_TREE_CONNECT_ANDX (0x75) and MS-CIFS 3.3.4.4 DFS
	 * Subsystem Notifies That a Share Is a DFS Share.
	 *
	 * For SMB2+, see MS-SMB2 2.2.10 SMB2 TREE_CONNECT Response and MS-SMB2 3.3.4.14 Server
	 * Application Updates a Share.
	 */
	if (!tcon || !tcon->ses || !tcon->ses->server)
		return false;
	return is_smb1_server(tcon->ses->server) ? tcon->Flags & SMB_SHARE_IS_IN_DFS :
		tcon->share_flags & (SHI1005_FLAGS_DFS | SHI1005_FLAGS_DFS_ROOT);
}

static inline bool cifs_is_referral_server(struct cifs_tcon *tcon,
					   const struct dfs_info3_param *ref)
{
	/*
	 * Check if all targets are capable of handling DFS referrals as per
	 * MS-DFSC 2.2.4 RESP_GET_DFS_REFERRAL.
	 */
	return is_tcon_dfs(tcon) || (ref && (ref->flags & DFSREF_REFERRAL_SERVER));
}

#endif	/* _CIFS_GLOB_H */<|MERGE_RESOLUTION|>--- conflicted
+++ resolved
@@ -117,10 +117,7 @@
 	CifsInSessSetup,
 	CifsNeedTcon,
 	CifsInTcon,
-<<<<<<< HEAD
-=======
 	CifsNeedFilesInvalidate,
->>>>>>> ed9f4f96
 	CifsInFilesInvalidate
 };
 

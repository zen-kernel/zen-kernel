/*
 *  linux/fs/namei.c
 *
 *  Copyright (C) 1991, 1992  Linus Torvalds
 */

/*
 * Some corrections by tytso.
 */

/* [Feb 1997 T. Schoebel-Theuer] Complete rewrite of the pathname
 * lookup logic.
 */
/* [Feb-Apr 2000, AV] Rewrite to the new namespace architecture.
 */

#include <linux/init.h>
#include <linux/export.h>
#include <linux/kernel.h>
#include <linux/slab.h>
#include <linux/fs.h>
#include <linux/namei.h>
#include <linux/pagemap.h>
#include <linux/fsnotify.h>
#include <linux/personality.h>
#include <linux/security.h>
#include <linux/ima.h>
#include <linux/syscalls.h>
#include <linux/mount.h>
#include <linux/audit.h>
#include <linux/capability.h>
#include <linux/file.h>
#include <linux/fcntl.h>
#include <linux/device_cgroup.h>
#include <linux/fs_struct.h>
#include <linux/posix_acl.h>
#include <asm/uaccess.h>

#include "internal.h"
#include "mount.h"

/* [Feb-1997 T. Schoebel-Theuer]
 * Fundamental changes in the pathname lookup mechanisms (namei)
 * were necessary because of omirr.  The reason is that omirr needs
 * to know the _real_ pathname, not the user-supplied one, in case
 * of symlinks (and also when transname replacements occur).
 *
 * The new code replaces the old recursive symlink resolution with
 * an iterative one (in case of non-nested symlink chains).  It does
 * this with calls to <fs>_follow_link().
 * As a side effect, dir_namei(), _namei() and follow_link() are now 
 * replaced with a single function lookup_dentry() that can handle all 
 * the special cases of the former code.
 *
 * With the new dcache, the pathname is stored at each inode, at least as
 * long as the refcount of the inode is positive.  As a side effect, the
 * size of the dcache depends on the inode cache and thus is dynamic.
 *
 * [29-Apr-1998 C. Scott Ananian] Updated above description of symlink
 * resolution to correspond with current state of the code.
 *
 * Note that the symlink resolution is not *completely* iterative.
 * There is still a significant amount of tail- and mid- recursion in
 * the algorithm.  Also, note that <fs>_readlink() is not used in
 * lookup_dentry(): lookup_dentry() on the result of <fs>_readlink()
 * may return different results than <fs>_follow_link().  Many virtual
 * filesystems (including /proc) exhibit this behavior.
 */

/* [24-Feb-97 T. Schoebel-Theuer] Side effects caused by new implementation:
 * New symlink semantics: when open() is called with flags O_CREAT | O_EXCL
 * and the name already exists in form of a symlink, try to create the new
 * name indicated by the symlink. The old code always complained that the
 * name already exists, due to not following the symlink even if its target
 * is nonexistent.  The new semantics affects also mknod() and link() when
 * the name is a symlink pointing to a non-existent name.
 *
 * I don't know which semantics is the right one, since I have no access
 * to standards. But I found by trial that HP-UX 9.0 has the full "new"
 * semantics implemented, while SunOS 4.1.1 and Solaris (SunOS 5.4) have the
 * "old" one. Personally, I think the new semantics is much more logical.
 * Note that "ln old new" where "new" is a symlink pointing to a non-existing
 * file does succeed in both HP-UX and SunOs, but not in Solaris
 * and in the old Linux semantics.
 */

/* [16-Dec-97 Kevin Buhr] For security reasons, we change some symlink
 * semantics.  See the comments in "open_namei" and "do_link" below.
 *
 * [10-Sep-98 Alan Modra] Another symlink change.
 */

/* [Feb-Apr 2000 AV] Complete rewrite. Rules for symlinks:
 *	inside the path - always follow.
 *	in the last component in creation/removal/renaming - never follow.
 *	if LOOKUP_FOLLOW passed - follow.
 *	if the pathname has trailing slashes - follow.
 *	otherwise - don't follow.
 * (applied in that order).
 *
 * [Jun 2000 AV] Inconsistent behaviour of open() in case if flags==O_CREAT
 * restored for 2.4. This is the last surviving part of old 4.2BSD bug.
 * During the 2.4 we need to fix the userland stuff depending on it -
 * hopefully we will be able to get rid of that wart in 2.5. So far only
 * XEmacs seems to be relying on it...
 */
/*
 * [Sep 2001 AV] Single-semaphore locking scheme (kudos to David Holland)
 * implemented.  Let's see if raised priority of ->s_vfs_rename_mutex gives
 * any extra contention...
 */

/* In order to reduce some races, while at the same time doing additional
 * checking and hopefully speeding things up, we copy filenames to the
 * kernel data space before using them..
 *
 * POSIX.1 2.4: an empty pathname is invalid (ENOENT).
 * PATH_MAX includes the nul terminator --RR.
 */
static char *getname_flags(const char __user *filename, int flags, int *empty)
{
	char *result = __getname(), *err;
	int len;

	if (unlikely(!result))
		return ERR_PTR(-ENOMEM);

	len = strncpy_from_user(result, filename, PATH_MAX);
	err = ERR_PTR(len);
	if (unlikely(len < 0))
		goto error;

	/* The empty path is special. */
	if (unlikely(!len)) {
		if (empty)
			*empty = 1;
		err = ERR_PTR(-ENOENT);
		if (!(flags & LOOKUP_EMPTY))
			goto error;
	}

	err = ERR_PTR(-ENAMETOOLONG);
	if (likely(len < PATH_MAX)) {
		audit_getname(result);
		return result;
	}

error:
	__putname(result);
	return err;
}

char *getname(const char __user * filename)
{
	return getname_flags(filename, 0, NULL);
}

#ifdef CONFIG_AUDITSYSCALL
void putname(const char *name)
{
	if (unlikely(!audit_dummy_context()))
		audit_putname(name);
	else
		__putname(name);
}
EXPORT_SYMBOL(putname);
#endif

static int check_acl(struct inode *inode, int mask)
{
#ifdef CONFIG_FS_POSIX_ACL
	struct posix_acl *acl;

	if (mask & MAY_NOT_BLOCK) {
		acl = get_cached_acl_rcu(inode, ACL_TYPE_ACCESS);
	        if (!acl)
	                return -EAGAIN;
		/* no ->get_acl() calls in RCU mode... */
		if (acl == ACL_NOT_CACHED)
			return -ECHILD;
	        return posix_acl_permission(inode, acl, mask & ~MAY_NOT_BLOCK);
	}

	acl = get_cached_acl(inode, ACL_TYPE_ACCESS);

	/*
	 * A filesystem can force a ACL callback by just never filling the
	 * ACL cache. But normally you'd fill the cache either at inode
	 * instantiation time, or on the first ->get_acl call.
	 *
	 * If the filesystem doesn't have a get_acl() function at all, we'll
	 * just create the negative cache entry.
	 */
	if (acl == ACL_NOT_CACHED) {
	        if (inode->i_op->get_acl) {
			acl = inode->i_op->get_acl(inode, ACL_TYPE_ACCESS);
			if (IS_ERR(acl))
				return PTR_ERR(acl);
		} else {
		        set_cached_acl(inode, ACL_TYPE_ACCESS, NULL);
		        return -EAGAIN;
		}
	}

	if (acl) {
	        int error = posix_acl_permission(inode, acl, mask);
	        posix_acl_release(acl);
	        return error;
	}
#endif

	return -EAGAIN;
}

/*
 * This does the basic permission checking
 */
static int acl_permission_check(struct inode *inode, int mask)
{
	unsigned int mode = inode->i_mode;

	if (likely(uid_eq(current_fsuid(), inode->i_uid)))
		mode >>= 6;
	else {
		if (IS_POSIXACL(inode) && (mode & S_IRWXG)) {
			int error = check_acl(inode, mask);
			if (error != -EAGAIN)
				return error;
		}

		if (in_group_p(inode->i_gid))
			mode >>= 3;
	}

	/*
	 * If the DACs are ok we don't need any capability check.
	 */
	if ((mask & ~mode & (MAY_READ | MAY_WRITE | MAY_EXEC)) == 0)
		return 0;
	return -EACCES;
}

/**
 * generic_permission -  check for access rights on a Posix-like filesystem
 * @inode:	inode to check access rights for
 * @mask:	right to check for (%MAY_READ, %MAY_WRITE, %MAY_EXEC, ...)
 *
 * Used to check for read/write/execute permissions on a file.
 * We use "fsuid" for this, letting us set arbitrary permissions
 * for filesystem access without changing the "normal" uids which
 * are used for other things.
 *
 * generic_permission is rcu-walk aware. It returns -ECHILD in case an rcu-walk
 * request cannot be satisfied (eg. requires blocking or too much complexity).
 * It would then be called again in ref-walk mode.
 */
int generic_permission(struct inode *inode, int mask)
{
	int ret;

	/*
	 * Do the basic permission checks.
	 */
	ret = acl_permission_check(inode, mask);
	if (ret != -EACCES)
		return ret;

	if (S_ISDIR(inode->i_mode)) {
		/* DACs are overridable for directories */
		if (inode_capable(inode, CAP_DAC_OVERRIDE))
			return 0;
		if (!(mask & MAY_WRITE))
			if (inode_capable(inode, CAP_DAC_READ_SEARCH))
				return 0;
		return -EACCES;
	}
	/*
	 * Read/write DACs are always overridable.
	 * Executable DACs are overridable when there is
	 * at least one exec bit set.
	 */
	if (!(mask & MAY_EXEC) || (inode->i_mode & S_IXUGO))
		if (inode_capable(inode, CAP_DAC_OVERRIDE))
			return 0;

	/*
	 * Searching includes executable on directories, else just read.
	 */
	mask &= MAY_READ | MAY_WRITE | MAY_EXEC;
	if (mask == MAY_READ)
		if (inode_capable(inode, CAP_DAC_READ_SEARCH))
			return 0;

	return -EACCES;
}

/*
 * We _really_ want to just do "generic_permission()" without
 * even looking at the inode->i_op values. So we keep a cache
 * flag in inode->i_opflags, that says "this has not special
 * permission function, use the fast case".
 */
static inline int do_inode_permission(struct inode *inode, int mask)
{
	if (unlikely(!(inode->i_opflags & IOP_FASTPERM))) {
		if (likely(inode->i_op->permission))
			return inode->i_op->permission(inode, mask);

		/* This gets set once for the inode lifetime */
		spin_lock(&inode->i_lock);
		inode->i_opflags |= IOP_FASTPERM;
		spin_unlock(&inode->i_lock);
	}
	return generic_permission(inode, mask);
}

/**
 * __inode_permission - Check for access rights to a given inode
 * @inode: Inode to check permission on
 * @mask: Right to check for (%MAY_READ, %MAY_WRITE, %MAY_EXEC)
 *
 * Check for read/write/execute permissions on an inode.
 *
 * When checking for MAY_APPEND, MAY_WRITE must also be set in @mask.
 *
 * This does not check for a read-only file system.  You probably want
 * inode_permission().
 */
int __inode_permission(struct inode *inode, int mask)
{
	int retval;

	if (unlikely(mask & MAY_WRITE)) {
		/*
		 * Nobody gets write access to an immutable file.
		 */
		if (IS_IMMUTABLE(inode))
			return -EACCES;
	}

	retval = do_inode_permission(inode, mask);
	if (retval)
		return retval;

	retval = devcgroup_inode_permission(inode, mask);
	if (retval)
		return retval;

	return security_inode_permission(inode, mask);
}

/**
 * sb_permission - Check superblock-level permissions
 * @sb: Superblock of inode to check permission on
 * @mask: Right to check for (%MAY_READ, %MAY_WRITE, %MAY_EXEC)
 *
 * Separate out file-system wide checks from inode-specific permission checks.
 */
static int sb_permission(struct super_block *sb, struct inode *inode, int mask)
{
	if (unlikely(mask & MAY_WRITE)) {
		umode_t mode = inode->i_mode;

		/* Nobody gets write access to a read-only fs. */
		if ((sb->s_flags & MS_RDONLY) &&
		    (S_ISREG(mode) || S_ISDIR(mode) || S_ISLNK(mode)))
			return -EROFS;
	}
	return 0;
}

/**
 * inode_permission - Check for access rights to a given inode
 * @inode: Inode to check permission on
 * @mask: Right to check for (%MAY_READ, %MAY_WRITE, %MAY_EXEC)
 *
 * Check for read/write/execute permissions on an inode.  We use fs[ug]id for
 * this, letting us set arbitrary permissions for filesystem access without
 * changing the "normal" UIDs which are used for other things.
 *
 * When checking for MAY_APPEND, MAY_WRITE must also be set in @mask.
 */
int inode_permission(struct inode *inode, int mask)
{
	int retval;

	retval = sb_permission(inode->i_sb, inode, mask);
	if (retval)
		return retval;
	return __inode_permission(inode, mask);
}

/**
 * path_get - get a reference to a path
 * @path: path to get the reference to
 *
 * Given a path increment the reference count to the dentry and the vfsmount.
 */
void path_get(struct path *path)
{
	mntget(path->mnt);
	dget(path->dentry);
}
EXPORT_SYMBOL(path_get);

/**
 * path_put - put a reference to a path
 * @path: path to put the reference to
 *
 * Given a path decrement the reference count to the dentry and the vfsmount.
 */
void path_put(struct path *path)
{
	dput(path->dentry);
	mntput(path->mnt);
}
EXPORT_SYMBOL(path_put);

/*
 * Path walking has 2 modes, rcu-walk and ref-walk (see
 * Documentation/filesystems/path-lookup.txt).  In situations when we can't
 * continue in RCU mode, we attempt to drop out of rcu-walk mode and grab
 * normal reference counts on dentries and vfsmounts to transition to rcu-walk
 * mode.  Refcounts are grabbed at the last known good point before rcu-walk
 * got stuck, so ref-walk may continue from there. If this is not successful
 * (eg. a seqcount has changed), then failure is returned and it's up to caller
 * to restart the path walk from the beginning in ref-walk mode.
 */

static inline void lock_rcu_walk(void)
{
	br_read_lock(&vfsmount_lock);
	rcu_read_lock();
}

static inline void unlock_rcu_walk(void)
{
	rcu_read_unlock();
	br_read_unlock(&vfsmount_lock);
}

/**
 * unlazy_walk - try to switch to ref-walk mode.
 * @nd: nameidata pathwalk data
 * @dentry: child of nd->path.dentry or NULL
 * Returns: 0 on success, -ECHILD on failure
 *
 * unlazy_walk attempts to legitimize the current nd->path, nd->root and dentry
 * for ref-walk mode.  @dentry must be a path found by a do_lookup call on
 * @nd or NULL.  Must be called from rcu-walk context.
 */
static int unlazy_walk(struct nameidata *nd, struct dentry *dentry)
{
	struct fs_struct *fs = current->fs;
	struct dentry *parent = nd->path.dentry;
	int want_root = 0;

	BUG_ON(!(nd->flags & LOOKUP_RCU));
	if (nd->root.mnt && !(nd->flags & LOOKUP_ROOT)) {
		want_root = 1;
		spin_lock(&fs->lock);
		if (nd->root.mnt != fs->root.mnt ||
				nd->root.dentry != fs->root.dentry)
			goto err_root;
	}
	spin_lock(&parent->d_lock);
	if (!dentry) {
		if (!__d_rcu_to_refcount(parent, nd->seq))
			goto err_parent;
		BUG_ON(nd->inode != parent->d_inode);
	} else {
		if (dentry->d_parent != parent)
			goto err_parent;
		spin_lock_nested(&dentry->d_lock, DENTRY_D_LOCK_NESTED);
		if (!__d_rcu_to_refcount(dentry, nd->seq))
			goto err_child;
		/*
		 * If the sequence check on the child dentry passed, then
		 * the child has not been removed from its parent. This
		 * means the parent dentry must be valid and able to take
		 * a reference at this point.
		 */
		BUG_ON(!IS_ROOT(dentry) && dentry->d_parent != parent);
		BUG_ON(!parent->d_count);
		parent->d_count++;
		spin_unlock(&dentry->d_lock);
	}
	spin_unlock(&parent->d_lock);
	if (want_root) {
		path_get(&nd->root);
		spin_unlock(&fs->lock);
	}
	mntget(nd->path.mnt);

	unlock_rcu_walk();
	nd->flags &= ~LOOKUP_RCU;
	return 0;

err_child:
	spin_unlock(&dentry->d_lock);
err_parent:
	spin_unlock(&parent->d_lock);
err_root:
	if (want_root)
		spin_unlock(&fs->lock);
	return -ECHILD;
}

static inline int d_revalidate(struct dentry *dentry, unsigned int flags)
{
	return dentry->d_op->d_revalidate(dentry, flags);
}

/**
 * complete_walk - successful completion of path walk
 * @nd:  pointer nameidata
 *
 * If we had been in RCU mode, drop out of it and legitimize nd->path.
 * Revalidate the final result, unless we'd already done that during
 * the path walk or the filesystem doesn't ask for it.  Return 0 on
 * success, -error on failure.  In case of failure caller does not
 * need to drop nd->path.
 */
static int complete_walk(struct nameidata *nd)
{
	struct dentry *dentry = nd->path.dentry;
	int status;

	if (nd->flags & LOOKUP_RCU) {
		nd->flags &= ~LOOKUP_RCU;
		if (!(nd->flags & LOOKUP_ROOT))
			nd->root.mnt = NULL;
		spin_lock(&dentry->d_lock);
		if (unlikely(!__d_rcu_to_refcount(dentry, nd->seq))) {
			spin_unlock(&dentry->d_lock);
			unlock_rcu_walk();
			return -ECHILD;
		}
		BUG_ON(nd->inode != dentry->d_inode);
		spin_unlock(&dentry->d_lock);
		mntget(nd->path.mnt);
		unlock_rcu_walk();
	}

	if (likely(!(nd->flags & LOOKUP_JUMPED)))
		return 0;

	if (likely(!(dentry->d_flags & DCACHE_OP_REVALIDATE)))
		return 0;

	if (likely(!(dentry->d_sb->s_type->fs_flags & FS_REVAL_DOT)))
		return 0;

	/* Note: we do not d_invalidate() */
	status = d_revalidate(dentry, nd->flags);
	if (status > 0)
		return 0;

	if (!status)
		status = -ESTALE;

	path_put(&nd->path);
	return status;
}

static __always_inline void set_root(struct nameidata *nd)
{
	if (!nd->root.mnt)
		get_fs_root(current->fs, &nd->root);
}

static int link_path_walk(const char *, struct nameidata *);

static __always_inline void set_root_rcu(struct nameidata *nd)
{
	if (!nd->root.mnt) {
		struct fs_struct *fs = current->fs;
		unsigned seq;

		do {
			seq = read_seqcount_begin(&fs->seq);
			nd->root = fs->root;
			nd->seq = __read_seqcount_begin(&nd->root.dentry->d_seq);
		} while (read_seqcount_retry(&fs->seq, seq));
	}
}

static __always_inline int __vfs_follow_link(struct nameidata *nd, const char *link)
{
	int ret;

	if (IS_ERR(link))
		goto fail;

	if (*link == '/') {
		set_root(nd);
		path_put(&nd->path);
		nd->path = nd->root;
		path_get(&nd->root);
		nd->flags |= LOOKUP_JUMPED;
	}
	nd->inode = nd->path.dentry->d_inode;

	ret = link_path_walk(link, nd);
	return ret;
fail:
	path_put(&nd->path);
	return PTR_ERR(link);
}

static void path_put_conditional(struct path *path, struct nameidata *nd)
{
	dput(path->dentry);
	if (path->mnt != nd->path.mnt)
		mntput(path->mnt);
}

static inline void path_to_nameidata(const struct path *path,
					struct nameidata *nd)
{
	if (!(nd->flags & LOOKUP_RCU)) {
		dput(nd->path.dentry);
		if (nd->path.mnt != path->mnt)
			mntput(nd->path.mnt);
	}
	nd->path.mnt = path->mnt;
	nd->path.dentry = path->dentry;
}

/*
 * Helper to directly jump to a known parsed path from ->follow_link,
 * caller must have taken a reference to path beforehand.
 */
void nd_jump_link(struct nameidata *nd, struct path *path)
{
	path_put(&nd->path);

	nd->path = *path;
	nd->inode = nd->path.dentry->d_inode;
	nd->flags |= LOOKUP_JUMPED;

	BUG_ON(nd->inode->i_op->follow_link);
}

static inline void put_link(struct nameidata *nd, struct path *link, void *cookie)
{
	struct inode *inode = link->dentry->d_inode;
	if (inode->i_op->put_link)
		inode->i_op->put_link(link->dentry, nd, cookie);
	path_put(link);
}

int sysctl_protected_symlinks __read_mostly = 1;
int sysctl_protected_hardlinks __read_mostly = 1;

/**
 * may_follow_link - Check symlink following for unsafe situations
 * @link: The path of the symlink
 *
 * In the case of the sysctl_protected_symlinks sysctl being enabled,
 * CAP_DAC_OVERRIDE needs to be specifically ignored if the symlink is
 * in a sticky world-writable directory. This is to protect privileged
 * processes from failing races against path names that may change out
 * from under them by way of other users creating malicious symlinks.
 * It will permit symlinks to be followed only when outside a sticky
 * world-writable directory, or when the uid of the symlink and follower
 * match, or when the directory owner matches the symlink's owner.
 *
 * Returns 0 if following the symlink is allowed, -ve on error.
 */
static inline int may_follow_link(struct path *link, struct nameidata *nd)
{
	const struct inode *inode;
	const struct inode *parent;

	if (!sysctl_protected_symlinks)
		return 0;

	/* Allowed if owner and follower match. */
	inode = link->dentry->d_inode;
	if (current_cred()->fsuid == inode->i_uid)
		return 0;

	/* Allowed if parent directory not sticky and world-writable. */
	parent = nd->path.dentry->d_inode;
	if ((parent->i_mode & (S_ISVTX|S_IWOTH)) != (S_ISVTX|S_IWOTH))
		return 0;

	/* Allowed if parent directory and link owner match. */
	if (parent->i_uid == inode->i_uid)
		return 0;

	path_put_conditional(link, nd);
	path_put(&nd->path);
	audit_log_link_denied("follow_link", link);
	return -EACCES;
}

/**
 * safe_hardlink_source - Check for safe hardlink conditions
 * @inode: the source inode to hardlink from
 *
 * Return false if at least one of the following conditions:
 *    - inode is not a regular file
 *    - inode is setuid
 *    - inode is setgid and group-exec
 *    - access failure for read and write
 *
 * Otherwise returns true.
 */
static bool safe_hardlink_source(struct inode *inode)
{
	umode_t mode = inode->i_mode;

	/* Special files should not get pinned to the filesystem. */
	if (!S_ISREG(mode))
		return false;

	/* Setuid files should not get pinned to the filesystem. */
	if (mode & S_ISUID)
		return false;

	/* Executable setgid files should not get pinned to the filesystem. */
	if ((mode & (S_ISGID | S_IXGRP)) == (S_ISGID | S_IXGRP))
		return false;

	/* Hardlinking to unreadable or unwritable sources is dangerous. */
	if (inode_permission(inode, MAY_READ | MAY_WRITE))
		return false;

	return true;
}

/**
 * may_linkat - Check permissions for creating a hardlink
 * @link: the source to hardlink from
 *
 * Block hardlink when all of:
 *  - sysctl_protected_hardlinks enabled
 *  - fsuid does not match inode
 *  - hardlink source is unsafe (see safe_hardlink_source() above)
 *  - not CAP_FOWNER
 *
 * Returns 0 if successful, -ve on error.
 */
static int may_linkat(struct path *link)
{
	const struct cred *cred;
	struct inode *inode;

	if (!sysctl_protected_hardlinks)
		return 0;

	cred = current_cred();
	inode = link->dentry->d_inode;

	/* Source inode owner (or CAP_FOWNER) can hardlink all they like,
	 * otherwise, it must be a safe source.
	 */
	if (cred->fsuid == inode->i_uid || safe_hardlink_source(inode) ||
	    capable(CAP_FOWNER))
		return 0;

	audit_log_link_denied("linkat", link);
	return -EPERM;
}

static __always_inline int
follow_link(struct path *link, struct nameidata *nd, void **p)
{
	struct dentry *dentry = link->dentry;
	int error;
	char *s;

	BUG_ON(nd->flags & LOOKUP_RCU);

	if (link->mnt == nd->path.mnt)
		mntget(link->mnt);

	error = -ELOOP;
	if (unlikely(current->total_link_count >= 40))
		goto out_put_nd_path;

	cond_resched();
	current->total_link_count++;

	touch_atime(link);
	nd_set_link(nd, NULL);

	error = security_inode_follow_link(link->dentry, nd);
	if (error)
		goto out_put_nd_path;

	nd->last_type = LAST_BIND;
	*p = dentry->d_inode->i_op->follow_link(dentry, nd);
	error = PTR_ERR(*p);
	if (IS_ERR(*p))
		goto out_put_nd_path;

	error = 0;
	s = nd_get_link(nd);
	if (s) {
		error = __vfs_follow_link(nd, s);
		if (unlikely(error))
			put_link(nd, link, *p);
	}

	return error;

out_put_nd_path:
	path_put(&nd->path);
	path_put(link);
	return error;
}

static int follow_up_rcu(struct path *path)
{
	struct mount *mnt = real_mount(path->mnt);
	struct mount *parent;
	struct dentry *mountpoint;

	parent = mnt->mnt_parent;
	if (&parent->mnt == path->mnt)
		return 0;
	mountpoint = mnt->mnt_mountpoint;
	path->dentry = mountpoint;
	path->mnt = &parent->mnt;
	return 1;
}

/*
 * follow_up - Find the mountpoint of path's vfsmount
 *
 * Given a path, find the mountpoint of its source file system.
 * Replace @path with the path of the mountpoint in the parent mount.
 * Up is towards /.
 *
 * Return 1 if we went up a level and 0 if we were already at the
 * root.
 */
int follow_up(struct path *path)
{
	struct mount *mnt = real_mount(path->mnt);
	struct mount *parent;
	struct dentry *mountpoint;

	br_read_lock(&vfsmount_lock);
	parent = mnt->mnt_parent;
	if (parent == mnt) {
		br_read_unlock(&vfsmount_lock);
		return 0;
	}
	mntget(&parent->mnt);
	mountpoint = dget(mnt->mnt_mountpoint);
	br_read_unlock(&vfsmount_lock);
	dput(path->dentry);
	path->dentry = mountpoint;
	mntput(path->mnt);
	path->mnt = &parent->mnt;
	return 1;
}

/*
 * Perform an automount
 * - return -EISDIR to tell follow_managed() to stop and return the path we
 *   were called with.
 */
static int follow_automount(struct path *path, unsigned flags,
			    bool *need_mntput)
{
	struct vfsmount *mnt;
	int err;

	if (!path->dentry->d_op || !path->dentry->d_op->d_automount)
		return -EREMOTE;

	/* We don't want to mount if someone's just doing a stat -
	 * unless they're stat'ing a directory and appended a '/' to
	 * the name.
	 *
	 * We do, however, want to mount if someone wants to open or
	 * create a file of any type under the mountpoint, wants to
	 * traverse through the mountpoint or wants to open the
	 * mounted directory.  Also, autofs may mark negative dentries
	 * as being automount points.  These will need the attentions
	 * of the daemon to instantiate them before they can be used.
	 */
	if (!(flags & (LOOKUP_PARENT | LOOKUP_DIRECTORY |
		     LOOKUP_OPEN | LOOKUP_CREATE | LOOKUP_AUTOMOUNT)) &&
	    path->dentry->d_inode)
		return -EISDIR;

	current->total_link_count++;
	if (current->total_link_count >= 40)
		return -ELOOP;

	mnt = path->dentry->d_op->d_automount(path);
	if (IS_ERR(mnt)) {
		/*
		 * The filesystem is allowed to return -EISDIR here to indicate
		 * it doesn't want to automount.  For instance, autofs would do
		 * this so that its userspace daemon can mount on this dentry.
		 *
		 * However, we can only permit this if it's a terminal point in
		 * the path being looked up; if it wasn't then the remainder of
		 * the path is inaccessible and we should say so.
		 */
		if (PTR_ERR(mnt) == -EISDIR && (flags & LOOKUP_PARENT))
			return -EREMOTE;
		return PTR_ERR(mnt);
	}

	if (!mnt) /* mount collision */
		return 0;

	if (!*need_mntput) {
		/* lock_mount() may release path->mnt on error */
		mntget(path->mnt);
		*need_mntput = true;
	}
	err = finish_automount(mnt, path);

	switch (err) {
	case -EBUSY:
		/* Someone else made a mount here whilst we were busy */
		return 0;
	case 0:
		path_put(path);
		path->mnt = mnt;
		path->dentry = dget(mnt->mnt_root);
		return 0;
	default:
		return err;
	}

}

/*
 * Handle a dentry that is managed in some way.
 * - Flagged for transit management (autofs)
 * - Flagged as mountpoint
 * - Flagged as automount point
 *
 * This may only be called in refwalk mode.
 *
 * Serialization is taken care of in namespace.c
 */
static int follow_managed(struct path *path, unsigned flags)
{
	struct vfsmount *mnt = path->mnt; /* held by caller, must be left alone */
	unsigned managed;
	bool need_mntput = false;
	int ret = 0;

	/* Given that we're not holding a lock here, we retain the value in a
	 * local variable for each dentry as we look at it so that we don't see
	 * the components of that value change under us */
	while (managed = ACCESS_ONCE(path->dentry->d_flags),
	       managed &= DCACHE_MANAGED_DENTRY,
	       unlikely(managed != 0)) {
		/* Allow the filesystem to manage the transit without i_mutex
		 * being held. */
		if (managed & DCACHE_MANAGE_TRANSIT) {
			BUG_ON(!path->dentry->d_op);
			BUG_ON(!path->dentry->d_op->d_manage);
			ret = path->dentry->d_op->d_manage(path->dentry, false);
			if (ret < 0)
				break;
		}

		/* Transit to a mounted filesystem. */
		if (managed & DCACHE_MOUNTED) {
			struct vfsmount *mounted = lookup_mnt(path);
			if (mounted) {
				dput(path->dentry);
				if (need_mntput)
					mntput(path->mnt);
				path->mnt = mounted;
				path->dentry = dget(mounted->mnt_root);
				need_mntput = true;
				continue;
			}

			/* Something is mounted on this dentry in another
			 * namespace and/or whatever was mounted there in this
			 * namespace got unmounted before we managed to get the
			 * vfsmount_lock */
		}

		/* Handle an automount point */
		if (managed & DCACHE_NEED_AUTOMOUNT) {
			ret = follow_automount(path, flags, &need_mntput);
			if (ret < 0)
				break;
			continue;
		}

		/* We didn't change the current path point */
		break;
	}

	if (need_mntput && path->mnt == mnt)
		mntput(path->mnt);
	if (ret == -EISDIR)
		ret = 0;
	return ret < 0 ? ret : need_mntput;
}

int follow_down_one(struct path *path)
{
	struct vfsmount *mounted;

	mounted = lookup_mnt(path);
	if (mounted) {
		dput(path->dentry);
		mntput(path->mnt);
		path->mnt = mounted;
		path->dentry = dget(mounted->mnt_root);
		return 1;
	}
	return 0;
}

static inline bool managed_dentry_might_block(struct dentry *dentry)
{
	return (dentry->d_flags & DCACHE_MANAGE_TRANSIT &&
		dentry->d_op->d_manage(dentry, true) < 0);
}

/*
 * Try to skip to top of mountpoint pile in rcuwalk mode.  Fail if
 * we meet a managed dentry that would need blocking.
 */
static bool __follow_mount_rcu(struct nameidata *nd, struct path *path,
			       struct inode **inode)
{
	for (;;) {
		struct mount *mounted;
		/*
		 * Don't forget we might have a non-mountpoint managed dentry
		 * that wants to block transit.
		 */
		if (unlikely(managed_dentry_might_block(path->dentry)))
			return false;

		if (!d_mountpoint(path->dentry))
			break;

		mounted = __lookup_mnt(path->mnt, path->dentry, 1);
		if (!mounted)
			break;
		path->mnt = &mounted->mnt;
		path->dentry = mounted->mnt.mnt_root;
		nd->flags |= LOOKUP_JUMPED;
		nd->seq = read_seqcount_begin(&path->dentry->d_seq);
		/*
		 * Update the inode too. We don't need to re-check the
		 * dentry sequence number here after this d_inode read,
		 * because a mount-point is always pinned.
		 */
		*inode = path->dentry->d_inode;
	}
	return true;
}

static void follow_mount_rcu(struct nameidata *nd)
{
	while (d_mountpoint(nd->path.dentry)) {
		struct mount *mounted;
		mounted = __lookup_mnt(nd->path.mnt, nd->path.dentry, 1);
		if (!mounted)
			break;
		nd->path.mnt = &mounted->mnt;
		nd->path.dentry = mounted->mnt.mnt_root;
		nd->seq = read_seqcount_begin(&nd->path.dentry->d_seq);
	}
}

static int follow_dotdot_rcu(struct nameidata *nd)
{
	set_root_rcu(nd);

	while (1) {
		if (nd->path.dentry == nd->root.dentry &&
		    nd->path.mnt == nd->root.mnt) {
			break;
		}
		if (nd->path.dentry != nd->path.mnt->mnt_root) {
			struct dentry *old = nd->path.dentry;
			struct dentry *parent = old->d_parent;
			unsigned seq;

			seq = read_seqcount_begin(&parent->d_seq);
			if (read_seqcount_retry(&old->d_seq, nd->seq))
				goto failed;
			nd->path.dentry = parent;
			nd->seq = seq;
			break;
		}
		if (!follow_up_rcu(&nd->path))
			break;
		nd->seq = read_seqcount_begin(&nd->path.dentry->d_seq);
	}
	follow_mount_rcu(nd);
	nd->inode = nd->path.dentry->d_inode;
	return 0;

failed:
	nd->flags &= ~LOOKUP_RCU;
	if (!(nd->flags & LOOKUP_ROOT))
		nd->root.mnt = NULL;
	unlock_rcu_walk();
	return -ECHILD;
}

/*
 * Follow down to the covering mount currently visible to userspace.  At each
 * point, the filesystem owning that dentry may be queried as to whether the
 * caller is permitted to proceed or not.
 */
int follow_down(struct path *path)
{
	unsigned managed;
	int ret;

	while (managed = ACCESS_ONCE(path->dentry->d_flags),
	       unlikely(managed & DCACHE_MANAGED_DENTRY)) {
		/* Allow the filesystem to manage the transit without i_mutex
		 * being held.
		 *
		 * We indicate to the filesystem if someone is trying to mount
		 * something here.  This gives autofs the chance to deny anyone
		 * other than its daemon the right to mount on its
		 * superstructure.
		 *
		 * The filesystem may sleep at this point.
		 */
		if (managed & DCACHE_MANAGE_TRANSIT) {
			BUG_ON(!path->dentry->d_op);
			BUG_ON(!path->dentry->d_op->d_manage);
			ret = path->dentry->d_op->d_manage(
				path->dentry, false);
			if (ret < 0)
				return ret == -EISDIR ? 0 : ret;
		}

		/* Transit to a mounted filesystem. */
		if (managed & DCACHE_MOUNTED) {
			struct vfsmount *mounted = lookup_mnt(path);
			if (!mounted)
				break;
			dput(path->dentry);
			mntput(path->mnt);
			path->mnt = mounted;
			path->dentry = dget(mounted->mnt_root);
			continue;
		}

		/* Don't handle automount points here */
		break;
	}
	return 0;
}

/*
 * Skip to top of mountpoint pile in refwalk mode for follow_dotdot()
 */
static void follow_mount(struct path *path)
{
	while (d_mountpoint(path->dentry)) {
		struct vfsmount *mounted = lookup_mnt(path);
		if (!mounted)
			break;
		dput(path->dentry);
		mntput(path->mnt);
		path->mnt = mounted;
		path->dentry = dget(mounted->mnt_root);
	}
}

static void follow_dotdot(struct nameidata *nd)
{
	set_root(nd);

	while(1) {
		struct dentry *old = nd->path.dentry;

		if (nd->path.dentry == nd->root.dentry &&
		    nd->path.mnt == nd->root.mnt) {
			break;
		}
		if (nd->path.dentry != nd->path.mnt->mnt_root) {
			/* rare case of legitimate dget_parent()... */
			nd->path.dentry = dget_parent(nd->path.dentry);
			dput(old);
			break;
		}
		if (!follow_up(&nd->path))
			break;
	}
	follow_mount(&nd->path);
	nd->inode = nd->path.dentry->d_inode;
}

/*
 * This looks up the name in dcache, possibly revalidates the old dentry and
 * allocates a new one if not found or not valid.  In the need_lookup argument
 * returns whether i_op->lookup is necessary.
 *
 * dir->d_inode->i_mutex must be held
 */
static struct dentry *lookup_dcache(struct qstr *name, struct dentry *dir,
				    unsigned int flags, bool *need_lookup)
{
	struct dentry *dentry;
	int error;

	*need_lookup = false;
	dentry = d_lookup(dir, name);
	if (dentry) {
		if (d_need_lookup(dentry)) {
			*need_lookup = true;
		} else if (dentry->d_flags & DCACHE_OP_REVALIDATE) {
			error = d_revalidate(dentry, flags);
			if (unlikely(error <= 0)) {
				if (error < 0) {
					dput(dentry);
					return ERR_PTR(error);
				} else if (!d_invalidate(dentry)) {
					dput(dentry);
					dentry = NULL;
				}
			}
		}
	}

	if (!dentry) {
		dentry = d_alloc(dir, name);
		if (unlikely(!dentry))
			return ERR_PTR(-ENOMEM);

		*need_lookup = true;
	}
	return dentry;
}

/*
 * Call i_op->lookup on the dentry.  The dentry must be negative but may be
 * hashed if it was pouplated with DCACHE_NEED_LOOKUP.
 *
 * dir->d_inode->i_mutex must be held
 */
static struct dentry *lookup_real(struct inode *dir, struct dentry *dentry,
				  unsigned int flags)
{
	struct dentry *old;

	/* Don't create child dentry for a dead directory. */
	if (unlikely(IS_DEADDIR(dir))) {
		dput(dentry);
		return ERR_PTR(-ENOENT);
	}

	old = dir->i_op->lookup(dir, dentry, flags);
	if (unlikely(old)) {
		dput(dentry);
		dentry = old;
	}
	return dentry;
}

static struct dentry *__lookup_hash(struct qstr *name,
		struct dentry *base, unsigned int flags)
{
	bool need_lookup;
	struct dentry *dentry;

	dentry = lookup_dcache(name, base, flags, &need_lookup);
	if (!need_lookup)
		return dentry;

	return lookup_real(base->d_inode, dentry, flags);
}

/*
 *  It's more convoluted than I'd like it to be, but... it's still fairly
 *  small and for now I'd prefer to have fast path as straight as possible.
 *  It _is_ time-critical.
 */
static int lookup_fast(struct nameidata *nd, struct qstr *name,
		       struct path *path, struct inode **inode)
{
	struct vfsmount *mnt = nd->path.mnt;
	struct dentry *dentry, *parent = nd->path.dentry;
	int need_reval = 1;
	int status = 1;
	int err;

	/*
	 * Rename seqlock is not required here because in the off chance
	 * of a false negative due to a concurrent rename, we're going to
	 * do the non-racy lookup, below.
	 */
	if (nd->flags & LOOKUP_RCU) {
		unsigned seq;
		dentry = __d_lookup_rcu(parent, name, &seq, nd->inode);
		if (!dentry)
			goto unlazy;

		/*
		 * This sequence count validates that the inode matches
		 * the dentry name information from lookup.
		 */
		*inode = dentry->d_inode;
		if (read_seqcount_retry(&dentry->d_seq, seq))
			return -ECHILD;

		/*
		 * This sequence count validates that the parent had no
		 * changes while we did the lookup of the dentry above.
		 *
		 * The memory barrier in read_seqcount_begin of child is
		 *  enough, we can use __read_seqcount_retry here.
		 */
		if (__read_seqcount_retry(&parent->d_seq, nd->seq))
			return -ECHILD;
		nd->seq = seq;

		if (unlikely(d_need_lookup(dentry)))
			goto unlazy;
		if (unlikely(dentry->d_flags & DCACHE_OP_REVALIDATE)) {
			status = d_revalidate(dentry, nd->flags);
			if (unlikely(status <= 0)) {
				if (status != -ECHILD)
					need_reval = 0;
				goto unlazy;
			}
		}
		path->mnt = mnt;
		path->dentry = dentry;
		if (unlikely(!__follow_mount_rcu(nd, path, inode)))
			goto unlazy;
		if (unlikely(path->dentry->d_flags & DCACHE_NEED_AUTOMOUNT))
			goto unlazy;
		return 0;
unlazy:
		if (unlazy_walk(nd, dentry))
			return -ECHILD;
	} else {
		dentry = __d_lookup(parent, name);
	}

	if (unlikely(!dentry))
		goto need_lookup;

	if (unlikely(d_need_lookup(dentry))) {
		dput(dentry);
		goto need_lookup;
	}

	if (unlikely(dentry->d_flags & DCACHE_OP_REVALIDATE) && need_reval)
		status = d_revalidate(dentry, nd->flags);
	if (unlikely(status <= 0)) {
		if (status < 0) {
			dput(dentry);
			return status;
		}
		if (!d_invalidate(dentry)) {
			dput(dentry);
			goto need_lookup;
		}
	}

	path->mnt = mnt;
	path->dentry = dentry;
	err = follow_managed(path, nd->flags);
	if (unlikely(err < 0)) {
		path_put_conditional(path, nd);
		return err;
	}
	if (err)
		nd->flags |= LOOKUP_JUMPED;
	*inode = path->dentry->d_inode;
	return 0;

need_lookup:
	return 1;
}

/* Fast lookup failed, do it the slow way */
static int lookup_slow(struct nameidata *nd, struct qstr *name,
		       struct path *path)
{
	struct dentry *dentry, *parent;
	int err;

	parent = nd->path.dentry;
	BUG_ON(nd->inode != parent->d_inode);

	mutex_lock(&parent->d_inode->i_mutex);
	dentry = __lookup_hash(name, parent, nd->flags);
	mutex_unlock(&parent->d_inode->i_mutex);
	if (IS_ERR(dentry))
		return PTR_ERR(dentry);
	path->mnt = nd->path.mnt;
	path->dentry = dentry;
	err = follow_managed(path, nd->flags);
	if (unlikely(err < 0)) {
		path_put_conditional(path, nd);
		return err;
	}
	if (err)
		nd->flags |= LOOKUP_JUMPED;
	return 0;
}

static inline int may_lookup(struct nameidata *nd)
{
	if (nd->flags & LOOKUP_RCU) {
		int err = inode_permission(nd->inode, MAY_EXEC|MAY_NOT_BLOCK);
		if (err != -ECHILD)
			return err;
		if (unlazy_walk(nd, NULL))
			return -ECHILD;
	}
	return inode_permission(nd->inode, MAY_EXEC);
}

static inline int handle_dots(struct nameidata *nd, int type)
{
	if (type == LAST_DOTDOT) {
		if (nd->flags & LOOKUP_RCU) {
			if (follow_dotdot_rcu(nd))
				return -ECHILD;
		} else
			follow_dotdot(nd);
	}
	return 0;
}

static void terminate_walk(struct nameidata *nd)
{
	if (!(nd->flags & LOOKUP_RCU)) {
		path_put(&nd->path);
	} else {
		nd->flags &= ~LOOKUP_RCU;
		if (!(nd->flags & LOOKUP_ROOT))
			nd->root.mnt = NULL;
		unlock_rcu_walk();
	}
}

/*
 * Do we need to follow links? We _really_ want to be able
 * to do this check without having to look at inode->i_op,
 * so we keep a cache of "no, this doesn't need follow_link"
 * for the common case.
 */
static inline int should_follow_link(struct inode *inode, int follow)
{
	if (unlikely(!(inode->i_opflags & IOP_NOFOLLOW))) {
		if (likely(inode->i_op->follow_link))
			return follow;

		/* This gets set once for the inode lifetime */
		spin_lock(&inode->i_lock);
		inode->i_opflags |= IOP_NOFOLLOW;
		spin_unlock(&inode->i_lock);
	}
	return 0;
}

static inline int walk_component(struct nameidata *nd, struct path *path,
		struct qstr *name, int type, int follow)
{
	struct inode *inode;
	int err;
	/*
	 * "." and ".." are special - ".." especially so because it has
	 * to be able to know about the current root directory and
	 * parent relationships.
	 */
	if (unlikely(type != LAST_NORM))
		return handle_dots(nd, type);
	err = lookup_fast(nd, name, path, &inode);
	if (unlikely(err)) {
		if (err < 0)
			goto out_err;

		err = lookup_slow(nd, name, path);
		if (err < 0)
			goto out_err;

		inode = path->dentry->d_inode;
	}
	err = -ENOENT;
	if (!inode)
		goto out_path_put;

	if (should_follow_link(inode, follow)) {
		if (nd->flags & LOOKUP_RCU) {
			if (unlikely(unlazy_walk(nd, path->dentry))) {
				err = -ECHILD;
				goto out_err;
			}
		}
		BUG_ON(inode != path->dentry->d_inode);
		return 1;
	}
	path_to_nameidata(path, nd);
	nd->inode = inode;
	return 0;

out_path_put:
	path_to_nameidata(path, nd);
out_err:
	terminate_walk(nd);
	return err;
}

/*
 * This limits recursive symlink follows to 8, while
 * limiting consecutive symlinks to 40.
 *
 * Without that kind of total limit, nasty chains of consecutive
 * symlinks can cause almost arbitrarily long lookups.
 */
static inline int nested_symlink(struct path *path, struct nameidata *nd)
{
	int res;

	if (unlikely(current->link_count >= MAX_NESTED_LINKS)) {
		path_put_conditional(path, nd);
		path_put(&nd->path);
		return -ELOOP;
	}
	BUG_ON(nd->depth >= MAX_NESTED_LINKS);

	nd->depth++;
	current->link_count++;

	do {
		struct path link = *path;
		void *cookie;

		res = follow_link(&link, nd, &cookie);
		if (res)
			break;
		res = walk_component(nd, path, &nd->last,
				     nd->last_type, LOOKUP_FOLLOW);
		put_link(nd, &link, cookie);
	} while (res > 0);

	current->link_count--;
	nd->depth--;
	return res;
}

/*
 * We really don't want to look at inode->i_op->lookup
 * when we don't have to. So we keep a cache bit in
 * the inode ->i_opflags field that says "yes, we can
 * do lookup on this inode".
 */
static inline int can_lookup(struct inode *inode)
{
	if (likely(inode->i_opflags & IOP_LOOKUP))
		return 1;
	if (likely(!inode->i_op->lookup))
		return 0;

	/* We do this once for the lifetime of the inode */
	spin_lock(&inode->i_lock);
	inode->i_opflags |= IOP_LOOKUP;
	spin_unlock(&inode->i_lock);
	return 1;
}

/*
 * We can do the critical dentry name comparison and hashing
 * operations one word at a time, but we are limited to:
 *
 * - Architectures with fast unaligned word accesses. We could
 *   do a "get_unaligned()" if this helps and is sufficiently
 *   fast.
 *
 * - Little-endian machines (so that we can generate the mask
 *   of low bytes efficiently). Again, we *could* do a byte
 *   swapping load on big-endian architectures if that is not
 *   expensive enough to make the optimization worthless.
 *
 * - non-CONFIG_DEBUG_PAGEALLOC configurations (so that we
 *   do not trap on the (extremely unlikely) case of a page
 *   crossing operation.
 *
 * - Furthermore, we need an efficient 64-bit compile for the
 *   64-bit case in order to generate the "number of bytes in
 *   the final mask". Again, that could be replaced with a
 *   efficient population count instruction or similar.
 */
#ifdef CONFIG_DCACHE_WORD_ACCESS

#include <asm/word-at-a-time.h>

#ifdef CONFIG_64BIT

static inline unsigned int fold_hash(unsigned long hash)
{
	hash += hash >> (8*sizeof(int));
	return hash;
}

#else	/* 32-bit case */

#define fold_hash(x) (x)

#endif

unsigned int full_name_hash(const unsigned char *name, unsigned int len)
{
	unsigned long a, mask;
	unsigned long hash = 0;

	for (;;) {
		a = load_unaligned_zeropad(name);
		if (len < sizeof(unsigned long))
			break;
		hash += a;
		hash *= 9;
		name += sizeof(unsigned long);
		len -= sizeof(unsigned long);
		if (!len)
			goto done;
	}
	mask = ~(~0ul << len*8);
	hash += mask & a;
done:
	return fold_hash(hash);
}
EXPORT_SYMBOL(full_name_hash);

/*
 * Calculate the length and hash of the path component, and
 * return the length of the component;
 */
static inline unsigned long hash_name(const char *name, unsigned int *hashp)
{
	unsigned long a, b, adata, bdata, mask, hash, len;
	const struct word_at_a_time constants = WORD_AT_A_TIME_CONSTANTS;

	hash = a = 0;
	len = -sizeof(unsigned long);
	do {
		hash = (hash + a) * 9;
		len += sizeof(unsigned long);
		a = load_unaligned_zeropad(name+len);
		b = a ^ REPEAT_BYTE('/');
	} while (!(has_zero(a, &adata, &constants) | has_zero(b, &bdata, &constants)));

	adata = prep_zero_mask(a, adata, &constants);
	bdata = prep_zero_mask(b, bdata, &constants);

	mask = create_zero_mask(adata | bdata);

	hash += a & zero_bytemask(mask);
	*hashp = fold_hash(hash);

	return len + find_zero(mask);
}

#else

unsigned int full_name_hash(const unsigned char *name, unsigned int len)
{
	unsigned long hash = init_name_hash();
	while (len--)
		hash = partial_name_hash(*name++, hash);
	return end_name_hash(hash);
}
EXPORT_SYMBOL(full_name_hash);

/*
 * We know there's a real path component here of at least
 * one character.
 */
static inline unsigned long hash_name(const char *name, unsigned int *hashp)
{
	unsigned long hash = init_name_hash();
	unsigned long len = 0, c;

	c = (unsigned char)*name;
	do {
		len++;
		hash = partial_name_hash(c, hash);
		c = (unsigned char)name[len];
	} while (c && c != '/');
	*hashp = end_name_hash(hash);
	return len;
}

#endif

/*
 * Name resolution.
 * This is the basic name resolution function, turning a pathname into
 * the final dentry. We expect 'base' to be positive and a directory.
 *
 * Returns 0 and nd will have valid dentry and mnt on success.
 * Returns error and drops reference to input namei data on failure.
 */
static int link_path_walk(const char *name, struct nameidata *nd)
{
	struct path next;
	int err;
	
	while (*name=='/')
		name++;
	if (!*name)
		return 0;

	/* At this point we know we have a real path component. */
	for(;;) {
		struct qstr this;
		long len;
		int type;

		err = may_lookup(nd);
 		if (err)
			break;

		len = hash_name(name, &this.hash);
		this.name = name;
		this.len = len;

		type = LAST_NORM;
		if (name[0] == '.') switch (len) {
			case 2:
				if (name[1] == '.') {
					type = LAST_DOTDOT;
					nd->flags |= LOOKUP_JUMPED;
				}
				break;
			case 1:
				type = LAST_DOT;
		}
		if (likely(type == LAST_NORM)) {
			struct dentry *parent = nd->path.dentry;
			nd->flags &= ~LOOKUP_JUMPED;
			if (unlikely(parent->d_flags & DCACHE_OP_HASH)) {
				err = parent->d_op->d_hash(parent, nd->inode,
							   &this);
				if (err < 0)
					break;
			}
		}

		if (!name[len])
			goto last_component;
		/*
		 * If it wasn't NUL, we know it was '/'. Skip that
		 * slash, and continue until no more slashes.
		 */
		do {
			len++;
		} while (unlikely(name[len] == '/'));
		if (!name[len])
			goto last_component;
		name += len;

		err = walk_component(nd, &next, &this, type, LOOKUP_FOLLOW);
		if (err < 0)
			return err;

		if (err) {
			err = nested_symlink(&next, nd);
			if (err)
				return err;
		}
		if (can_lookup(nd->inode))
			continue;
		err = -ENOTDIR; 
		break;
		/* here ends the main loop */

last_component:
		nd->last = this;
		nd->last_type = type;
		return 0;
	}
	terminate_walk(nd);
	return err;
}

static int path_init(int dfd, const char *name, unsigned int flags,
		     struct nameidata *nd, struct file **fp)
{
	int retval = 0;
	int fput_needed;
	struct file *file;

	nd->last_type = LAST_ROOT; /* if there are only slashes... */
	nd->flags = flags | LOOKUP_JUMPED;
	nd->depth = 0;
	if (flags & LOOKUP_ROOT) {
		struct inode *inode = nd->root.dentry->d_inode;
		if (*name) {
			if (!inode->i_op->lookup)
				return -ENOTDIR;
			retval = inode_permission(inode, MAY_EXEC);
			if (retval)
				return retval;
		}
		nd->path = nd->root;
		nd->inode = inode;
		if (flags & LOOKUP_RCU) {
			lock_rcu_walk();
			nd->seq = __read_seqcount_begin(&nd->path.dentry->d_seq);
		} else {
			path_get(&nd->path);
		}
		return 0;
	}

	nd->root.mnt = NULL;

	if (*name=='/') {
		if (flags & LOOKUP_RCU) {
			lock_rcu_walk();
			set_root_rcu(nd);
		} else {
			set_root(nd);
			path_get(&nd->root);
		}
		nd->path = nd->root;
	} else if (dfd == AT_FDCWD) {
		if (flags & LOOKUP_RCU) {
			struct fs_struct *fs = current->fs;
			unsigned seq;

			lock_rcu_walk();

			do {
				seq = read_seqcount_begin(&fs->seq);
				nd->path = fs->pwd;
				nd->seq = __read_seqcount_begin(&nd->path.dentry->d_seq);
			} while (read_seqcount_retry(&fs->seq, seq));
		} else {
			get_fs_pwd(current->fs, &nd->path);
		}
	} else {
		struct dentry *dentry;

		file = fget_raw_light(dfd, &fput_needed);
		retval = -EBADF;
		if (!file)
			goto out_fail;

		dentry = file->f_path.dentry;

		if (*name) {
			retval = -ENOTDIR;
			if (!S_ISDIR(dentry->d_inode->i_mode))
				goto fput_fail;

			retval = inode_permission(dentry->d_inode, MAY_EXEC);
			if (retval)
				goto fput_fail;
		}

		nd->path = file->f_path;
		if (flags & LOOKUP_RCU) {
			if (fput_needed)
				*fp = file;
			nd->seq = __read_seqcount_begin(&nd->path.dentry->d_seq);
			lock_rcu_walk();
		} else {
			path_get(&file->f_path);
			fput_light(file, fput_needed);
		}
	}

	nd->inode = nd->path.dentry->d_inode;
	return 0;

fput_fail:
	fput_light(file, fput_needed);
out_fail:
	return retval;
}

static inline int lookup_last(struct nameidata *nd, struct path *path)
{
	if (nd->last_type == LAST_NORM && nd->last.name[nd->last.len])
		nd->flags |= LOOKUP_FOLLOW | LOOKUP_DIRECTORY;

	nd->flags &= ~LOOKUP_PARENT;
	return walk_component(nd, path, &nd->last, nd->last_type,
					nd->flags & LOOKUP_FOLLOW);
}

/* Returns 0 and nd will be valid on success; Retuns error, otherwise. */
static int path_lookupat(int dfd, const char *name,
				unsigned int flags, struct nameidata *nd)
{
	struct file *base = NULL;
	struct path path;
	int err;

	/*
	 * Path walking is largely split up into 2 different synchronisation
	 * schemes, rcu-walk and ref-walk (explained in
	 * Documentation/filesystems/path-lookup.txt). These share much of the
	 * path walk code, but some things particularly setup, cleanup, and
	 * following mounts are sufficiently divergent that functions are
	 * duplicated. Typically there is a function foo(), and its RCU
	 * analogue, foo_rcu().
	 *
	 * -ECHILD is the error number of choice (just to avoid clashes) that
	 * is returned if some aspect of an rcu-walk fails. Such an error must
	 * be handled by restarting a traditional ref-walk (which will always
	 * be able to complete).
	 */
	err = path_init(dfd, name, flags | LOOKUP_PARENT, nd, &base);

	if (unlikely(err))
		return err;

	current->total_link_count = 0;
	err = link_path_walk(name, nd);

	if (!err && !(flags & LOOKUP_PARENT)) {
		err = lookup_last(nd, &path);
		while (err > 0) {
			void *cookie;
			struct path link = path;
			err = may_follow_link(&link, nd);
			if (unlikely(err))
				break;
			nd->flags |= LOOKUP_PARENT;
			err = follow_link(&link, nd, &cookie);
			if (err)
				break;
			err = lookup_last(nd, &path);
			put_link(nd, &link, cookie);
		}
	}

	if (!err)
		err = complete_walk(nd);

	if (!err && nd->flags & LOOKUP_DIRECTORY) {
		if (!nd->inode->i_op->lookup) {
			path_put(&nd->path);
			err = -ENOTDIR;
		}
	}

	if (base)
		fput(base);

	if (nd->root.mnt && !(nd->flags & LOOKUP_ROOT)) {
		path_put(&nd->root);
		nd->root.mnt = NULL;
	}
	return err;
}

static int do_path_lookup(int dfd, const char *name,
				unsigned int flags, struct nameidata *nd)
{
	int retval = path_lookupat(dfd, name, flags | LOOKUP_RCU, nd);
	if (unlikely(retval == -ECHILD))
		retval = path_lookupat(dfd, name, flags, nd);
	if (unlikely(retval == -ESTALE))
		retval = path_lookupat(dfd, name, flags | LOOKUP_REVAL, nd);

	if (likely(!retval)) {
		if (unlikely(!audit_dummy_context())) {
			if (nd->path.dentry && nd->inode)
				audit_inode(name, nd->path.dentry);
		}
	}
	return retval;
}

/* does lookup, returns the object with parent locked */
struct dentry *kern_path_locked(const char *name, struct path *path)
{
	struct nameidata nd;
	struct dentry *d;
	int err = do_path_lookup(AT_FDCWD, name, LOOKUP_PARENT, &nd);
	if (err)
		return ERR_PTR(err);
	if (nd.last_type != LAST_NORM) {
		path_put(&nd.path);
		return ERR_PTR(-EINVAL);
	}
	mutex_lock_nested(&nd.path.dentry->d_inode->i_mutex, I_MUTEX_PARENT);
	d = __lookup_hash(&nd.last, nd.path.dentry, 0);
	if (IS_ERR(d)) {
		mutex_unlock(&nd.path.dentry->d_inode->i_mutex);
		path_put(&nd.path);
		return d;
	}
	*path = nd.path;
	return d;
}

int kern_path(const char *name, unsigned int flags, struct path *path)
{
	struct nameidata nd;
	int res = do_path_lookup(AT_FDCWD, name, flags, &nd);
	if (!res)
		*path = nd.path;
	return res;
}

/**
 * vfs_path_lookup - lookup a file path relative to a dentry-vfsmount pair
 * @dentry:  pointer to dentry of the base directory
 * @mnt: pointer to vfs mount of the base directory
 * @name: pointer to file name
 * @flags: lookup flags
 * @path: pointer to struct path to fill
 */
int vfs_path_lookup(struct dentry *dentry, struct vfsmount *mnt,
		    const char *name, unsigned int flags,
		    struct path *path)
{
	struct nameidata nd;
	int err;
	nd.root.dentry = dentry;
	nd.root.mnt = mnt;
	BUG_ON(flags & LOOKUP_PARENT);
	/* the first argument of do_path_lookup() is ignored with LOOKUP_ROOT */
	err = do_path_lookup(AT_FDCWD, name, flags | LOOKUP_ROOT, &nd);
	if (!err)
		*path = nd.path;
	return err;
}

/*
 * Restricted form of lookup. Doesn't follow links, single-component only,
 * needs parent already locked. Doesn't follow mounts.
 * SMP-safe.
 */
static struct dentry *lookup_hash(struct nameidata *nd)
{
	return __lookup_hash(&nd->last, nd->path.dentry, nd->flags);
}

/**
 * lookup_one_len - filesystem helper to lookup single pathname component
 * @name:	pathname component to lookup
 * @base:	base directory to lookup from
 * @len:	maximum length @len should be interpreted to
 *
 * Note that this routine is purely a helper for filesystem usage and should
 * not be called by generic code.  Also note that by using this function the
 * nameidata argument is passed to the filesystem methods and a filesystem
 * using this helper needs to be prepared for that.
 */
struct dentry *lookup_one_len(const char *name, struct dentry *base, int len)
{
	struct qstr this;
	unsigned int c;
	int err;

	WARN_ON_ONCE(!mutex_is_locked(&base->d_inode->i_mutex));

	this.name = name;
	this.len = len;
	this.hash = full_name_hash(name, len);
	if (!len)
		return ERR_PTR(-EACCES);

	while (len--) {
		c = *(const unsigned char *)name++;
		if (c == '/' || c == '\0')
			return ERR_PTR(-EACCES);
	}
	/*
	 * See if the low-level filesystem might want
	 * to use its own hash..
	 */
	if (base->d_flags & DCACHE_OP_HASH) {
		int err = base->d_op->d_hash(base, base->d_inode, &this);
		if (err < 0)
			return ERR_PTR(err);
	}

	err = inode_permission(base->d_inode, MAY_EXEC);
	if (err)
		return ERR_PTR(err);

	return __lookup_hash(&this, base, 0);
}

int user_path_at_empty(int dfd, const char __user *name, unsigned flags,
		 struct path *path, int *empty)
{
	struct nameidata nd;
	char *tmp = getname_flags(name, flags, empty);
	int err = PTR_ERR(tmp);
	if (!IS_ERR(tmp)) {

		BUG_ON(flags & LOOKUP_PARENT);

		err = do_path_lookup(dfd, tmp, flags, &nd);
		putname(tmp);
		if (!err)
			*path = nd.path;
	}
	return err;
}

int user_path_at(int dfd, const char __user *name, unsigned flags,
		 struct path *path)
{
	return user_path_at_empty(dfd, name, flags, path, NULL);
}

static int user_path_parent(int dfd, const char __user *path,
			struct nameidata *nd, char **name)
{
	char *s = getname(path);
	int error;

	if (IS_ERR(s))
		return PTR_ERR(s);

	error = do_path_lookup(dfd, s, LOOKUP_PARENT, nd);
	if (error)
		putname(s);
	else
		*name = s;

	return error;
}

/*
 * It's inline, so penalty for filesystems that don't use sticky bit is
 * minimal.
 */
static inline int check_sticky(struct inode *dir, struct inode *inode)
{
	kuid_t fsuid = current_fsuid();

	if (!(dir->i_mode & S_ISVTX))
		return 0;
	if (uid_eq(inode->i_uid, fsuid))
		return 0;
	if (uid_eq(dir->i_uid, fsuid))
		return 0;
	return !inode_capable(inode, CAP_FOWNER);
}

/*
 *	Check whether we can remove a link victim from directory dir, check
 *  whether the type of victim is right.
 *  1. We can't do it if dir is read-only (done in permission())
 *  2. We should have write and exec permissions on dir
 *  3. We can't remove anything from append-only dir
 *  4. We can't do anything with immutable dir (done in permission())
 *  5. If the sticky bit on dir is set we should either
 *	a. be owner of dir, or
 *	b. be owner of victim, or
 *	c. have CAP_FOWNER capability
 *  6. If the victim is append-only or immutable we can't do antyhing with
 *     links pointing to it.
 *  7. If we were asked to remove a directory and victim isn't one - ENOTDIR.
 *  8. If we were asked to remove a non-directory and victim isn't one - EISDIR.
 *  9. We can't remove a root or mountpoint.
 * 10. We don't allow removal of NFS sillyrenamed files; it's handled by
 *     nfs_async_unlink().
 */
static int may_delete(struct inode *dir,struct dentry *victim,int isdir)
{
	int error;

	if (!victim->d_inode)
		return -ENOENT;

	BUG_ON(victim->d_parent->d_inode != dir);
	audit_inode_child(victim, dir);

	error = inode_permission(dir, MAY_WRITE | MAY_EXEC);
	if (error)
		return error;
	if (IS_APPEND(dir))
		return -EPERM;
	if (check_sticky(dir, victim->d_inode)||IS_APPEND(victim->d_inode)||
	    IS_IMMUTABLE(victim->d_inode) || IS_SWAPFILE(victim->d_inode))
		return -EPERM;
	if (isdir) {
		if (!S_ISDIR(victim->d_inode->i_mode))
			return -ENOTDIR;
		if (IS_ROOT(victim))
			return -EBUSY;
	} else if (S_ISDIR(victim->d_inode->i_mode))
		return -EISDIR;
	if (IS_DEADDIR(dir))
		return -ENOENT;
	if (victim->d_flags & DCACHE_NFSFS_RENAMED)
		return -EBUSY;
	return 0;
}

/*	Check whether we can create an object with dentry child in directory
 *  dir.
 *  1. We can't do it if child already exists (open has special treatment for
 *     this case, but since we are inlined it's OK)
 *  2. We can't do it if dir is read-only (done in permission())
 *  3. We should have write and exec permissions on dir
 *  4. We can't do it if dir is immutable (done in permission())
 */
static inline int may_create(struct inode *dir, struct dentry *child)
{
	if (child->d_inode)
		return -EEXIST;
	if (IS_DEADDIR(dir))
		return -ENOENT;
	return inode_permission(dir, MAY_WRITE | MAY_EXEC);
}

/*
 * p1 and p2 should be directories on the same fs.
 */
struct dentry *lock_rename(struct dentry *p1, struct dentry *p2)
{
	struct dentry *p;

	if (p1 == p2) {
		mutex_lock_nested(&p1->d_inode->i_mutex, I_MUTEX_PARENT);
		return NULL;
	}

	mutex_lock(&p1->d_inode->i_sb->s_vfs_rename_mutex);

	p = d_ancestor(p2, p1);
	if (p) {
		mutex_lock_nested(&p2->d_inode->i_mutex, I_MUTEX_PARENT);
		mutex_lock_nested(&p1->d_inode->i_mutex, I_MUTEX_CHILD);
		return p;
	}

	p = d_ancestor(p1, p2);
	if (p) {
		mutex_lock_nested(&p1->d_inode->i_mutex, I_MUTEX_PARENT);
		mutex_lock_nested(&p2->d_inode->i_mutex, I_MUTEX_CHILD);
		return p;
	}

	mutex_lock_nested(&p1->d_inode->i_mutex, I_MUTEX_PARENT);
	mutex_lock_nested(&p2->d_inode->i_mutex, I_MUTEX_CHILD);
	return NULL;
}

void unlock_rename(struct dentry *p1, struct dentry *p2)
{
	mutex_unlock(&p1->d_inode->i_mutex);
	if (p1 != p2) {
		mutex_unlock(&p2->d_inode->i_mutex);
		mutex_unlock(&p1->d_inode->i_sb->s_vfs_rename_mutex);
	}
}

int vfs_create(struct inode *dir, struct dentry *dentry, umode_t mode,
		bool want_excl)
{
	int error = may_create(dir, dentry);
	if (error)
		return error;

	if (!dir->i_op->create)
		return -EACCES;	/* shouldn't it be ENOSYS? */
	mode &= S_IALLUGO;
	mode |= S_IFREG;
	error = security_inode_create(dir, dentry, mode);
	if (error)
		return error;
	error = dir->i_op->create(dir, dentry, mode, want_excl);
	if (!error)
		fsnotify_create(dir, dentry);
	return error;
}

static int may_open(struct path *path, int acc_mode, int flag)
{
	struct dentry *dentry = path->dentry;
	struct inode *inode = dentry->d_inode;
	int error;

	/* O_PATH? */
	if (!acc_mode)
		return 0;

	if (!inode)
		return -ENOENT;

	switch (inode->i_mode & S_IFMT) {
	case S_IFLNK:
		return -ELOOP;
	case S_IFDIR:
		if (acc_mode & MAY_WRITE)
			return -EISDIR;
		break;
	case S_IFBLK:
	case S_IFCHR:
		if (path->mnt->mnt_flags & MNT_NODEV)
			return -EACCES;
		/*FALLTHRU*/
	case S_IFIFO:
	case S_IFSOCK:
		flag &= ~O_TRUNC;
		break;
	}

	error = inode_permission(inode, acc_mode);
	if (error)
		return error;

	/*
	 * An append-only file must be opened in append mode for writing.
	 */
	if (IS_APPEND(inode)) {
		if  ((flag & O_ACCMODE) != O_RDONLY && !(flag & O_APPEND))
			return -EPERM;
		if (flag & O_TRUNC)
			return -EPERM;
	}

	/* O_NOATIME can only be set by the owner or superuser */
	if (flag & O_NOATIME && !inode_owner_or_capable(inode))
		return -EPERM;

	return 0;
}

static int handle_truncate(struct file *filp)
{
	struct path *path = &filp->f_path;
	struct inode *inode = path->dentry->d_inode;
	int error = get_write_access(inode);
	if (error)
		return error;
	/*
	 * Refuse to truncate files with mandatory locks held on them.
	 */
	error = locks_verify_locked(inode);
	if (!error)
		error = security_path_truncate(path);
	if (!error) {
		error = do_truncate(path->dentry, 0,
				    ATTR_MTIME|ATTR_CTIME|ATTR_OPEN,
				    filp);
	}
	put_write_access(inode);
	return error;
}

static inline int open_to_namei_flags(int flag)
{
	if ((flag & O_ACCMODE) == 3)
		flag--;
	return flag;
}

static int may_o_create(struct path *dir, struct dentry *dentry, umode_t mode)
{
	int error = security_path_mknod(dir, dentry, mode, 0);
	if (error)
		return error;

	error = inode_permission(dir->dentry->d_inode, MAY_WRITE | MAY_EXEC);
	if (error)
		return error;

	return security_inode_create(dir->dentry->d_inode, dentry, mode);
}

/*
 * Attempt to atomically look up, create and open a file from a negative
 * dentry.
 *
 * Returns 0 if successful.  The file will have been created and attached to
 * @file by the filesystem calling finish_open().
 *
 * Returns 1 if the file was looked up only or didn't need creating.  The
 * caller will need to perform the open themselves.  @path will have been
 * updated to point to the new dentry.  This may be negative.
 *
 * Returns an error code otherwise.
 */
static int atomic_open(struct nameidata *nd, struct dentry *dentry,
			struct path *path, struct file *file,
			const struct open_flags *op,
			bool got_write, bool need_lookup,
			int *opened)
{
	struct inode *dir =  nd->path.dentry->d_inode;
	unsigned open_flag = open_to_namei_flags(op->open_flag);
	umode_t mode;
	int error;
	int acc_mode;
	int create_error = 0;
	struct dentry *const DENTRY_NOT_SET = (void *) -1UL;

	BUG_ON(dentry->d_inode);

	/* Don't create child dentry for a dead directory. */
	if (unlikely(IS_DEADDIR(dir))) {
		error = -ENOENT;
		goto out;
	}

<<<<<<< HEAD
	mode = op->mode & S_IALLUGO;
=======
	mode = op->mode;
>>>>>>> 991d9bf9
	if ((open_flag & O_CREAT) && !IS_POSIXACL(dir))
		mode &= ~current_umask();

	if ((open_flag & (O_EXCL | O_CREAT)) == (O_EXCL | O_CREAT)) {
		open_flag &= ~O_TRUNC;
		*opened |= FILE_CREATED;
	}

	/*
	 * Checking write permission is tricky, bacuse we don't know if we are
	 * going to actually need it: O_CREAT opens should work as long as the
	 * file exists.  But checking existence breaks atomicity.  The trick is
	 * to check access and if not granted clear O_CREAT from the flags.
	 *
	 * Another problem is returing the "right" error value (e.g. for an
	 * O_EXCL open we want to return EEXIST not EROFS).
	 */
	if (((open_flag & (O_CREAT | O_TRUNC)) ||
	    (open_flag & O_ACCMODE) != O_RDONLY) && unlikely(!got_write)) {
		if (!(open_flag & O_CREAT)) {
			/*
			 * No O_CREATE -> atomicity not a requirement -> fall
			 * back to lookup + open
			 */
			goto no_open;
		} else if (open_flag & (O_EXCL | O_TRUNC)) {
			/* Fall back and fail with the right error */
			create_error = -EROFS;
			goto no_open;
		} else {
			/* No side effects, safe to clear O_CREAT */
			create_error = -EROFS;
			open_flag &= ~O_CREAT;
		}
	}

	if (open_flag & O_CREAT) {
<<<<<<< HEAD
		error = may_o_create(&nd->path, dentry, op->mode);
=======
		error = may_o_create(&nd->path, dentry, mode);
>>>>>>> 991d9bf9
		if (error) {
			create_error = error;
			if (open_flag & O_EXCL)
				goto no_open;
			open_flag &= ~O_CREAT;
		}
	}

	if (nd->flags & LOOKUP_DIRECTORY)
		open_flag |= O_DIRECTORY;

	file->f_path.dentry = DENTRY_NOT_SET;
	file->f_path.mnt = nd->path.mnt;
	error = dir->i_op->atomic_open(dir, dentry, file, open_flag, mode,
				      opened);
	if (error < 0) {
		if (create_error && error == -ENOENT)
			error = create_error;
		goto out;
	}

	acc_mode = op->acc_mode;
	if (*opened & FILE_CREATED) {
		fsnotify_create(dir, dentry);
		acc_mode = MAY_OPEN;
	}

	if (error) {	/* returned 1, that is */
		if (WARN_ON(file->f_path.dentry == DENTRY_NOT_SET)) {
			error = -EIO;
			goto out;
		}
		if (file->f_path.dentry) {
			dput(dentry);
			dentry = file->f_path.dentry;
		}
<<<<<<< HEAD
=======
		if (create_error && dentry->d_inode == NULL) {
			error = create_error;
			goto out;
		}
>>>>>>> 991d9bf9
		goto looked_up;
	}

	/*
	 * We didn't have the inode before the open, so check open permission
	 * here.
	 */
	error = may_open(&file->f_path, acc_mode, open_flag);
	if (error)
		fput(file);

out:
	dput(dentry);
	return error;

no_open:
	if (need_lookup) {
		dentry = lookup_real(dir, dentry, nd->flags);
		if (IS_ERR(dentry))
			return PTR_ERR(dentry);

		if (create_error) {
			int open_flag = op->open_flag;

			error = create_error;
			if ((open_flag & O_EXCL)) {
				if (!dentry->d_inode)
					goto out;
			} else if (!dentry->d_inode) {
				goto out;
			} else if ((open_flag & O_TRUNC) &&
				   S_ISREG(dentry->d_inode->i_mode)) {
				goto out;
			}
			/* will fail later, go on to get the right error */
		}
	}
looked_up:
	path->dentry = dentry;
	path->mnt = nd->path.mnt;
	return 1;
}

/*
 * Look up and maybe create and open the last component.
 *
 * Must be called with i_mutex held on parent.
 *
 * Returns 0 if the file was successfully atomically created (if necessary) and
 * opened.  In this case the file will be returned attached to @file.
 *
 * Returns 1 if the file was not completely opened at this time, though lookups
 * and creations will have been performed and the dentry returned in @path will
 * be positive upon return if O_CREAT was specified.  If O_CREAT wasn't
 * specified then a negative dentry may be returned.
 *
 * An error code is returned otherwise.
 *
 * FILE_CREATE will be set in @*opened if the dentry was created and will be
 * cleared otherwise prior to returning.
 */
static int lookup_open(struct nameidata *nd, struct path *path,
			struct file *file,
			const struct open_flags *op,
			bool got_write, int *opened)
{
	struct dentry *dir = nd->path.dentry;
	struct inode *dir_inode = dir->d_inode;
	struct dentry *dentry;
	int error;
	bool need_lookup;

	*opened &= ~FILE_CREATED;
	dentry = lookup_dcache(&nd->last, dir, nd->flags, &need_lookup);
	if (IS_ERR(dentry))
		return PTR_ERR(dentry);

	/* Cached positive dentry: will open in f_op->open */
	if (!need_lookup && dentry->d_inode)
		goto out_no_open;

	if ((nd->flags & LOOKUP_OPEN) && dir_inode->i_op->atomic_open) {
		return atomic_open(nd, dentry, path, file, op, got_write,
				   need_lookup, opened);
	}

	if (need_lookup) {
		BUG_ON(dentry->d_inode);

		dentry = lookup_real(dir_inode, dentry, nd->flags);
		if (IS_ERR(dentry))
			return PTR_ERR(dentry);
	}

	/* Negative dentry, just create the file */
	if (!dentry->d_inode && (op->open_flag & O_CREAT)) {
		umode_t mode = op->mode;
		if (!IS_POSIXACL(dir->d_inode))
			mode &= ~current_umask();
		/*
		 * This write is needed to ensure that a
		 * rw->ro transition does not occur between
		 * the time when the file is created and when
		 * a permanent write count is taken through
		 * the 'struct file' in finish_open().
		 */
		if (!got_write) {
			error = -EROFS;
			goto out_dput;
		}
		*opened |= FILE_CREATED;
		error = security_path_mknod(&nd->path, dentry, mode, 0);
		if (error)
			goto out_dput;
		error = vfs_create(dir->d_inode, dentry, mode,
				   nd->flags & LOOKUP_EXCL);
		if (error)
			goto out_dput;
	}
out_no_open:
	path->dentry = dentry;
	path->mnt = nd->path.mnt;
	return 1;

out_dput:
	dput(dentry);
	return error;
}

/*
 * Handle the last step of open()
 */
static int do_last(struct nameidata *nd, struct path *path,
		   struct file *file, const struct open_flags *op,
		   int *opened, const char *pathname)
{
	struct dentry *dir = nd->path.dentry;
	int open_flag = op->open_flag;
	bool will_truncate = (open_flag & O_TRUNC) != 0;
	bool got_write = false;
	int acc_mode = op->acc_mode;
	struct inode *inode;
	bool symlink_ok = false;
	struct path save_parent = { .dentry = NULL, .mnt = NULL };
	bool retried = false;
	int error;

	nd->flags &= ~LOOKUP_PARENT;
	nd->flags |= op->intent;

	switch (nd->last_type) {
	case LAST_DOTDOT:
	case LAST_DOT:
		error = handle_dots(nd, nd->last_type);
		if (error)
			return error;
		/* fallthrough */
	case LAST_ROOT:
		error = complete_walk(nd);
		if (error)
			return error;
		audit_inode(pathname, nd->path.dentry);
		if (open_flag & O_CREAT) {
			error = -EISDIR;
			goto out;
		}
		goto finish_open;
	case LAST_BIND:
		error = complete_walk(nd);
		if (error)
			return error;
		audit_inode(pathname, dir);
		goto finish_open;
	}

	if (!(open_flag & O_CREAT)) {
		if (nd->last.name[nd->last.len])
			nd->flags |= LOOKUP_FOLLOW | LOOKUP_DIRECTORY;
		if (open_flag & O_PATH && !(nd->flags & LOOKUP_FOLLOW))
			symlink_ok = true;
		/* we _can_ be in RCU mode here */
		error = lookup_fast(nd, &nd->last, path, &inode);
		if (likely(!error))
			goto finish_lookup;

		if (error < 0)
			goto out;

		BUG_ON(nd->inode != dir->d_inode);
	} else {
		/* create side of things */
		/*
		 * This will *only* deal with leaving RCU mode - LOOKUP_JUMPED
		 * has been cleared when we got to the last component we are
		 * about to look up
		 */
		error = complete_walk(nd);
		if (error)
			return error;

		audit_inode(pathname, dir);
		error = -EISDIR;
		/* trailing slashes? */
		if (nd->last.name[nd->last.len])
			goto out;
	}

retry_lookup:
	if (op->open_flag & (O_CREAT | O_TRUNC | O_WRONLY | O_RDWR)) {
		error = mnt_want_write(nd->path.mnt);
		if (!error)
			got_write = true;
		/*
		 * do _not_ fail yet - we might not need that or fail with
		 * a different error; let lookup_open() decide; we'll be
		 * dropping this one anyway.
		 */
	}
	mutex_lock(&dir->d_inode->i_mutex);
	error = lookup_open(nd, path, file, op, got_write, opened);
	mutex_unlock(&dir->d_inode->i_mutex);

	if (error <= 0) {
		if (error)
			goto out;

		if ((*opened & FILE_CREATED) ||
		    !S_ISREG(file->f_path.dentry->d_inode->i_mode))
			will_truncate = false;

		audit_inode(pathname, file->f_path.dentry);
		goto opened;
	}

	if (*opened & FILE_CREATED) {
		/* Don't check for write permission, don't truncate */
		open_flag &= ~O_TRUNC;
		will_truncate = false;
		acc_mode = MAY_OPEN;
		path_to_nameidata(path, nd);
		goto finish_open_created;
	}

	/*
	 * create/update audit record if it already exists.
	 */
	if (path->dentry->d_inode)
		audit_inode(pathname, path->dentry);

	/*
	 * If atomic_open() acquired write access it is dropped now due to
	 * possible mount and symlink following (this might be optimized away if
	 * necessary...)
	 */
	if (got_write) {
		mnt_drop_write(nd->path.mnt);
		got_write = false;
	}

	error = -EEXIST;
	if ((open_flag & (O_EXCL | O_CREAT)) == (O_EXCL | O_CREAT))
		goto exit_dput;

	error = follow_managed(path, nd->flags);
	if (error < 0)
		goto exit_dput;

	if (error)
		nd->flags |= LOOKUP_JUMPED;

	BUG_ON(nd->flags & LOOKUP_RCU);
	inode = path->dentry->d_inode;
finish_lookup:
	/* we _can_ be in RCU mode here */
	error = -ENOENT;
	if (!inode) {
		path_to_nameidata(path, nd);
		goto out;
	}

	if (should_follow_link(inode, !symlink_ok)) {
		if (nd->flags & LOOKUP_RCU) {
			if (unlikely(unlazy_walk(nd, path->dentry))) {
				error = -ECHILD;
				goto out;
			}
		}
		BUG_ON(inode != path->dentry->d_inode);
		return 1;
	}

	if ((nd->flags & LOOKUP_RCU) || nd->path.mnt != path->mnt) {
		path_to_nameidata(path, nd);
	} else {
		save_parent.dentry = nd->path.dentry;
		save_parent.mnt = mntget(path->mnt);
		nd->path.dentry = path->dentry;

	}
	nd->inode = inode;
	/* Why this, you ask?  _Now_ we might have grown LOOKUP_JUMPED... */
	error = complete_walk(nd);
	if (error) {
		path_put(&save_parent);
		return error;
	}
	error = -EISDIR;
	if ((open_flag & O_CREAT) && S_ISDIR(nd->inode->i_mode))
		goto out;
	error = -ENOTDIR;
	if ((nd->flags & LOOKUP_DIRECTORY) && !nd->inode->i_op->lookup)
		goto out;
	audit_inode(pathname, nd->path.dentry);
finish_open:
	if (!S_ISREG(nd->inode->i_mode))
		will_truncate = false;

	if (will_truncate) {
		error = mnt_want_write(nd->path.mnt);
		if (error)
			goto out;
		got_write = true;
	}
finish_open_created:
	error = may_open(&nd->path, acc_mode, open_flag);
	if (error)
		goto out;
	file->f_path.mnt = nd->path.mnt;
	error = finish_open(file, nd->path.dentry, NULL, opened);
	if (error) {
		if (error == -EOPENSTALE)
			goto stale_open;
		goto out;
	}
opened:
	error = open_check_o_direct(file);
	if (error)
		goto exit_fput;
	error = ima_file_check(file, op->acc_mode);
	if (error)
		goto exit_fput;

	if (will_truncate) {
		error = handle_truncate(file);
		if (error)
			goto exit_fput;
	}
out:
	if (got_write)
		mnt_drop_write(nd->path.mnt);
	path_put(&save_parent);
	terminate_walk(nd);
	return error;

exit_dput:
	path_put_conditional(path, nd);
	goto out;
exit_fput:
	fput(file);
	goto out;

stale_open:
	/* If no saved parent or already retried then can't retry */
	if (!save_parent.dentry || retried)
		goto out;

	BUG_ON(save_parent.dentry != dir);
	path_put(&nd->path);
	nd->path = save_parent;
	nd->inode = dir->d_inode;
	save_parent.mnt = NULL;
	save_parent.dentry = NULL;
	if (got_write) {
		mnt_drop_write(nd->path.mnt);
		got_write = false;
	}
	retried = true;
	goto retry_lookup;
}

static struct file *path_openat(int dfd, const char *pathname,
		struct nameidata *nd, const struct open_flags *op, int flags)
{
	struct file *base = NULL;
	struct file *file;
	struct path path;
	int opened = 0;
	int error;

	file = get_empty_filp();
	if (!file)
		return ERR_PTR(-ENFILE);

	file->f_flags = op->open_flag;

	error = path_init(dfd, pathname, flags | LOOKUP_PARENT, nd, &base);
	if (unlikely(error))
		goto out;

	current->total_link_count = 0;
	error = link_path_walk(pathname, nd);
	if (unlikely(error))
		goto out;

	error = do_last(nd, &path, file, op, &opened, pathname);
	while (unlikely(error > 0)) { /* trailing symlink */
		struct path link = path;
		void *cookie;
		if (!(nd->flags & LOOKUP_FOLLOW)) {
			path_put_conditional(&path, nd);
			path_put(&nd->path);
			error = -ELOOP;
			break;
		}
		error = may_follow_link(&link, nd);
		if (unlikely(error))
			break;
		nd->flags |= LOOKUP_PARENT;
		nd->flags &= ~(LOOKUP_OPEN|LOOKUP_CREATE|LOOKUP_EXCL);
		error = follow_link(&link, nd, &cookie);
		if (unlikely(error))
			break;
		error = do_last(nd, &path, file, op, &opened, pathname);
		put_link(nd, &link, cookie);
	}
out:
	if (nd->root.mnt && !(nd->flags & LOOKUP_ROOT))
		path_put(&nd->root);
	if (base)
		fput(base);
	if (!(opened & FILE_OPENED)) {
		BUG_ON(!error);
		put_filp(file);
	}
	if (unlikely(error)) {
		if (error == -EOPENSTALE) {
			if (flags & LOOKUP_RCU)
				error = -ECHILD;
			else
				error = -ESTALE;
		}
		file = ERR_PTR(error);
	}
	return file;
}

struct file *do_filp_open(int dfd, const char *pathname,
		const struct open_flags *op, int flags)
{
	struct nameidata nd;
	struct file *filp;

	filp = path_openat(dfd, pathname, &nd, op, flags | LOOKUP_RCU);
	if (unlikely(filp == ERR_PTR(-ECHILD)))
		filp = path_openat(dfd, pathname, &nd, op, flags);
	if (unlikely(filp == ERR_PTR(-ESTALE)))
		filp = path_openat(dfd, pathname, &nd, op, flags | LOOKUP_REVAL);
	return filp;
}

struct file *do_file_open_root(struct dentry *dentry, struct vfsmount *mnt,
		const char *name, const struct open_flags *op, int flags)
{
	struct nameidata nd;
	struct file *file;

	nd.root.mnt = mnt;
	nd.root.dentry = dentry;

	flags |= LOOKUP_ROOT;

	if (dentry->d_inode->i_op->follow_link && op->intent & LOOKUP_OPEN)
		return ERR_PTR(-ELOOP);

	file = path_openat(-1, name, &nd, op, flags | LOOKUP_RCU);
	if (unlikely(file == ERR_PTR(-ECHILD)))
		file = path_openat(-1, name, &nd, op, flags);
	if (unlikely(file == ERR_PTR(-ESTALE)))
		file = path_openat(-1, name, &nd, op, flags | LOOKUP_REVAL);
	return file;
}

struct dentry *kern_path_create(int dfd, const char *pathname, struct path *path, int is_dir)
{
	struct dentry *dentry = ERR_PTR(-EEXIST);
	struct nameidata nd;
	int err2;
	int error = do_path_lookup(dfd, pathname, LOOKUP_PARENT, &nd);
	if (error)
		return ERR_PTR(error);

	/*
	 * Yucky last component or no last component at all?
	 * (foo/., foo/.., /////)
	 */
	if (nd.last_type != LAST_NORM)
		goto out;
	nd.flags &= ~LOOKUP_PARENT;
	nd.flags |= LOOKUP_CREATE | LOOKUP_EXCL;

	/* don't fail immediately if it's r/o, at least try to report other errors */
	err2 = mnt_want_write(nd.path.mnt);
	/*
	 * Do the final lookup.
	 */
	mutex_lock_nested(&nd.path.dentry->d_inode->i_mutex, I_MUTEX_PARENT);
	dentry = lookup_hash(&nd);
	if (IS_ERR(dentry))
		goto unlock;

	error = -EEXIST;
	if (dentry->d_inode)
		goto fail;
	/*
	 * Special case - lookup gave negative, but... we had foo/bar/
	 * From the vfs_mknod() POV we just have a negative dentry -
	 * all is fine. Let's be bastards - you had / on the end, you've
	 * been asking for (non-existent) directory. -ENOENT for you.
	 */
	if (unlikely(!is_dir && nd.last.name[nd.last.len])) {
		error = -ENOENT;
		goto fail;
	}
	if (unlikely(err2)) {
		error = err2;
		goto fail;
	}
	*path = nd.path;
	return dentry;
fail:
	dput(dentry);
	dentry = ERR_PTR(error);
unlock:
	mutex_unlock(&nd.path.dentry->d_inode->i_mutex);
	if (!err2)
		mnt_drop_write(nd.path.mnt);
out:
	path_put(&nd.path);
	return dentry;
}
EXPORT_SYMBOL(kern_path_create);

void done_path_create(struct path *path, struct dentry *dentry)
{
	dput(dentry);
	mutex_unlock(&path->dentry->d_inode->i_mutex);
	mnt_drop_write(path->mnt);
	path_put(path);
}
EXPORT_SYMBOL(done_path_create);

struct dentry *user_path_create(int dfd, const char __user *pathname, struct path *path, int is_dir)
{
	char *tmp = getname(pathname);
	struct dentry *res;
	if (IS_ERR(tmp))
		return ERR_CAST(tmp);
	res = kern_path_create(dfd, tmp, path, is_dir);
	putname(tmp);
	return res;
}
EXPORT_SYMBOL(user_path_create);

int vfs_mknod(struct inode *dir, struct dentry *dentry, umode_t mode, dev_t dev)
{
	int error = may_create(dir, dentry);

	if (error)
		return error;

	if ((S_ISCHR(mode) || S_ISBLK(mode)) && !capable(CAP_MKNOD))
		return -EPERM;

	if (!dir->i_op->mknod)
		return -EPERM;

	error = devcgroup_inode_mknod(mode, dev);
	if (error)
		return error;

	error = security_inode_mknod(dir, dentry, mode, dev);
	if (error)
		return error;

	error = dir->i_op->mknod(dir, dentry, mode, dev);
	if (!error)
		fsnotify_create(dir, dentry);
	return error;
}

static int may_mknod(umode_t mode)
{
	switch (mode & S_IFMT) {
	case S_IFREG:
	case S_IFCHR:
	case S_IFBLK:
	case S_IFIFO:
	case S_IFSOCK:
	case 0: /* zero mode translates to S_IFREG */
		return 0;
	case S_IFDIR:
		return -EPERM;
	default:
		return -EINVAL;
	}
}

SYSCALL_DEFINE4(mknodat, int, dfd, const char __user *, filename, umode_t, mode,
		unsigned, dev)
{
	struct dentry *dentry;
	struct path path;
	int error;

	error = may_mknod(mode);
	if (error)
		return error;

	dentry = user_path_create(dfd, filename, &path, 0);
	if (IS_ERR(dentry))
		return PTR_ERR(dentry);

	if (!IS_POSIXACL(path.dentry->d_inode))
		mode &= ~current_umask();
	error = security_path_mknod(&path, dentry, mode, dev);
	if (error)
		goto out;
	switch (mode & S_IFMT) {
		case 0: case S_IFREG:
			error = vfs_create(path.dentry->d_inode,dentry,mode,true);
			break;
		case S_IFCHR: case S_IFBLK:
			error = vfs_mknod(path.dentry->d_inode,dentry,mode,
					new_decode_dev(dev));
			break;
		case S_IFIFO: case S_IFSOCK:
			error = vfs_mknod(path.dentry->d_inode,dentry,mode,0);
			break;
	}
out:
	done_path_create(&path, dentry);
	return error;
}

SYSCALL_DEFINE3(mknod, const char __user *, filename, umode_t, mode, unsigned, dev)
{
	return sys_mknodat(AT_FDCWD, filename, mode, dev);
}

int vfs_mkdir(struct inode *dir, struct dentry *dentry, umode_t mode)
{
	int error = may_create(dir, dentry);
	unsigned max_links = dir->i_sb->s_max_links;

	if (error)
		return error;

	if (!dir->i_op->mkdir)
		return -EPERM;

	mode &= (S_IRWXUGO|S_ISVTX);
	error = security_inode_mkdir(dir, dentry, mode);
	if (error)
		return error;

	if (max_links && dir->i_nlink >= max_links)
		return -EMLINK;

	error = dir->i_op->mkdir(dir, dentry, mode);
	if (!error)
		fsnotify_mkdir(dir, dentry);
	return error;
}

SYSCALL_DEFINE3(mkdirat, int, dfd, const char __user *, pathname, umode_t, mode)
{
	struct dentry *dentry;
	struct path path;
	int error;

	dentry = user_path_create(dfd, pathname, &path, 1);
	if (IS_ERR(dentry))
		return PTR_ERR(dentry);

	if (!IS_POSIXACL(path.dentry->d_inode))
		mode &= ~current_umask();
	error = security_path_mkdir(&path, dentry, mode);
	if (!error)
		error = vfs_mkdir(path.dentry->d_inode, dentry, mode);
	done_path_create(&path, dentry);
	return error;
}

SYSCALL_DEFINE2(mkdir, const char __user *, pathname, umode_t, mode)
{
	return sys_mkdirat(AT_FDCWD, pathname, mode);
}

/*
 * The dentry_unhash() helper will try to drop the dentry early: we
 * should have a usage count of 1 if we're the only user of this
 * dentry, and if that is true (possibly after pruning the dcache),
 * then we drop the dentry now.
 *
 * A low-level filesystem can, if it choses, legally
 * do a
 *
 *	if (!d_unhashed(dentry))
 *		return -EBUSY;
 *
 * if it cannot handle the case of removing a directory
 * that is still in use by something else..
 */
void dentry_unhash(struct dentry *dentry)
{
	shrink_dcache_parent(dentry);
	spin_lock(&dentry->d_lock);
	if (dentry->d_count == 1)
		__d_drop(dentry);
	spin_unlock(&dentry->d_lock);
}

int vfs_rmdir(struct inode *dir, struct dentry *dentry)
{
	int error = may_delete(dir, dentry, 1);

	if (error)
		return error;

	if (!dir->i_op->rmdir)
		return -EPERM;

	dget(dentry);
	mutex_lock(&dentry->d_inode->i_mutex);

	error = -EBUSY;
	if (d_mountpoint(dentry))
		goto out;

	error = security_inode_rmdir(dir, dentry);
	if (error)
		goto out;

	shrink_dcache_parent(dentry);
	error = dir->i_op->rmdir(dir, dentry);
	if (error)
		goto out;

	dentry->d_inode->i_flags |= S_DEAD;
	dont_mount(dentry);

out:
	mutex_unlock(&dentry->d_inode->i_mutex);
	dput(dentry);
	if (!error)
		d_delete(dentry);
	return error;
}

static long do_rmdir(int dfd, const char __user *pathname)
{
	int error = 0;
	char * name;
	struct dentry *dentry;
	struct nameidata nd;

	error = user_path_parent(dfd, pathname, &nd, &name);
	if (error)
		return error;

	switch(nd.last_type) {
	case LAST_DOTDOT:
		error = -ENOTEMPTY;
		goto exit1;
	case LAST_DOT:
		error = -EINVAL;
		goto exit1;
	case LAST_ROOT:
		error = -EBUSY;
		goto exit1;
	}

	nd.flags &= ~LOOKUP_PARENT;
	error = mnt_want_write(nd.path.mnt);
	if (error)
		goto exit1;

	mutex_lock_nested(&nd.path.dentry->d_inode->i_mutex, I_MUTEX_PARENT);
	dentry = lookup_hash(&nd);
	error = PTR_ERR(dentry);
	if (IS_ERR(dentry))
		goto exit2;
	if (!dentry->d_inode) {
		error = -ENOENT;
		goto exit3;
	}
	error = security_path_rmdir(&nd.path, dentry);
	if (error)
		goto exit3;
	error = vfs_rmdir(nd.path.dentry->d_inode, dentry);
exit3:
	dput(dentry);
exit2:
	mutex_unlock(&nd.path.dentry->d_inode->i_mutex);
	mnt_drop_write(nd.path.mnt);
exit1:
	path_put(&nd.path);
	putname(name);
	return error;
}

SYSCALL_DEFINE1(rmdir, const char __user *, pathname)
{
	return do_rmdir(AT_FDCWD, pathname);
}

int vfs_unlink(struct inode *dir, struct dentry *dentry)
{
	int error = may_delete(dir, dentry, 0);

	if (error)
		return error;

	if (!dir->i_op->unlink)
		return -EPERM;

	mutex_lock(&dentry->d_inode->i_mutex);
	if (d_mountpoint(dentry))
		error = -EBUSY;
	else {
		error = security_inode_unlink(dir, dentry);
		if (!error) {
			error = dir->i_op->unlink(dir, dentry);
			if (!error)
				dont_mount(dentry);
		}
	}
	mutex_unlock(&dentry->d_inode->i_mutex);

	/* We don't d_delete() NFS sillyrenamed files--they still exist. */
	if (!error && !(dentry->d_flags & DCACHE_NFSFS_RENAMED)) {
		fsnotify_link_count(dentry->d_inode);
		d_delete(dentry);
	}

	return error;
}

/*
 * Make sure that the actual truncation of the file will occur outside its
 * directory's i_mutex.  Truncate can take a long time if there is a lot of
 * writeout happening, and we don't want to prevent access to the directory
 * while waiting on the I/O.
 */
static long do_unlinkat(int dfd, const char __user *pathname)
{
	int error;
	char *name;
	struct dentry *dentry;
	struct nameidata nd;
	struct inode *inode = NULL;

	error = user_path_parent(dfd, pathname, &nd, &name);
	if (error)
		return error;

	error = -EISDIR;
	if (nd.last_type != LAST_NORM)
		goto exit1;

	nd.flags &= ~LOOKUP_PARENT;
	error = mnt_want_write(nd.path.mnt);
	if (error)
		goto exit1;

	mutex_lock_nested(&nd.path.dentry->d_inode->i_mutex, I_MUTEX_PARENT);
	dentry = lookup_hash(&nd);
	error = PTR_ERR(dentry);
	if (!IS_ERR(dentry)) {
		/* Why not before? Because we want correct error value */
		if (nd.last.name[nd.last.len])
			goto slashes;
		inode = dentry->d_inode;
		if (!inode)
			goto slashes;
		ihold(inode);
		error = security_path_unlink(&nd.path, dentry);
		if (error)
			goto exit2;
		error = vfs_unlink(nd.path.dentry->d_inode, dentry);
exit2:
		dput(dentry);
	}
	mutex_unlock(&nd.path.dentry->d_inode->i_mutex);
	if (inode)
		iput(inode);	/* truncate the inode here */
	mnt_drop_write(nd.path.mnt);
exit1:
	path_put(&nd.path);
	putname(name);
	return error;

slashes:
	error = !dentry->d_inode ? -ENOENT :
		S_ISDIR(dentry->d_inode->i_mode) ? -EISDIR : -ENOTDIR;
	goto exit2;
}

SYSCALL_DEFINE3(unlinkat, int, dfd, const char __user *, pathname, int, flag)
{
	if ((flag & ~AT_REMOVEDIR) != 0)
		return -EINVAL;

	if (flag & AT_REMOVEDIR)
		return do_rmdir(dfd, pathname);

	return do_unlinkat(dfd, pathname);
}

SYSCALL_DEFINE1(unlink, const char __user *, pathname)
{
	return do_unlinkat(AT_FDCWD, pathname);
}

int vfs_symlink(struct inode *dir, struct dentry *dentry, const char *oldname)
{
	int error = may_create(dir, dentry);

	if (error)
		return error;

	if (!dir->i_op->symlink)
		return -EPERM;

	error = security_inode_symlink(dir, dentry, oldname);
	if (error)
		return error;

	error = dir->i_op->symlink(dir, dentry, oldname);
	if (!error)
		fsnotify_create(dir, dentry);
	return error;
}

SYSCALL_DEFINE3(symlinkat, const char __user *, oldname,
		int, newdfd, const char __user *, newname)
{
	int error;
	char *from;
	struct dentry *dentry;
	struct path path;

	from = getname(oldname);
	if (IS_ERR(from))
		return PTR_ERR(from);

	dentry = user_path_create(newdfd, newname, &path, 0);
	error = PTR_ERR(dentry);
	if (IS_ERR(dentry))
		goto out_putname;

	error = security_path_symlink(&path, dentry, from);
	if (!error)
		error = vfs_symlink(path.dentry->d_inode, dentry, from);
	done_path_create(&path, dentry);
out_putname:
	putname(from);
	return error;
}

SYSCALL_DEFINE2(symlink, const char __user *, oldname, const char __user *, newname)
{
	return sys_symlinkat(oldname, AT_FDCWD, newname);
}

int vfs_link(struct dentry *old_dentry, struct inode *dir, struct dentry *new_dentry)
{
	struct inode *inode = old_dentry->d_inode;
	unsigned max_links = dir->i_sb->s_max_links;
	int error;

	if (!inode)
		return -ENOENT;

	error = may_create(dir, new_dentry);
	if (error)
		return error;

	if (dir->i_sb != inode->i_sb)
		return -EXDEV;

	/*
	 * A link to an append-only or immutable file cannot be created.
	 */
	if (IS_APPEND(inode) || IS_IMMUTABLE(inode))
		return -EPERM;
	if (!dir->i_op->link)
		return -EPERM;
	if (S_ISDIR(inode->i_mode))
		return -EPERM;

	error = security_inode_link(old_dentry, dir, new_dentry);
	if (error)
		return error;

	mutex_lock(&inode->i_mutex);
	/* Make sure we don't allow creating hardlink to an unlinked file */
	if (inode->i_nlink == 0)
		error =  -ENOENT;
	else if (max_links && inode->i_nlink >= max_links)
		error = -EMLINK;
	else
		error = dir->i_op->link(old_dentry, dir, new_dentry);
	mutex_unlock(&inode->i_mutex);
	if (!error)
		fsnotify_link(dir, inode, new_dentry);
	return error;
}

/*
 * Hardlinks are often used in delicate situations.  We avoid
 * security-related surprises by not following symlinks on the
 * newname.  --KAB
 *
 * We don't follow them on the oldname either to be compatible
 * with linux 2.0, and to avoid hard-linking to directories
 * and other special files.  --ADM
 */
SYSCALL_DEFINE5(linkat, int, olddfd, const char __user *, oldname,
		int, newdfd, const char __user *, newname, int, flags)
{
	struct dentry *new_dentry;
	struct path old_path, new_path;
	int how = 0;
	int error;

	if ((flags & ~(AT_SYMLINK_FOLLOW | AT_EMPTY_PATH)) != 0)
		return -EINVAL;
	/*
	 * To use null names we require CAP_DAC_READ_SEARCH
	 * This ensures that not everyone will be able to create
	 * handlink using the passed filedescriptor.
	 */
	if (flags & AT_EMPTY_PATH) {
		if (!capable(CAP_DAC_READ_SEARCH))
			return -ENOENT;
		how = LOOKUP_EMPTY;
	}

	if (flags & AT_SYMLINK_FOLLOW)
		how |= LOOKUP_FOLLOW;

	error = user_path_at(olddfd, oldname, how, &old_path);
	if (error)
		return error;

	new_dentry = user_path_create(newdfd, newname, &new_path, 0);
	error = PTR_ERR(new_dentry);
	if (IS_ERR(new_dentry))
		goto out;

	error = -EXDEV;
	if (old_path.mnt != new_path.mnt)
		goto out_dput;
	error = may_linkat(&old_path);
	if (unlikely(error))
		goto out_dput;
	error = security_path_link(old_path.dentry, &new_path, new_dentry);
	if (error)
		goto out_dput;
	error = vfs_link(old_path.dentry, new_path.dentry->d_inode, new_dentry);
out_dput:
	done_path_create(&new_path, new_dentry);
out:
	path_put(&old_path);

	return error;
}

SYSCALL_DEFINE2(link, const char __user *, oldname, const char __user *, newname)
{
	return sys_linkat(AT_FDCWD, oldname, AT_FDCWD, newname, 0);
}

/*
 * The worst of all namespace operations - renaming directory. "Perverted"
 * doesn't even start to describe it. Somebody in UCB had a heck of a trip...
 * Problems:
 *	a) we can get into loop creation. Check is done in is_subdir().
 *	b) race potential - two innocent renames can create a loop together.
 *	   That's where 4.4 screws up. Current fix: serialization on
 *	   sb->s_vfs_rename_mutex. We might be more accurate, but that's another
 *	   story.
 *	c) we have to lock _three_ objects - parents and victim (if it exists).
 *	   And that - after we got ->i_mutex on parents (until then we don't know
 *	   whether the target exists).  Solution: try to be smart with locking
 *	   order for inodes.  We rely on the fact that tree topology may change
 *	   only under ->s_vfs_rename_mutex _and_ that parent of the object we
 *	   move will be locked.  Thus we can rank directories by the tree
 *	   (ancestors first) and rank all non-directories after them.
 *	   That works since everybody except rename does "lock parent, lookup,
 *	   lock child" and rename is under ->s_vfs_rename_mutex.
 *	   HOWEVER, it relies on the assumption that any object with ->lookup()
 *	   has no more than 1 dentry.  If "hybrid" objects will ever appear,
 *	   we'd better make sure that there's no link(2) for them.
 *	d) conversion from fhandle to dentry may come in the wrong moment - when
 *	   we are removing the target. Solution: we will have to grab ->i_mutex
 *	   in the fhandle_to_dentry code. [FIXME - current nfsfh.c relies on
 *	   ->i_mutex on parents, which works but leads to some truly excessive
 *	   locking].
 */
static int vfs_rename_dir(struct inode *old_dir, struct dentry *old_dentry,
			  struct inode *new_dir, struct dentry *new_dentry)
{
	int error = 0;
	struct inode *target = new_dentry->d_inode;
	unsigned max_links = new_dir->i_sb->s_max_links;

	/*
	 * If we are going to change the parent - check write permissions,
	 * we'll need to flip '..'.
	 */
	if (new_dir != old_dir) {
		error = inode_permission(old_dentry->d_inode, MAY_WRITE);
		if (error)
			return error;
	}

	error = security_inode_rename(old_dir, old_dentry, new_dir, new_dentry);
	if (error)
		return error;

	dget(new_dentry);
	if (target)
		mutex_lock(&target->i_mutex);

	error = -EBUSY;
	if (d_mountpoint(old_dentry) || d_mountpoint(new_dentry))
		goto out;

	error = -EMLINK;
	if (max_links && !target && new_dir != old_dir &&
	    new_dir->i_nlink >= max_links)
		goto out;

	if (target)
		shrink_dcache_parent(new_dentry);
	error = old_dir->i_op->rename(old_dir, old_dentry, new_dir, new_dentry);
	if (error)
		goto out;

	if (target) {
		target->i_flags |= S_DEAD;
		dont_mount(new_dentry);
	}
out:
	if (target)
		mutex_unlock(&target->i_mutex);
	dput(new_dentry);
	if (!error)
		if (!(old_dir->i_sb->s_type->fs_flags & FS_RENAME_DOES_D_MOVE))
			d_move(old_dentry,new_dentry);
	return error;
}

static int vfs_rename_other(struct inode *old_dir, struct dentry *old_dentry,
			    struct inode *new_dir, struct dentry *new_dentry)
{
	struct inode *target = new_dentry->d_inode;
	int error;

	error = security_inode_rename(old_dir, old_dentry, new_dir, new_dentry);
	if (error)
		return error;

	dget(new_dentry);
	if (target)
		mutex_lock(&target->i_mutex);

	error = -EBUSY;
	if (d_mountpoint(old_dentry)||d_mountpoint(new_dentry))
		goto out;

	error = old_dir->i_op->rename(old_dir, old_dentry, new_dir, new_dentry);
	if (error)
		goto out;

	if (target)
		dont_mount(new_dentry);
	if (!(old_dir->i_sb->s_type->fs_flags & FS_RENAME_DOES_D_MOVE))
		d_move(old_dentry, new_dentry);
out:
	if (target)
		mutex_unlock(&target->i_mutex);
	dput(new_dentry);
	return error;
}

int vfs_rename(struct inode *old_dir, struct dentry *old_dentry,
	       struct inode *new_dir, struct dentry *new_dentry)
{
	int error;
	int is_dir = S_ISDIR(old_dentry->d_inode->i_mode);
	const unsigned char *old_name;

	if (old_dentry->d_inode == new_dentry->d_inode)
 		return 0;
 
	error = may_delete(old_dir, old_dentry, is_dir);
	if (error)
		return error;

	if (!new_dentry->d_inode)
		error = may_create(new_dir, new_dentry);
	else
		error = may_delete(new_dir, new_dentry, is_dir);
	if (error)
		return error;

	if (!old_dir->i_op->rename)
		return -EPERM;

	old_name = fsnotify_oldname_init(old_dentry->d_name.name);

	if (is_dir)
		error = vfs_rename_dir(old_dir,old_dentry,new_dir,new_dentry);
	else
		error = vfs_rename_other(old_dir,old_dentry,new_dir,new_dentry);
	if (!error)
		fsnotify_move(old_dir, new_dir, old_name, is_dir,
			      new_dentry->d_inode, old_dentry);
	fsnotify_oldname_free(old_name);

	return error;
}

SYSCALL_DEFINE4(renameat, int, olddfd, const char __user *, oldname,
		int, newdfd, const char __user *, newname)
{
	struct dentry *old_dir, *new_dir;
	struct dentry *old_dentry, *new_dentry;
	struct dentry *trap;
	struct nameidata oldnd, newnd;
	char *from;
	char *to;
	int error;

	error = user_path_parent(olddfd, oldname, &oldnd, &from);
	if (error)
		goto exit;

	error = user_path_parent(newdfd, newname, &newnd, &to);
	if (error)
		goto exit1;

	error = -EXDEV;
	if (oldnd.path.mnt != newnd.path.mnt)
		goto exit2;

	old_dir = oldnd.path.dentry;
	error = -EBUSY;
	if (oldnd.last_type != LAST_NORM)
		goto exit2;

	new_dir = newnd.path.dentry;
	if (newnd.last_type != LAST_NORM)
		goto exit2;

	error = mnt_want_write(oldnd.path.mnt);
	if (error)
		goto exit2;

	oldnd.flags &= ~LOOKUP_PARENT;
	newnd.flags &= ~LOOKUP_PARENT;
	newnd.flags |= LOOKUP_RENAME_TARGET;

	trap = lock_rename(new_dir, old_dir);

	old_dentry = lookup_hash(&oldnd);
	error = PTR_ERR(old_dentry);
	if (IS_ERR(old_dentry))
		goto exit3;
	/* source must exist */
	error = -ENOENT;
	if (!old_dentry->d_inode)
		goto exit4;
	/* unless the source is a directory trailing slashes give -ENOTDIR */
	if (!S_ISDIR(old_dentry->d_inode->i_mode)) {
		error = -ENOTDIR;
		if (oldnd.last.name[oldnd.last.len])
			goto exit4;
		if (newnd.last.name[newnd.last.len])
			goto exit4;
	}
	/* source should not be ancestor of target */
	error = -EINVAL;
	if (old_dentry == trap)
		goto exit4;
	new_dentry = lookup_hash(&newnd);
	error = PTR_ERR(new_dentry);
	if (IS_ERR(new_dentry))
		goto exit4;
	/* target should not be an ancestor of source */
	error = -ENOTEMPTY;
	if (new_dentry == trap)
		goto exit5;

	error = security_path_rename(&oldnd.path, old_dentry,
				     &newnd.path, new_dentry);
	if (error)
		goto exit5;
	error = vfs_rename(old_dir->d_inode, old_dentry,
				   new_dir->d_inode, new_dentry);
exit5:
	dput(new_dentry);
exit4:
	dput(old_dentry);
exit3:
	unlock_rename(new_dir, old_dir);
	mnt_drop_write(oldnd.path.mnt);
exit2:
	path_put(&newnd.path);
	putname(to);
exit1:
	path_put(&oldnd.path);
	putname(from);
exit:
	return error;
}

SYSCALL_DEFINE2(rename, const char __user *, oldname, const char __user *, newname)
{
	return sys_renameat(AT_FDCWD, oldname, AT_FDCWD, newname);
}

int vfs_readlink(struct dentry *dentry, char __user *buffer, int buflen, const char *link)
{
	int len;

	len = PTR_ERR(link);
	if (IS_ERR(link))
		goto out;

	len = strlen(link);
	if (len > (unsigned) buflen)
		len = buflen;
	if (copy_to_user(buffer, link, len))
		len = -EFAULT;
out:
	return len;
}

/*
 * A helper for ->readlink().  This should be used *ONLY* for symlinks that
 * have ->follow_link() touching nd only in nd_set_link().  Using (or not
 * using) it for any given inode is up to filesystem.
 */
int generic_readlink(struct dentry *dentry, char __user *buffer, int buflen)
{
	struct nameidata nd;
	void *cookie;
	int res;

	nd.depth = 0;
	cookie = dentry->d_inode->i_op->follow_link(dentry, &nd);
	if (IS_ERR(cookie))
		return PTR_ERR(cookie);

	res = vfs_readlink(dentry, buffer, buflen, nd_get_link(&nd));
	if (dentry->d_inode->i_op->put_link)
		dentry->d_inode->i_op->put_link(dentry, &nd, cookie);
	return res;
}

int vfs_follow_link(struct nameidata *nd, const char *link)
{
	return __vfs_follow_link(nd, link);
}

/* get the link contents into pagecache */
static char *page_getlink(struct dentry * dentry, struct page **ppage)
{
	char *kaddr;
	struct page *page;
	struct address_space *mapping = dentry->d_inode->i_mapping;
	page = read_mapping_page(mapping, 0, NULL);
	if (IS_ERR(page))
		return (char*)page;
	*ppage = page;
	kaddr = kmap(page);
	nd_terminate_link(kaddr, dentry->d_inode->i_size, PAGE_SIZE - 1);
	return kaddr;
}

int page_readlink(struct dentry *dentry, char __user *buffer, int buflen)
{
	struct page *page = NULL;
	char *s = page_getlink(dentry, &page);
	int res = vfs_readlink(dentry,buffer,buflen,s);
	if (page) {
		kunmap(page);
		page_cache_release(page);
	}
	return res;
}

void *page_follow_link_light(struct dentry *dentry, struct nameidata *nd)
{
	struct page *page = NULL;
	nd_set_link(nd, page_getlink(dentry, &page));
	return page;
}

void page_put_link(struct dentry *dentry, struct nameidata *nd, void *cookie)
{
	struct page *page = cookie;

	if (page) {
		kunmap(page);
		page_cache_release(page);
	}
}

/*
 * The nofs argument instructs pagecache_write_begin to pass AOP_FLAG_NOFS
 */
int __page_symlink(struct inode *inode, const char *symname, int len, int nofs)
{
	struct address_space *mapping = inode->i_mapping;
	struct page *page;
	void *fsdata;
	int err;
	char *kaddr;
	unsigned int flags = AOP_FLAG_UNINTERRUPTIBLE;
	if (nofs)
		flags |= AOP_FLAG_NOFS;

retry:
	err = pagecache_write_begin(NULL, mapping, 0, len-1,
				flags, &page, &fsdata);
	if (err)
		goto fail;

	kaddr = kmap_atomic(page);
	memcpy(kaddr, symname, len-1);
	kunmap_atomic(kaddr);

	err = pagecache_write_end(NULL, mapping, 0, len-1, len-1,
							page, fsdata);
	if (err < 0)
		goto fail;
	if (err < len-1)
		goto retry;

	mark_inode_dirty(inode);
	return 0;
fail:
	return err;
}

int page_symlink(struct inode *inode, const char *symname, int len)
{
	return __page_symlink(inode, symname, len,
			!(mapping_gfp_mask(inode->i_mapping) & __GFP_FS));
}

const struct inode_operations page_symlink_inode_operations = {
	.readlink	= generic_readlink,
	.follow_link	= page_follow_link_light,
	.put_link	= page_put_link,
};

EXPORT_SYMBOL(user_path_at);
EXPORT_SYMBOL(follow_down_one);
EXPORT_SYMBOL(follow_down);
EXPORT_SYMBOL(follow_up);
EXPORT_SYMBOL(get_write_access); /* binfmt_aout */
EXPORT_SYMBOL(getname);
EXPORT_SYMBOL(lock_rename);
EXPORT_SYMBOL(lookup_one_len);
EXPORT_SYMBOL(page_follow_link_light);
EXPORT_SYMBOL(page_put_link);
EXPORT_SYMBOL(page_readlink);
EXPORT_SYMBOL(__page_symlink);
EXPORT_SYMBOL(page_symlink);
EXPORT_SYMBOL(page_symlink_inode_operations);
EXPORT_SYMBOL(kern_path);
EXPORT_SYMBOL(vfs_path_lookup);
EXPORT_SYMBOL(inode_permission);
EXPORT_SYMBOL(unlock_rename);
EXPORT_SYMBOL(vfs_create);
EXPORT_SYMBOL(vfs_follow_link);
EXPORT_SYMBOL(vfs_link);
EXPORT_SYMBOL(vfs_mkdir);
EXPORT_SYMBOL(vfs_mknod);
EXPORT_SYMBOL(generic_permission);
EXPORT_SYMBOL(vfs_readlink);
EXPORT_SYMBOL(vfs_rename);
EXPORT_SYMBOL(vfs_rmdir);
EXPORT_SYMBOL(vfs_symlink);
EXPORT_SYMBOL(vfs_unlink);
EXPORT_SYMBOL(dentry_unhash);
EXPORT_SYMBOL(generic_readlink);<|MERGE_RESOLUTION|>--- conflicted
+++ resolved
@@ -2414,11 +2414,7 @@
 		goto out;
 	}
 
-<<<<<<< HEAD
-	mode = op->mode & S_IALLUGO;
-=======
 	mode = op->mode;
->>>>>>> 991d9bf9
 	if ((open_flag & O_CREAT) && !IS_POSIXACL(dir))
 		mode &= ~current_umask();
 
@@ -2456,11 +2452,7 @@
 	}
 
 	if (open_flag & O_CREAT) {
-<<<<<<< HEAD
-		error = may_o_create(&nd->path, dentry, op->mode);
-=======
 		error = may_o_create(&nd->path, dentry, mode);
->>>>>>> 991d9bf9
 		if (error) {
 			create_error = error;
 			if (open_flag & O_EXCL)
@@ -2497,13 +2489,10 @@
 			dput(dentry);
 			dentry = file->f_path.dentry;
 		}
-<<<<<<< HEAD
-=======
 		if (create_error && dentry->d_inode == NULL) {
 			error = create_error;
 			goto out;
 		}
->>>>>>> 991d9bf9
 		goto looked_up;
 	}
 

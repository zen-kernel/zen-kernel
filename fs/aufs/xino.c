/*
 * Copyright (C) 2005-2013 Junjiro R. Okajima
 *
 * This program, aufs is free software; you can redistribute it and/or modify
 * it under the terms of the GNU General Public License as published by
 * the Free Software Foundation; either version 2 of the License, or
 * (at your option) any later version.
 *
 * This program is distributed in the hope that it will be useful,
 * but WITHOUT ANY WARRANTY; without even the implied warranty of
 * MERCHANTABILITY or FITNESS FOR A PARTICULAR PURPOSE.  See the
 * GNU General Public License for more details.
 *
 * You should have received a copy of the GNU General Public License
 * along with this program; if not, write to the Free Software
 * Foundation, Inc., 51 Franklin St, Fifth Floor, Boston, MA  02110-1301  USA
 */

/*
 * external inode number translation table and bitmap
 */

#include <linux/seq_file.h>
#include <linux/statfs.h>
#include "aufs.h"

/* todo: unnecessary to support mmap_sem since kernel-space? */
ssize_t xino_fread(au_readf_t func, struct file *file, void *kbuf, size_t size,
		   loff_t *pos)
{
	ssize_t err;
	mm_segment_t oldfs;
	union {
		void *k;
		char __user *u;
	} buf;

	buf.k = kbuf;
	oldfs = get_fs();
	set_fs(KERNEL_DS);
	do {
		/* todo: signal_pending? */
		err = func(file, buf.u, size, pos);
	} while (err == -EAGAIN || err == -EINTR);
	set_fs(oldfs);

#if 0 /* reserved for future use */
	if (err > 0)
		fsnotify_access(file->f_dentry);
#endif

	return err;
}

/* ---------------------------------------------------------------------- */

static ssize_t do_xino_fwrite(au_writef_t func, struct file *file, void *kbuf,
			      size_t size, loff_t *pos)
{
	ssize_t err;
	mm_segment_t oldfs;
	union {
		void *k;
		const char __user *u;
	} buf;

	buf.k = kbuf;
	oldfs = get_fs();
	set_fs(KERNEL_DS);
	do {
		/* todo: signal_pending? */
		err = func(file, buf.u, size, pos);
	} while (err == -EAGAIN || err == -EINTR);
	set_fs(oldfs);

#if 0 /* reserved for future use */
	if (err > 0)
		fsnotify_modify(file->f_dentry);
#endif

	return err;
}

struct do_xino_fwrite_args {
	ssize_t *errp;
	au_writef_t func;
	struct file *file;
	void *buf;
	size_t size;
	loff_t *pos;
};

static void call_do_xino_fwrite(void *args)
{
	struct do_xino_fwrite_args *a = args;
	*a->errp = do_xino_fwrite(a->func, a->file, a->buf, a->size, a->pos);
}

ssize_t xino_fwrite(au_writef_t func, struct file *file, void *buf, size_t size,
		    loff_t *pos)
{
	ssize_t err;

	/* todo: signal block and no wkq? */
	if (rlimit(RLIMIT_FSIZE) == RLIM_INFINITY) {
		lockdep_off();
		err = do_xino_fwrite(func, file, buf, size, pos);
		lockdep_on();
	} else {
		/*
		 * it breaks RLIMIT_FSIZE and normal user's limit,
		 * users should care about quota and real 'filesystem full.'
		 */
		int wkq_err;
		struct do_xino_fwrite_args args = {
			.errp	= &err,
			.func	= func,
			.file	= file,
			.buf	= buf,
			.size	= size,
			.pos	= pos
		};

		wkq_err = au_wkq_wait(call_do_xino_fwrite, &args);
		if (unlikely(wkq_err))
			err = wkq_err;
	}

	return err;
}

/* ---------------------------------------------------------------------- */

/*
 * create a new xinofile at the same place/path as @base_file.
 */
struct file *au_xino_create2(struct file *base_file, struct file *copy_src)
{
	struct file *file;
	struct dentry *base, *parent;
	struct inode *dir;
	struct qstr *name;
	struct path path;
	int err;

	base = base_file->f_dentry;
	parent = base->d_parent; /* dir inode is locked */
	dir = parent->d_inode;
	IMustLock(dir);

	file = ERR_PTR(-EINVAL);
	name = &base->d_name;
	path.dentry = vfsub_lookup_one_len(name->name, parent, name->len);
	if (IS_ERR(path.dentry)) {
		file = (void *)path.dentry;
		pr_err("%.*s lookup err %ld\n",
		       AuLNPair(name), PTR_ERR(path.dentry));
		goto out;
	}

	/* no need to mnt_want_write() since we call dentry_open() later */
	err = vfs_create(dir, path.dentry, S_IRUGO | S_IWUGO, NULL);
	if (unlikely(err)) {
		file = ERR_PTR(err);
		pr_err("%.*s create err %d\n", AuLNPair(name), err);
		goto out_dput;
	}

	path.mnt = base_file->f_path.mnt;
	file = vfsub_dentry_open(&path,
				 O_RDWR | O_CREAT | O_EXCL | O_LARGEFILE
				 /* | __FMODE_NONOTIFY */);
	if (IS_ERR(file)) {
		pr_err("%.*s open err %ld\n", AuLNPair(name), PTR_ERR(file));
		goto out_dput;
	}

	err = vfsub_unlink(dir, &file->f_path, /*force*/0);
	if (unlikely(err)) {
		pr_err("%.*s unlink err %d\n", AuLNPair(name), err);
		goto out_fput;
	}

	if (copy_src) {
		/* no one can touch copy_src xino */
		err = au_copy_file(file, copy_src, vfsub_f_size_read(copy_src));
		if (unlikely(err)) {
			pr_err("%.*s copy err %d\n", AuLNPair(name), err);
			goto out_fput;
		}
	}
	goto out_dput; /* success */

out_fput:
	fput(file);
	file = ERR_PTR(err);
out_dput:
	dput(path.dentry);
out:
	return file;
}

struct au_xino_lock_dir {
	struct au_hinode *hdir;
	struct dentry *parent;
	struct mutex *mtx;
};

static void au_xino_lock_dir(struct super_block *sb, struct file *xino,
			     struct au_xino_lock_dir *ldir)
{
	aufs_bindex_t brid, bindex;

	ldir->hdir = NULL;
	bindex = -1;
	brid = au_xino_brid(sb);
	if (brid >= 0)
		bindex = au_br_index(sb, brid);
	if (bindex >= 0) {
		ldir->hdir = au_hi(sb->s_root->d_inode, bindex);
		au_hn_imtx_lock_nested(ldir->hdir, AuLsc_I_PARENT);
	} else {
		ldir->parent = dget_parent(xino->f_dentry);
		ldir->mtx = &ldir->parent->d_inode->i_mutex;
		mutex_lock_nested(ldir->mtx, AuLsc_I_PARENT);
	}
}

static void au_xino_unlock_dir(struct au_xino_lock_dir *ldir)
{
	if (ldir->hdir)
		au_hn_imtx_unlock(ldir->hdir);
	else {
		mutex_unlock(ldir->mtx);
		dput(ldir->parent);
	}
}

/* ---------------------------------------------------------------------- */

/* trucate xino files asynchronously */

int au_xino_trunc(struct super_block *sb, aufs_bindex_t bindex)
{
	int err;
	unsigned long jiffy;
	blkcnt_t blocks;
	aufs_bindex_t bi, bend;
	struct kstatfs *st;
	struct au_branch *br;
	struct file *new_xino, *file;
	struct super_block *h_sb;
	struct au_xino_lock_dir ldir;

	err = -ENOMEM;
	st = kzalloc(sizeof(*st), GFP_NOFS);
	if (unlikely(!st))
		goto out;

	err = -EINVAL;
	bend = au_sbend(sb);
	if (unlikely(bindex < 0 || bend < bindex))
		goto out_st;
	br = au_sbr(sb, bindex);
	file = br->br_xino.xi_file;
	if (!file)
		goto out_st;

	err = vfs_statfs(&file->f_path, st);
	if (unlikely(err))
		AuErr1("statfs err %d, ignored\n", err);
	jiffy = jiffies;
	blocks = file_inode(file)->i_blocks;
	pr_info("begin truncating xino(b%d), ib%llu, %llu/%llu free blks\n",
		bindex, (u64)blocks, st->f_bfree, st->f_blocks);

	au_xino_lock_dir(sb, file, &ldir);
	/* mnt_want_write() is unnecessary here */
	new_xino = au_xino_create2(file, file);
	au_xino_unlock_dir(&ldir);
	err = PTR_ERR(new_xino);
	if (IS_ERR(new_xino)) {
		pr_err("err %d, ignored\n", err);
		goto out_st;
	}
	err = 0;
	fput(file);
	br->br_xino.xi_file = new_xino;

	h_sb = au_br_sb(br);
	for (bi = 0; bi <= bend; bi++) {
		if (unlikely(bi == bindex))
			continue;
		br = au_sbr(sb, bi);
		if (au_br_sb(br) != h_sb)
			continue;

		fput(br->br_xino.xi_file);
		br->br_xino.xi_file = new_xino;
		get_file(new_xino);
	}

	err = vfs_statfs(&new_xino->f_path, st);
	if (!err) {
		pr_info("end truncating xino(b%d), ib%llu, %llu/%llu free blks\n",
<<<<<<< HEAD
			bindex, (u64)file_inode(new_xino)->i_blocks,
			st.f_bfree, st.f_blocks);
		if (file_inode(new_xino)->i_blocks < blocks)
=======
			bindex, (u64)new_xino->f_dentry->d_inode->i_blocks,
			st->f_bfree, st->f_blocks);
		if (new_xino->f_dentry->d_inode->i_blocks < blocks)
>>>>>>> 276d237e
			au_sbi(sb)->si_xino_jiffy = jiffy;
	} else
		AuErr1("statfs err %d, ignored\n", err);

out_st:
	kfree(st);
out:
	return err;
}

struct xino_do_trunc_args {
	struct super_block *sb;
	struct au_branch *br;
};

static void xino_do_trunc(void *_args)
{
	struct xino_do_trunc_args *args = _args;
	struct super_block *sb;
	struct au_branch *br;
	struct inode *dir;
	int err;
	aufs_bindex_t bindex;

	err = 0;
	sb = args->sb;
	dir = sb->s_root->d_inode;
	br = args->br;

	si_noflush_write_lock(sb);
	ii_read_lock_parent(dir);
	bindex = au_br_index(sb, br->br_id);
	err = au_xino_trunc(sb, bindex);
	ii_read_unlock(dir);
	if (unlikely(err))
		pr_warn("err b%d, (%d)\n", bindex, err);
	atomic_dec(&br->br_xino_running);
	atomic_dec(&br->br_count);
	si_write_unlock(sb);
	au_nwt_done(&au_sbi(sb)->si_nowait);
	kfree(args);
}

static int xino_trunc_test(struct super_block *sb, struct au_branch *br)
{
	int err;
	struct kstatfs st;
	struct au_sbinfo *sbinfo;

	/* todo: si_xino_expire and the ratio should be customizable */
	sbinfo = au_sbi(sb);
	if (time_before(jiffies,
			sbinfo->si_xino_jiffy + sbinfo->si_xino_expire))
		return 0;

	/* truncation border */
	err = vfs_statfs(&br->br_xino.xi_file->f_path, &st);
	if (unlikely(err)) {
		AuErr1("statfs err %d, ignored\n", err);
		return 0;
	}
	if (div64_u64(st.f_bfree * 100, st.f_blocks) >= AUFS_XINO_DEF_TRUNC)
		return 0;

	return 1;
}

static void xino_try_trunc(struct super_block *sb, struct au_branch *br)
{
	struct xino_do_trunc_args *args;
	int wkq_err;

	if (!xino_trunc_test(sb, br))
		return;

	if (atomic_inc_return(&br->br_xino_running) > 1)
		goto out;

	/* lock and kfree() will be called in trunc_xino() */
	args = kmalloc(sizeof(*args), GFP_NOFS);
	if (unlikely(!args)) {
		AuErr1("no memory\n");
		goto out_args;
	}

	atomic_inc(&br->br_count);
	args->sb = sb;
	args->br = br;
	wkq_err = au_wkq_nowait(xino_do_trunc, args, sb, /*flags*/0);
	if (!wkq_err)
		return; /* success */

	pr_err("wkq %d\n", wkq_err);
	atomic_dec(&br->br_count);

out_args:
	kfree(args);
out:
	atomic_dec(&br->br_xino_running);
}

/* ---------------------------------------------------------------------- */

static int au_xino_do_write(au_writef_t write, struct file *file,
			    ino_t h_ino, ino_t ino)
{
	loff_t pos;
	ssize_t sz;

	pos = h_ino;
	if (unlikely(au_loff_max / sizeof(ino) - 1 < pos)) {
		AuIOErr1("too large hi%lu\n", (unsigned long)h_ino);
		return -EFBIG;
	}
	pos *= sizeof(ino);
	sz = xino_fwrite(write, file, &ino, sizeof(ino), &pos);
	if (sz == sizeof(ino))
		return 0; /* success */

	AuIOErr("write failed (%zd)\n", sz);
	return -EIO;
}

/*
 * write @ino to the xinofile for the specified branch{@sb, @bindex}
 * at the position of @h_ino.
 * even if @ino is zero, it is written to the xinofile and means no entry.
 * if the size of the xino file on a specific filesystem exceeds the watermark,
 * try truncating it.
 */
int au_xino_write(struct super_block *sb, aufs_bindex_t bindex, ino_t h_ino,
		  ino_t ino)
{
	int err;
	unsigned int mnt_flags;
	struct au_branch *br;

	BUILD_BUG_ON(sizeof(long long) != sizeof(au_loff_max)
		     || ((loff_t)-1) > 0);
	SiMustAnyLock(sb);

	mnt_flags = au_mntflags(sb);
	if (!au_opt_test(mnt_flags, XINO))
		return 0;

	br = au_sbr(sb, bindex);
	err = au_xino_do_write(au_sbi(sb)->si_xwrite, br->br_xino.xi_file,
			       h_ino, ino);
	if (!err) {
		if (au_opt_test(mnt_flags, TRUNC_XINO)
		    && au_test_fs_trunc_xino(au_br_sb(br)))
			xino_try_trunc(sb, br);
		return 0; /* success */
	}

	AuIOErr("write failed (%d)\n", err);
	return -EIO;
}

/* ---------------------------------------------------------------------- */

/* aufs inode number bitmap */

static const int page_bits = (int)PAGE_SIZE * BITS_PER_BYTE;
static ino_t xib_calc_ino(unsigned long pindex, int bit)
{
	ino_t ino;

	AuDebugOn(bit < 0 || page_bits <= bit);
	ino = AUFS_FIRST_INO + pindex * page_bits + bit;
	return ino;
}

static void xib_calc_bit(ino_t ino, unsigned long *pindex, int *bit)
{
	AuDebugOn(ino < AUFS_FIRST_INO);
	ino -= AUFS_FIRST_INO;
	*pindex = ino / page_bits;
	*bit = ino % page_bits;
}

static int xib_pindex(struct super_block *sb, unsigned long pindex)
{
	int err;
	loff_t pos;
	ssize_t sz;
	struct au_sbinfo *sbinfo;
	struct file *xib;
	unsigned long *p;

	sbinfo = au_sbi(sb);
	MtxMustLock(&sbinfo->si_xib_mtx);
	AuDebugOn(pindex > ULONG_MAX / PAGE_SIZE
		  || !au_opt_test(sbinfo->si_mntflags, XINO));

	if (pindex == sbinfo->si_xib_last_pindex)
		return 0;

	xib = sbinfo->si_xib;
	p = sbinfo->si_xib_buf;
	pos = sbinfo->si_xib_last_pindex;
	pos *= PAGE_SIZE;
	sz = xino_fwrite(sbinfo->si_xwrite, xib, p, PAGE_SIZE, &pos);
	if (unlikely(sz != PAGE_SIZE))
		goto out;

	pos = pindex;
	pos *= PAGE_SIZE;
	if (vfsub_f_size_read(xib) >= pos + PAGE_SIZE)
		sz = xino_fread(sbinfo->si_xread, xib, p, PAGE_SIZE, &pos);
	else {
		memset(p, 0, PAGE_SIZE);
		sz = xino_fwrite(sbinfo->si_xwrite, xib, p, PAGE_SIZE, &pos);
	}
	if (sz == PAGE_SIZE) {
		sbinfo->si_xib_last_pindex = pindex;
		return 0; /* success */
	}

out:
	AuIOErr1("write failed (%zd)\n", sz);
	err = sz;
	if (sz >= 0)
		err = -EIO;
	return err;
}

/* ---------------------------------------------------------------------- */

static void au_xib_clear_bit(struct inode *inode)
{
	int err, bit;
	unsigned long pindex;
	struct super_block *sb;
	struct au_sbinfo *sbinfo;

	AuDebugOn(inode->i_nlink);

	sb = inode->i_sb;
	xib_calc_bit(inode->i_ino, &pindex, &bit);
	AuDebugOn(page_bits <= bit);
	sbinfo = au_sbi(sb);
	mutex_lock(&sbinfo->si_xib_mtx);
	err = xib_pindex(sb, pindex);
	if (!err) {
		clear_bit(bit, sbinfo->si_xib_buf);
		sbinfo->si_xib_next_bit = bit;
	}
	mutex_unlock(&sbinfo->si_xib_mtx);
}

/* for s_op->delete_inode() */
void au_xino_delete_inode(struct inode *inode, const int unlinked)
{
	int err;
	unsigned int mnt_flags;
	aufs_bindex_t bindex, bend, bi;
	unsigned char try_trunc;
	struct au_iinfo *iinfo;
	struct super_block *sb;
	struct au_hinode *hi;
	struct inode *h_inode;
	struct au_branch *br;
	au_writef_t xwrite;

	sb = inode->i_sb;
	mnt_flags = au_mntflags(sb);
	if (!au_opt_test(mnt_flags, XINO)
	    || inode->i_ino == AUFS_ROOT_INO)
		return;

	if (unlinked) {
		au_xigen_inc(inode);
		au_xib_clear_bit(inode);
	}

	iinfo = au_ii(inode);
	if (!iinfo)
		return;

	bindex = iinfo->ii_bstart;
	if (bindex < 0)
		return;

	xwrite = au_sbi(sb)->si_xwrite;
	try_trunc = !!au_opt_test(mnt_flags, TRUNC_XINO);
	hi = iinfo->ii_hinode + bindex;
	bend = iinfo->ii_bend;
	for (; bindex <= bend; bindex++, hi++) {
		h_inode = hi->hi_inode;
		if (!h_inode
		    || (!unlinked && h_inode->i_nlink))
			continue;

		/* inode may not be revalidated */
		bi = au_br_index(sb, hi->hi_id);
		if (bi < 0)
			continue;

		br = au_sbr(sb, bi);
		err = au_xino_do_write(xwrite, br->br_xino.xi_file,
				       h_inode->i_ino, /*ino*/0);
		if (!err && try_trunc
		    && au_test_fs_trunc_xino(au_br_sb(br)))
			xino_try_trunc(sb, br);
	}
}

/* get an unused inode number from bitmap */
ino_t au_xino_new_ino(struct super_block *sb)
{
	ino_t ino;
	unsigned long *p, pindex, ul, pend;
	struct au_sbinfo *sbinfo;
	struct file *file;
	int free_bit, err;

	if (!au_opt_test(au_mntflags(sb), XINO))
		return iunique(sb, AUFS_FIRST_INO);

	sbinfo = au_sbi(sb);
	mutex_lock(&sbinfo->si_xib_mtx);
	p = sbinfo->si_xib_buf;
	free_bit = sbinfo->si_xib_next_bit;
	if (free_bit < page_bits && !test_bit(free_bit, p))
		goto out; /* success */
	free_bit = find_first_zero_bit(p, page_bits);
	if (free_bit < page_bits)
		goto out; /* success */

	pindex = sbinfo->si_xib_last_pindex;
	for (ul = pindex - 1; ul < ULONG_MAX; ul--) {
		err = xib_pindex(sb, ul);
		if (unlikely(err))
			goto out_err;
		free_bit = find_first_zero_bit(p, page_bits);
		if (free_bit < page_bits)
			goto out; /* success */
	}

	file = sbinfo->si_xib;
	pend = vfsub_f_size_read(file) / PAGE_SIZE;
	for (ul = pindex + 1; ul <= pend; ul++) {
		err = xib_pindex(sb, ul);
		if (unlikely(err))
			goto out_err;
		free_bit = find_first_zero_bit(p, page_bits);
		if (free_bit < page_bits)
			goto out; /* success */
	}
	BUG();

out:
	set_bit(free_bit, p);
	sbinfo->si_xib_next_bit = free_bit + 1;
	pindex = sbinfo->si_xib_last_pindex;
	mutex_unlock(&sbinfo->si_xib_mtx);
	ino = xib_calc_ino(pindex, free_bit);
	AuDbg("i%lu\n", (unsigned long)ino);
	return ino;
out_err:
	mutex_unlock(&sbinfo->si_xib_mtx);
	AuDbg("i0\n");
	return 0;
}

/*
 * read @ino from xinofile for the specified branch{@sb, @bindex}
 * at the position of @h_ino.
 * if @ino does not exist and @do_new is true, get new one.
 */
int au_xino_read(struct super_block *sb, aufs_bindex_t bindex, ino_t h_ino,
		 ino_t *ino)
{
	int err;
	ssize_t sz;
	loff_t pos;
	struct file *file;
	struct au_sbinfo *sbinfo;

	*ino = 0;
	if (!au_opt_test(au_mntflags(sb), XINO))
		return 0; /* no xino */

	err = 0;
	sbinfo = au_sbi(sb);
	pos = h_ino;
	if (unlikely(au_loff_max / sizeof(*ino) - 1 < pos)) {
		AuIOErr1("too large hi%lu\n", (unsigned long)h_ino);
		return -EFBIG;
	}
	pos *= sizeof(*ino);

	file = au_sbr(sb, bindex)->br_xino.xi_file;
	if (vfsub_f_size_read(file) < pos + sizeof(*ino))
		return 0; /* no ino */

	sz = xino_fread(sbinfo->si_xread, file, ino, sizeof(*ino), &pos);
	if (sz == sizeof(*ino))
		return 0; /* success */

	err = sz;
	if (unlikely(sz >= 0)) {
		err = -EIO;
		AuIOErr("xino read error (%zd)\n", sz);
	}

	return err;
}

/* ---------------------------------------------------------------------- */

/* create and set a new xino file */

struct file *au_xino_create(struct super_block *sb, char *fname, int silent)
{
	struct file *file;
	struct dentry *h_parent, *d;
	struct inode *h_dir;
	int err;

	/*
	 * at mount-time, and the xino file is the default path,
	 * hnotify is disabled so we have no notify events to ignore.
	 * when a user specified the xino, we cannot get au_hdir to be ignored.
	 */
	file = vfsub_filp_open(fname, O_RDWR | O_CREAT | O_EXCL | O_LARGEFILE
			       /* | __FMODE_NONOTIFY */,
			       S_IRUGO | S_IWUGO);
	if (IS_ERR(file)) {
		if (!silent)
			pr_err("open %s(%ld)\n", fname, PTR_ERR(file));
		return file;
	}

	/* keep file count */
	h_parent = dget_parent(file->f_dentry);
	h_dir = h_parent->d_inode;
	mutex_lock_nested(&h_dir->i_mutex, AuLsc_I_PARENT);
	/* mnt_want_write() is unnecessary here */
	err = vfsub_unlink(h_dir, &file->f_path, /*force*/0);
	mutex_unlock(&h_dir->i_mutex);
	dput(h_parent);
	if (unlikely(err)) {
		if (!silent)
			pr_err("unlink %s(%d)\n", fname, err);
		goto out;
	}

	err = -EINVAL;
	d = file->f_dentry;
	if (unlikely(sb == d->d_sb)) {
		if (!silent)
			pr_err("%s must be outside\n", fname);
		goto out;
	}
	if (unlikely(au_test_fs_bad_xino(d->d_sb))) {
		if (!silent)
			pr_err("xino doesn't support %s(%s)\n",
			       fname, au_sbtype(d->d_sb));
		goto out;
	}
	return file; /* success */

out:
	fput(file);
	file = ERR_PTR(err);
	return file;
}

/*
 * find another branch who is on the same filesystem of the specified
 * branch{@btgt}. search until @bend.
 */
static int is_sb_shared(struct super_block *sb, aufs_bindex_t btgt,
			aufs_bindex_t bend)
{
	aufs_bindex_t bindex;
	struct super_block *tgt_sb = au_sbr_sb(sb, btgt);

	for (bindex = 0; bindex < btgt; bindex++)
		if (unlikely(tgt_sb == au_sbr_sb(sb, bindex)))
			return bindex;
	for (bindex++; bindex <= bend; bindex++)
		if (unlikely(tgt_sb == au_sbr_sb(sb, bindex)))
			return bindex;
	return -1;
}

/* ---------------------------------------------------------------------- */

/*
 * initialize the xinofile for the specified branch @br
 * at the place/path where @base_file indicates.
 * test whether another branch is on the same filesystem or not,
 * if @do_test is true.
 */
int au_xino_br(struct super_block *sb, struct au_branch *br, ino_t h_ino,
	       struct file *base_file, int do_test)
{
	int err;
	ino_t ino;
	aufs_bindex_t bend, bindex;
	struct au_branch *shared_br, *b;
	struct file *file;
	struct super_block *tgt_sb;

	shared_br = NULL;
	bend = au_sbend(sb);
	if (do_test) {
		tgt_sb = au_br_sb(br);
		for (bindex = 0; bindex <= bend; bindex++) {
			b = au_sbr(sb, bindex);
			if (tgt_sb == au_br_sb(b)) {
				shared_br = b;
				break;
			}
		}
	}

	if (!shared_br || !shared_br->br_xino.xi_file) {
		struct au_xino_lock_dir ldir;

		au_xino_lock_dir(sb, base_file, &ldir);
		/* mnt_want_write() is unnecessary here */
		file = au_xino_create2(base_file, NULL);
		au_xino_unlock_dir(&ldir);
		err = PTR_ERR(file);
		if (IS_ERR(file))
			goto out;
		br->br_xino.xi_file = file;
	} else {
		br->br_xino.xi_file = shared_br->br_xino.xi_file;
		get_file(br->br_xino.xi_file);
	}

	ino = AUFS_ROOT_INO;
	err = au_xino_do_write(au_sbi(sb)->si_xwrite, br->br_xino.xi_file,
			       h_ino, ino);
	if (unlikely(err)) {
		fput(br->br_xino.xi_file);
		br->br_xino.xi_file = NULL;
	}

out:
	return err;
}

/* ---------------------------------------------------------------------- */

/* trucate a xino bitmap file */

/* todo: slow */
static int do_xib_restore(struct super_block *sb, struct file *file, void *page)
{
	int err, bit;
	ssize_t sz;
	unsigned long pindex;
	loff_t pos, pend;
	struct au_sbinfo *sbinfo;
	au_readf_t func;
	ino_t *ino;
	unsigned long *p;

	err = 0;
	sbinfo = au_sbi(sb);
	MtxMustLock(&sbinfo->si_xib_mtx);
	p = sbinfo->si_xib_buf;
	func = sbinfo->si_xread;
	pend = vfsub_f_size_read(file);
	pos = 0;
	while (pos < pend) {
		sz = xino_fread(func, file, page, PAGE_SIZE, &pos);
		err = sz;
		if (unlikely(sz <= 0))
			goto out;

		err = 0;
		for (ino = page; sz > 0; ino++, sz -= sizeof(ino)) {
			if (unlikely(*ino < AUFS_FIRST_INO))
				continue;

			xib_calc_bit(*ino, &pindex, &bit);
			AuDebugOn(page_bits <= bit);
			err = xib_pindex(sb, pindex);
			if (!err)
				set_bit(bit, p);
			else
				goto out;
		}
	}

out:
	return err;
}

static int xib_restore(struct super_block *sb)
{
	int err;
	aufs_bindex_t bindex, bend;
	void *page;

	err = -ENOMEM;
	page = (void *)__get_free_page(GFP_NOFS);
	if (unlikely(!page))
		goto out;

	err = 0;
	bend = au_sbend(sb);
	for (bindex = 0; !err && bindex <= bend; bindex++)
		if (!bindex || is_sb_shared(sb, bindex, bindex - 1) < 0)
			err = do_xib_restore
				(sb, au_sbr(sb, bindex)->br_xino.xi_file, page);
		else
			AuDbg("b%d\n", bindex);
	free_page((unsigned long)page);

out:
	return err;
}

int au_xib_trunc(struct super_block *sb)
{
	int err;
	ssize_t sz;
	loff_t pos;
	struct au_xino_lock_dir ldir;
	struct au_sbinfo *sbinfo;
	unsigned long *p;
	struct file *file;

	SiMustWriteLock(sb);

	err = 0;
	sbinfo = au_sbi(sb);
	if (!au_opt_test(sbinfo->si_mntflags, XINO))
		goto out;

	file = sbinfo->si_xib;
	if (vfsub_f_size_read(file) <= PAGE_SIZE)
		goto out;

	au_xino_lock_dir(sb, file, &ldir);
	/* mnt_want_write() is unnecessary here */
	file = au_xino_create2(sbinfo->si_xib, NULL);
	au_xino_unlock_dir(&ldir);
	err = PTR_ERR(file);
	if (IS_ERR(file))
		goto out;
	fput(sbinfo->si_xib);
	sbinfo->si_xib = file;

	p = sbinfo->si_xib_buf;
	memset(p, 0, PAGE_SIZE);
	pos = 0;
	sz = xino_fwrite(sbinfo->si_xwrite, sbinfo->si_xib, p, PAGE_SIZE, &pos);
	if (unlikely(sz != PAGE_SIZE)) {
		err = sz;
		AuIOErr("err %d\n", err);
		if (sz >= 0)
			err = -EIO;
		goto out;
	}

	mutex_lock(&sbinfo->si_xib_mtx);
	/* mnt_want_write() is unnecessary here */
	err = xib_restore(sb);
	mutex_unlock(&sbinfo->si_xib_mtx);

out:
	return err;
}

/* ---------------------------------------------------------------------- */

/*
 * xino mount option handlers
 */
static au_readf_t find_readf(struct file *h_file)
{
	const struct file_operations *fop = h_file->f_op;

	if (fop) {
		if (fop->read)
			return fop->read;
		if (fop->aio_read)
			return do_sync_read;
	}
	return ERR_PTR(-ENOSYS);
}

static au_writef_t find_writef(struct file *h_file)
{
	const struct file_operations *fop = h_file->f_op;

	if (fop) {
		if (fop->write)
			return fop->write;
		if (fop->aio_write)
			return do_sync_write;
	}
	return ERR_PTR(-ENOSYS);
}

/* xino bitmap */
static void xino_clear_xib(struct super_block *sb)
{
	struct au_sbinfo *sbinfo;

	SiMustWriteLock(sb);

	sbinfo = au_sbi(sb);
	sbinfo->si_xread = NULL;
	sbinfo->si_xwrite = NULL;
	if (sbinfo->si_xib)
		fput(sbinfo->si_xib);
	sbinfo->si_xib = NULL;
	free_page((unsigned long)sbinfo->si_xib_buf);
	sbinfo->si_xib_buf = NULL;
}

static int au_xino_set_xib(struct super_block *sb, struct file *base)
{
	int err;
	loff_t pos;
	struct au_sbinfo *sbinfo;
	struct file *file;

	SiMustWriteLock(sb);

	sbinfo = au_sbi(sb);
	file = au_xino_create2(base, sbinfo->si_xib);
	err = PTR_ERR(file);
	if (IS_ERR(file))
		goto out;
	if (sbinfo->si_xib)
		fput(sbinfo->si_xib);
	sbinfo->si_xib = file;
	sbinfo->si_xread = find_readf(file);
	sbinfo->si_xwrite = find_writef(file);

	err = -ENOMEM;
	if (!sbinfo->si_xib_buf)
		sbinfo->si_xib_buf = (void *)get_zeroed_page(GFP_NOFS);
	if (unlikely(!sbinfo->si_xib_buf))
		goto out_unset;

	sbinfo->si_xib_last_pindex = 0;
	sbinfo->si_xib_next_bit = 0;
	if (vfsub_f_size_read(file) < PAGE_SIZE) {
		pos = 0;
		err = xino_fwrite(sbinfo->si_xwrite, file, sbinfo->si_xib_buf,
				  PAGE_SIZE, &pos);
		if (unlikely(err != PAGE_SIZE))
			goto out_free;
	}
	err = 0;
	goto out; /* success */

out_free:
	free_page((unsigned long)sbinfo->si_xib_buf);
	sbinfo->si_xib_buf = NULL;
	if (err >= 0)
		err = -EIO;
out_unset:
	fput(sbinfo->si_xib);
	sbinfo->si_xib = NULL;
	sbinfo->si_xread = NULL;
	sbinfo->si_xwrite = NULL;
out:
	return err;
}

/* xino for each branch */
static void xino_clear_br(struct super_block *sb)
{
	aufs_bindex_t bindex, bend;
	struct au_branch *br;

	bend = au_sbend(sb);
	for (bindex = 0; bindex <= bend; bindex++) {
		br = au_sbr(sb, bindex);
		if (!br || !br->br_xino.xi_file)
			continue;

		fput(br->br_xino.xi_file);
		br->br_xino.xi_file = NULL;
	}
}

static int au_xino_set_br(struct super_block *sb, struct file *base)
{
	int err;
	ino_t ino;
	aufs_bindex_t bindex, bend, bshared;
	struct {
		struct file *old, *new;
	} *fpair, *p;
	struct au_branch *br;
	struct inode *inode;
	au_writef_t writef;

	SiMustWriteLock(sb);

	err = -ENOMEM;
	bend = au_sbend(sb);
	fpair = kcalloc(bend + 1, sizeof(*fpair), GFP_NOFS);
	if (unlikely(!fpair))
		goto out;

	inode = sb->s_root->d_inode;
	ino = AUFS_ROOT_INO;
	writef = au_sbi(sb)->si_xwrite;
	for (bindex = 0, p = fpair; bindex <= bend; bindex++, p++) {
		br = au_sbr(sb, bindex);
		bshared = is_sb_shared(sb, bindex, bindex - 1);
		if (bshared >= 0) {
			/* shared xino */
			*p = fpair[bshared];
			get_file(p->new);
		}

		if (!p->new) {
			/* new xino */
			p->old = br->br_xino.xi_file;
			p->new = au_xino_create2(base, br->br_xino.xi_file);
			err = PTR_ERR(p->new);
			if (IS_ERR(p->new)) {
				p->new = NULL;
				goto out_pair;
			}
		}

		err = au_xino_do_write(writef, p->new,
				       au_h_iptr(inode, bindex)->i_ino, ino);
		if (unlikely(err))
			goto out_pair;
	}

	for (bindex = 0, p = fpair; bindex <= bend; bindex++, p++) {
		br = au_sbr(sb, bindex);
		if (br->br_xino.xi_file)
			fput(br->br_xino.xi_file);
		get_file(p->new);
		br->br_xino.xi_file = p->new;
	}

out_pair:
	for (bindex = 0, p = fpair; bindex <= bend; bindex++, p++)
		if (p->new)
			fput(p->new);
		else
			break;
	kfree(fpair);
out:
	return err;
}

void au_xino_clr(struct super_block *sb)
{
	struct au_sbinfo *sbinfo;

	au_xigen_clr(sb);
	xino_clear_xib(sb);
	xino_clear_br(sb);
	sbinfo = au_sbi(sb);
	/* lvalue, do not call au_mntflags() */
	au_opt_clr(sbinfo->si_mntflags, XINO);
}

int au_xino_set(struct super_block *sb, struct au_opt_xino *xino, int remount)
{
	int err, skip;
	struct dentry *parent, *cur_parent;
	struct qstr *dname, *cur_name;
	struct file *cur_xino;
	struct inode *dir;
	struct au_sbinfo *sbinfo;

	SiMustWriteLock(sb);

	err = 0;
	sbinfo = au_sbi(sb);
	parent = dget_parent(xino->file->f_dentry);
	if (remount) {
		skip = 0;
		dname = &xino->file->f_dentry->d_name;
		cur_xino = sbinfo->si_xib;
		if (cur_xino) {
			cur_parent = dget_parent(cur_xino->f_dentry);
			cur_name = &cur_xino->f_dentry->d_name;
			skip = (cur_parent == parent
				&& dname->len == cur_name->len
				&& !memcmp(dname->name, cur_name->name,
					   dname->len));
			dput(cur_parent);
		}
		if (skip)
			goto out;
	}

	au_opt_set(sbinfo->si_mntflags, XINO);
	dir = parent->d_inode;
	mutex_lock_nested(&dir->i_mutex, AuLsc_I_PARENT);
	/* mnt_want_write() is unnecessary here */
	err = au_xino_set_xib(sb, xino->file);
	if (!err)
		err = au_xigen_set(sb, xino->file);
	if (!err)
		err = au_xino_set_br(sb, xino->file);
	mutex_unlock(&dir->i_mutex);
	if (!err)
		goto out; /* success */

	/* reset all */
	AuIOErr("failed creating xino(%d).\n", err);

out:
	dput(parent);
	return err;
}

/* ---------------------------------------------------------------------- */

/*
 * create a xinofile at the default place/path.
 */
struct file *au_xino_def(struct super_block *sb)
{
	struct file *file;
	char *page, *p;
	struct au_branch *br;
	struct super_block *h_sb;
	struct path path;
	aufs_bindex_t bend, bindex, bwr;

	br = NULL;
	bend = au_sbend(sb);
	bwr = -1;
	for (bindex = 0; bindex <= bend; bindex++) {
		br = au_sbr(sb, bindex);
		if (au_br_writable(br->br_perm)
		    && !au_test_fs_bad_xino(au_br_sb(br))) {
			bwr = bindex;
			break;
		}
	}

	if (bwr >= 0) {
		file = ERR_PTR(-ENOMEM);
		page = (void *)__get_free_page(GFP_NOFS);
		if (unlikely(!page))
			goto out;
		path.mnt = au_br_mnt(br);
		path.dentry = au_h_dptr(sb->s_root, bwr);
		p = d_path(&path, page, PATH_MAX - sizeof(AUFS_XINO_FNAME));
		file = (void *)p;
		if (!IS_ERR(p)) {
			strcat(p, "/" AUFS_XINO_FNAME);
			AuDbg("%s\n", p);
			file = au_xino_create(sb, p, /*silent*/0);
			if (!IS_ERR(file))
				au_xino_brid_set(sb, br->br_id);
		}
		free_page((unsigned long)page);
	} else {
		file = au_xino_create(sb, AUFS_XINO_DEFPATH, /*silent*/0);
		if (IS_ERR(file))
			goto out;
		h_sb = file->f_dentry->d_sb;
		if (unlikely(au_test_fs_bad_xino(h_sb))) {
			pr_err("xino doesn't support %s(%s)\n",
			       AUFS_XINO_DEFPATH, au_sbtype(h_sb));
			fput(file);
			file = ERR_PTR(-EINVAL);
		}
		if (!IS_ERR(file))
			au_xino_brid_set(sb, -1);
	}

out:
	return file;
}

/* ---------------------------------------------------------------------- */

int au_xino_path(struct seq_file *seq, struct file *file)
{
	int err;

	err = au_seq_path(seq, &file->f_path);
	if (unlikely(err < 0))
		goto out;

	err = 0;
#define Deleted "\\040(deleted)"
	seq->count -= sizeof(Deleted) - 1;
	AuDebugOn(memcmp(seq->buf + seq->count, Deleted,
			 sizeof(Deleted) - 1));
#undef Deleted

out:
	return err;
}<|MERGE_RESOLUTION|>--- conflicted
+++ resolved
@@ -303,15 +303,9 @@
 	err = vfs_statfs(&new_xino->f_path, st);
 	if (!err) {
 		pr_info("end truncating xino(b%d), ib%llu, %llu/%llu free blks\n",
-<<<<<<< HEAD
 			bindex, (u64)file_inode(new_xino)->i_blocks,
-			st.f_bfree, st.f_blocks);
+			st->f_bfree, st->f_blocks);
 		if (file_inode(new_xino)->i_blocks < blocks)
-=======
-			bindex, (u64)new_xino->f_dentry->d_inode->i_blocks,
-			st->f_bfree, st->f_blocks);
-		if (new_xino->f_dentry->d_inode->i_blocks < blocks)
->>>>>>> 276d237e
 			au_sbi(sb)->si_xino_jiffy = jiffy;
 	} else
 		AuErr1("statfs err %d, ignored\n", err);

/*
 * Copyright (C) 2005-2013 Junjiro R. Okajima
 *
 * This program, aufs is free software; you can redistribute it and/or modify
 * it under the terms of the GNU General Public License as published by
 * the Free Software Foundation; either version 2 of the License, or
 * (at your option) any later version.
 *
 * This program is distributed in the hope that it will be useful,
 * but WITHOUT ANY WARRANTY; without even the implied warranty of
 * MERCHANTABILITY or FITNESS FOR A PARTICULAR PURPOSE.  See the
 * GNU General Public License for more details.
 *
 * You should have received a copy of the GNU General Public License
 * along with this program; if not, write to the Free Software
 * Foundation, Inc., 51 Franklin St, Fifth Floor, Boston, MA  02110-1301  USA
 */

/*
 * file operations for special files.
 * while they exist in aufs virtually,
 * their file I/O is handled out of aufs.
 */

#include <linux/aio.h>
#include "aufs.h"

/*
 * I don't think the size of this list grows much.
 * so here is a very simple list implemented in order to find finfo matching a
 * given file.
 */
static struct au_sphlhead au_finfo_sp = {
	.spin	= __SPIN_LOCK_INITIALIZER(au_finfo_sp.spin),
	.head	= HLIST_HEAD_INIT
};

struct au_finfo_sp {
	struct hlist_node	hlist;
<<<<<<< HEAD
	struct file 		*file;
=======
	struct file		*file;
>>>>>>> 90b4d8f1
	struct au_finfo		*finfo;
};

struct au_finfo *au_fi_sp(struct file *file)
{
	struct au_finfo *finfo;
	struct au_finfo_sp *sp;

	finfo = NULL;
	spin_lock(&au_finfo_sp.spin);
	hlist_for_each_entry(sp, &au_finfo_sp.head, hlist) {
		if (sp->file != file)
			continue;
		finfo = sp->finfo;
		break;
	}
	spin_unlock(&au_finfo_sp.spin);

	return finfo;
}

static int au_fi_sp_add(struct file *file)
{
	int err;
	struct au_finfo_sp *sp;

	err = -ENOMEM;
	sp = kmalloc(sizeof(*sp), GFP_NOFS);
	if (sp) {
		err = 0;
		sp->file = file;
		sp->finfo = file->private_data;
		spin_lock(&au_finfo_sp.spin);
		hlist_add_head(&sp->hlist, &au_finfo_sp.head);
		spin_unlock(&au_finfo_sp.spin);
	}
	return err;
}

static void au_fi_sp_del(struct file *file)
{
	struct au_finfo_sp *sp, *do_free;

	do_free = NULL;
	spin_lock(&au_finfo_sp.spin);
	hlist_for_each_entry(sp, &au_finfo_sp.head, hlist) {
		if (sp->file != file)
			continue;
		hlist_del(&sp->hlist);
		do_free = sp;
		break;
	}
	spin_unlock(&au_finfo_sp.spin);
	kfree(do_free);
}

/* ---------------------------------------------------------------------- */

static ssize_t aufs_aio_read_sp(struct kiocb *kio, const struct iovec *iov,
				unsigned long nv, loff_t pos)
{
	ssize_t err;
	aufs_bindex_t bstart;
	unsigned char wbr;
	struct file *file, *h_file;
	struct super_block *sb;

	file = kio->ki_filp;
	sb = file->f_dentry->d_sb;
	si_read_lock(sb, AuLock_FLUSH);
	fi_read_lock(file);
	bstart = au_fbstart(file);
	h_file = au_hf_top(file);
	fi_read_unlock(file);
	wbr = !!au_br_writable(au_sbr(sb, bstart)->br_perm);
	si_read_unlock(sb);

	/* do not change the file in kio */
	AuDebugOn(!h_file->f_op || !h_file->f_op->aio_read);
	err = h_file->f_op->aio_read(kio, iov, nv, pos);
	if (err > 0 && wbr)
		file_accessed(h_file);

	return err;
}

static ssize_t aufs_aio_write_sp(struct kiocb *kio, const struct iovec *iov,
				 unsigned long nv, loff_t pos)
{
	ssize_t err;
	aufs_bindex_t bstart;
	unsigned char wbr;
	struct super_block *sb;
	struct file *file, *h_file;

	file = kio->ki_filp;
	sb = file->f_dentry->d_sb;
	si_read_lock(sb, AuLock_FLUSH);
	fi_read_lock(file);
	bstart = au_fbstart(file);
	h_file = au_hf_top(file);
	fi_read_unlock(file);
	wbr = !!au_br_writable(au_sbr(sb, bstart)->br_perm);
	si_read_unlock(sb);

	/* do not change the file in kio */
	AuDebugOn(!h_file->f_op || !h_file->f_op->aio_write);
	err = h_file->f_op->aio_write(kio, iov, nv, pos);
	return err;
}

/* ---------------------------------------------------------------------- */

static int aufs_release_sp(struct inode *inode, struct file *file)
{
	int err;
	struct file *h_file;

	fi_read_lock(file);
	h_file = au_hf_top(file);
	fi_read_unlock(file);
	/* close this fifo in aufs */
	err = h_file->f_op->release(inode, file); /* ignore */
	aufs_release_nondir(inode, file); /* ignore */
	au_fi_sp_del(file);
	return err;
}

/* ---------------------------------------------------------------------- */

/* currently, support only FIFO */
enum {
	AuSp_FIFO, AuSp_FIFO_R, AuSp_FIFO_W, AuSp_FIFO_RW,
	/* AuSp_SOCK, AuSp_CHR, AuSp_BLK, */
	AuSp_Last
};
static int aufs_open_sp(struct inode *inode, struct file *file);
static struct au_sp_fop {
	int			done;
	struct file_operations	fop;	/* not 'const' */
	spinlock_t		spin;
} au_sp_fop[AuSp_Last] = {
	[AuSp_FIFO] = {
		.fop	= {
			.owner	= THIS_MODULE,
			.open	= aufs_open_sp
		}
	}
};

static void au_init_fop_sp(struct file *file)
{
	struct au_sp_fop *p;
	int i;
	struct file *h_file;

	p = au_sp_fop;
	if (unlikely(!p->done)) {
		/* initialize first time only */
		static DEFINE_SPINLOCK(spin);

		spin_lock(&spin);
		if (!p->done) {
			BUILD_BUG_ON(sizeof(au_sp_fop)/sizeof(*au_sp_fop)
				     != AuSp_Last);
			for (i = 0; i < AuSp_Last; i++)
				spin_lock_init(&p[i].spin);
			p->done = 1;
		}
		spin_unlock(&spin);
	}

	switch (file->f_mode & (FMODE_READ | FMODE_WRITE)) {
	case FMODE_READ:
		i = AuSp_FIFO_R;
		break;
	case FMODE_WRITE:
		i = AuSp_FIFO_W;
		break;
	case FMODE_READ | FMODE_WRITE:
		i = AuSp_FIFO_RW;
		break;
	default:
		BUG();
	}

	p += i;
	if (unlikely(!p->done)) {
		/* initialize first time only */
		h_file = au_hf_top(file);
		spin_lock(&p->spin);
		if (!p->done) {
			p->fop = *h_file->f_op;
			p->fop.owner = THIS_MODULE;
			if (p->fop.aio_read)
				p->fop.aio_read = aufs_aio_read_sp;
			if (p->fop.aio_write)
				p->fop.aio_write = aufs_aio_write_sp;
			p->fop.release = aufs_release_sp;
			p->done = 1;
		}
		spin_unlock(&p->spin);
	}
	file->f_op = &p->fop;
}

static int au_cpup_sp(struct dentry *dentry)
{
	int err;
	struct au_pin pin;
	struct au_wr_dir_args wr_dir_args = {
		.force_btgt	= -1,
		.flags		= 0
	};
	struct au_cp_generic cpg = {
		.dentry	= dentry,
		.bdst	= -1,
		.bsrc	= -1,
		.len	= -1,
		.pin	= &pin,
		.flags	= AuCpup_DTIME
	};

	AuDbg("%.*s\n", AuDLNPair(dentry));

	di_read_unlock(dentry, AuLock_IR);
	di_write_lock_child(dentry);
	err = au_wr_dir(dentry, /*src_dentry*/NULL, &wr_dir_args);
	if (unlikely(err < 0))
		goto out;
	cpg.bdst = err;
	err = 0;
	if (cpg.bdst == au_dbstart(dentry))
		goto out; /* success */

	err = au_pin(&pin, dentry, cpg.bdst, au_opt_udba(dentry->d_sb),
		     AuPin_MNT_WRITE);
	if (!err) {
		err = au_sio_cpup_simple(&cpg);
		au_unpin(&pin);
	}

out:
	di_downgrade_lock(dentry, AuLock_IR);
	return err;
}

static int au_do_open_sp(struct file *file, int flags)
{
	int err;
	struct dentry *dentry;
	struct super_block *sb;
	struct file *h_file;
	struct inode *h_inode;

	err = au_fi_sp_add(file);
	if (unlikely(err))
		goto out;

	dentry = file->f_dentry;
	AuDbg("%.*s\n", AuDLNPair(dentry));

	/*
	 * try copying-up.
	 * operate on the ro branch is not an error.
	 */
	au_cpup_sp(dentry); /* ignore */

	/* prepare h_file */
	err = au_do_open_nondir(file, vfsub_file_flags(file));
	if (unlikely(err))
		goto out_del;

	sb = dentry->d_sb;
	h_file = au_hf_top(file);
	h_inode = file_inode(h_file);
	di_read_unlock(dentry, AuLock_IR);
	fi_write_unlock(file);
	si_read_unlock(sb);
	/* open this fifo in aufs */
	err = h_inode->i_fop->open(file_inode(file), file);
	si_noflush_read_lock(sb);
	fi_write_lock(file);
	di_read_lock_child(dentry, AuLock_IR);
	if (!err) {
		au_init_fop_sp(file);
		goto out; /* success */
	}

out_del:
	au_fi_sp_del(file);
out:
	return err;
}

static int aufs_open_sp(struct inode *inode, struct file *file)
{
	int err;
	struct super_block *sb;

	sb = file->f_dentry->d_sb;
	si_read_lock(sb, AuLock_FLUSH);
	err = au_do_open(file, au_do_open_sp, /*fidir*/NULL);
	si_read_unlock(sb);
	return err;
}

/* ---------------------------------------------------------------------- */

void au_init_special_fop(struct inode *inode, umode_t mode, dev_t rdev)
{
	init_special_inode(inode, mode, rdev);

	switch (mode & S_IFMT) {
	case S_IFIFO:
		inode->i_fop = &au_sp_fop[AuSp_FIFO].fop;
		/*FALLTHROUGH*/
	case S_IFCHR:
	case S_IFBLK:
	case S_IFSOCK:
		break;
	default:
		AuDebugOn(1);
	}
}

int au_special_file(umode_t mode)
{
	int ret;

	ret = 0;
	switch (mode & S_IFMT) {
	case S_IFIFO:
#if 0
	case S_IFCHR:
	case S_IFBLK:
	case S_IFSOCK:
#endif
		ret = 1;
	}

	return ret;
}<|MERGE_RESOLUTION|>--- conflicted
+++ resolved
@@ -37,11 +37,7 @@
 
 struct au_finfo_sp {
 	struct hlist_node	hlist;
-<<<<<<< HEAD
-	struct file 		*file;
-=======
 	struct file		*file;
->>>>>>> 90b4d8f1
 	struct au_finfo		*finfo;
 };
 

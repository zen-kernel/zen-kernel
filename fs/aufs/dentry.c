--- conflicted
+++ resolved
@@ -33,10 +33,6 @@
 struct au_do_lookup_args {
 	unsigned int		flags;
 	mode_t			type;
-<<<<<<< HEAD
-	unsigned int		nd_flags;
-=======
->>>>>>> ce50a8e3
 };
 
 /*
@@ -127,12 +123,7 @@
  * otherwise an error.
  * can be called at unlinking with @type is zero.
  */
-<<<<<<< HEAD
-int au_lkup_dentry(struct dentry *dentry, aufs_bindex_t bstart, mode_t type,
-		   unsigned int flags)
-=======
 int au_lkup_dentry(struct dentry *dentry, aufs_bindex_t bstart, mode_t type)
->>>>>>> ce50a8e3
 {
 	int npositive, err;
 	aufs_bindex_t bindex, btail, bdiropq;
@@ -140,12 +131,7 @@
 	struct qstr whname;
 	struct au_do_lookup_args args = {
 		.flags		= 0,
-<<<<<<< HEAD
-		.type		= type,
-		.nd_flags	= flags
-=======
 		.type		= type
->>>>>>> ce50a8e3
 	};
 	const struct qstr *name = &dentry->d_name;
 	struct dentry *parent;
@@ -743,11 +729,7 @@
 	 * if current working dir is removed, it returns an error.
 	 * but the dentry is legal.
 	 */
-<<<<<<< HEAD
-	err = au_lkup_dentry(dentry, /*bstart*/0, /*type*/0, /*flags*/0);
-=======
 	err = au_lkup_dentry(dentry, /*bstart*/0, /*type*/0);
->>>>>>> ce50a8e3
 	AuDbgDentry(dentry);
 	au_di_swap(tmp, dinfo);
 	if (err == -ENOENT)

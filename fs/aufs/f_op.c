/*
 * Copyright (C) 2005-2012 Junjiro R. Okajima
 *
 * This program, aufs is free software; you can redistribute it and/or modify
 * it under the terms of the GNU General Public License as published by
 * the Free Software Foundation; either version 2 of the License, or
 * (at your option) any later version.
 *
 * This program is distributed in the hope that it will be useful,
 * but WITHOUT ANY WARRANTY; without even the implied warranty of
 * MERCHANTABILITY or FITNESS FOR A PARTICULAR PURPOSE.  See the
 * GNU General Public License for more details.
 *
 * You should have received a copy of the GNU General Public License
 * along with this program; if not, write to the Free Software
 * Foundation, Inc., 51 Franklin St, Fifth Floor, Boston, MA  02110-1301  USA
 */

/*
 * file and vm operations
 */

#include <linux/fs_stack.h>
#include <linux/mman.h>
#include <linux/security.h>
#include "aufs.h"

int au_do_open_nondir(struct file *file, int flags)
{
	int err;
	aufs_bindex_t bindex;
	struct file *h_file;
	struct dentry *dentry;
	struct au_finfo *finfo;

	FiMustWriteLock(file);

	dentry = file->f_dentry;
	err = au_d_alive(dentry);
	if (unlikely(err))
		goto out;

	finfo = au_fi(file);
	memset(&finfo->fi_htop, 0, sizeof(finfo->fi_htop));
	atomic_set(&finfo->fi_mmapped, 0);
	bindex = au_dbstart(dentry);
	h_file = au_h_open(dentry, bindex, flags, file);
	if (IS_ERR(h_file))
		err = PTR_ERR(h_file);
	else {
		au_set_fbstart(file, bindex);
		au_set_h_fptr(file, bindex, h_file);
		au_update_figen(file);
		/* todo: necessary? */
		/* file->f_ra = h_file->f_ra; */
	}

out:
	return err;
}

static int aufs_open_nondir(struct inode *inode __maybe_unused,
			    struct file *file)
{
	int err;
	struct super_block *sb;

	AuDbg("%.*s, f_flags 0x%x, f_mode 0x%x\n",
	      AuDLNPair(file->f_dentry), vfsub_file_flags(file),
	      file->f_mode);

	sb = file->f_dentry->d_sb;
	si_read_lock(sb, AuLock_FLUSH);
	err = au_do_open(file, au_do_open_nondir, /*fidir*/NULL);
	si_read_unlock(sb);
	return err;
}

int aufs_release_nondir(struct inode *inode __maybe_unused, struct file *file)
{
	struct au_finfo *finfo;
	aufs_bindex_t bindex;

	finfo = au_fi(file);
	bindex = finfo->fi_btop;
	if (bindex >= 0) {
		/* remove me from sb->s_files */
		file_sb_list_del(file);
		au_set_h_fptr(file, bindex, NULL);
	}

	au_finfo_fin(file);
	return 0;
}

/* ---------------------------------------------------------------------- */

static int au_do_flush_nondir(struct file *file, fl_owner_t id)
{
	int err;
	struct file *h_file;

	err = 0;
	h_file = au_hf_top(file);
	if (h_file)
		err = vfsub_flush(h_file, id);
	return err;
}

static int aufs_flush_nondir(struct file *file, fl_owner_t id)
{
	return au_do_flush(file, id, au_do_flush_nondir);
}

/* ---------------------------------------------------------------------- */
/*
 * read and write functions acquire [fdi]_rwsem once, but release before
 * mmap_sem. This is because to stop a race condition between mmap(2).
 * Releasing these aufs-rwsem should be safe, no branch-mamagement (by keeping
 * si_rwsem), no harmful copy-up should happen. Actually copy-up may happen in
 * read functions after [fdi]_rwsem are released, but it should be harmless.
 */

static ssize_t aufs_read(struct file *file, char __user *buf, size_t count,
			 loff_t *ppos)
{
	ssize_t err;
	struct dentry *dentry;
	struct file *h_file;
	struct super_block *sb;

	dentry = file->f_dentry;
	sb = dentry->d_sb;
	si_read_lock(sb, AuLock_FLUSH | AuLock_NOPLMW);
	err = au_reval_and_lock_fdi(file, au_reopen_nondir, /*wlock*/0);
	if (unlikely(err))
		goto out;

	h_file = au_hf_top(file);
	get_file(h_file);
	di_read_unlock(dentry, AuLock_IR);
	fi_read_unlock(file);

	/* filedata may be obsoleted by concurrent copyup, but no problem */
	err = vfsub_read_u(h_file, buf, count, ppos);
	/* todo: necessary? */
	/* file->f_ra = h_file->f_ra; */
	/* update without lock, I don't think it a problem */
	fsstack_copy_attr_atime(dentry->d_inode, h_file->f_dentry->d_inode);
	fput(h_file);

out:
	si_read_unlock(sb);
	return err;
}

/*
 * todo: very ugly
 * it locks both of i_mutex and si_rwsem for read in safe.
 * if the plink maintenance mode continues forever (that is the problem),
 * may loop forever.
 */
static void au_mtx_and_read_lock(struct inode *inode)
{
	int err;
	struct super_block *sb = inode->i_sb;

	while (1) {
		mutex_lock(&inode->i_mutex);
		err = si_read_lock(sb, AuLock_FLUSH | AuLock_NOPLM);
		if (!err)
			break;
		mutex_unlock(&inode->i_mutex);
		si_read_lock(sb, AuLock_NOPLMW);
		si_read_unlock(sb);
	}
}

static ssize_t aufs_write(struct file *file, const char __user *ubuf,
			  size_t count, loff_t *ppos)
{
	ssize_t err;
	struct au_pin pin;
	struct dentry *dentry;
	struct super_block *sb;
	struct inode *inode;
	struct file *h_file;
	char __user *buf = (char __user *)ubuf;

	dentry = file->f_dentry;
	sb = dentry->d_sb;
	inode = dentry->d_inode;
	au_mtx_and_read_lock(inode);

	err = au_reval_and_lock_fdi(file, au_reopen_nondir, /*wlock*/1);
	if (unlikely(err))
		goto out;

	err = au_ready_to_write(file, -1, &pin);
	di_downgrade_lock(dentry, AuLock_IR);
	if (unlikely(err)) {
		di_read_unlock(dentry, AuLock_IR);
		fi_write_unlock(file);
		goto out;
	}

	h_file = au_hf_top(file);
	get_file(h_file);
	au_unpin(&pin);
	di_read_unlock(dentry, AuLock_IR);
	fi_write_unlock(file);

	err = vfsub_write_u(h_file, buf, count, ppos);
	ii_write_lock_child(inode);
	au_cpup_attr_timesizes(inode);
	inode->i_mode = h_file->f_dentry->d_inode->i_mode;
	ii_write_unlock(inode);
	fput(h_file);

out:
	si_read_unlock(sb);
	mutex_unlock(&inode->i_mutex);
	return err;
}

static ssize_t au_do_aio(struct file *h_file, int rw, struct kiocb *kio,
			 const struct iovec *iov, unsigned long nv, loff_t pos)
{
	ssize_t err;
	struct file *file;
	ssize_t (*func)(struct kiocb *, const struct iovec *, unsigned long,
			loff_t);

	err = security_file_permission(h_file, rw);
	if (unlikely(err))
		goto out;

	err = -ENOSYS;
	func = NULL;
	if (rw == MAY_READ)
		func = h_file->f_op->aio_read;
	else if (rw == MAY_WRITE)
		func = h_file->f_op->aio_write;
	if (func) {
		file = kio->ki_filp;
		kio->ki_filp = h_file;
		lockdep_off();
		err = func(kio, iov, nv, pos);
		lockdep_on();
		kio->ki_filp = file;
	} else
		/* currently there is no such fs */
		WARN_ON_ONCE(1);

out:
	return err;
}

static ssize_t aufs_aio_read(struct kiocb *kio, const struct iovec *iov,
			     unsigned long nv, loff_t pos)
{
	ssize_t err;
	struct file *file, *h_file;
	struct dentry *dentry;
	struct super_block *sb;

	file = kio->ki_filp;
	dentry = file->f_dentry;
	sb = dentry->d_sb;
	si_read_lock(sb, AuLock_FLUSH | AuLock_NOPLMW);
	err = au_reval_and_lock_fdi(file, au_reopen_nondir, /*wlock*/0);
	if (unlikely(err))
		goto out;

	h_file = au_hf_top(file);
	get_file(h_file);
	di_read_unlock(dentry, AuLock_IR);
	fi_read_unlock(file);

	err = au_do_aio(h_file, MAY_READ, kio, iov, nv, pos);
	/* todo: necessary? */
	/* file->f_ra = h_file->f_ra; */
	/* update without lock, I don't think it a problem */
	fsstack_copy_attr_atime(dentry->d_inode, h_file->f_dentry->d_inode);
	fput(h_file);

out:
	si_read_unlock(sb);
	return err;
}

static ssize_t aufs_aio_write(struct kiocb *kio, const struct iovec *iov,
			      unsigned long nv, loff_t pos)
{
	ssize_t err;
	struct au_pin pin;
	struct dentry *dentry;
	struct inode *inode;
	struct file *file, *h_file;
	struct super_block *sb;

	file = kio->ki_filp;
	dentry = file->f_dentry;
	sb = dentry->d_sb;
	inode = dentry->d_inode;
	au_mtx_and_read_lock(inode);

	err = au_reval_and_lock_fdi(file, au_reopen_nondir, /*wlock*/1);
	if (unlikely(err))
		goto out;

	err = au_ready_to_write(file, -1, &pin);
	di_downgrade_lock(dentry, AuLock_IR);
	if (unlikely(err)) {
		di_read_unlock(dentry, AuLock_IR);
		fi_write_unlock(file);
		goto out;
	}

	h_file = au_hf_top(file);
	get_file(h_file);
	au_unpin(&pin);
	di_read_unlock(dentry, AuLock_IR);
	fi_write_unlock(file);

	err = au_do_aio(h_file, MAY_WRITE, kio, iov, nv, pos);
	ii_write_lock_child(inode);
	au_cpup_attr_timesizes(inode);
	inode->i_mode = h_file->f_dentry->d_inode->i_mode;
	ii_write_unlock(inode);
	fput(h_file);

out:
	si_read_unlock(sb);
	mutex_unlock(&inode->i_mutex);
	return err;
}

static ssize_t aufs_splice_read(struct file *file, loff_t *ppos,
				struct pipe_inode_info *pipe, size_t len,
				unsigned int flags)
{
	ssize_t err;
	struct file *h_file;
	struct dentry *dentry;
	struct super_block *sb;

	dentry = file->f_dentry;
	sb = dentry->d_sb;
	si_read_lock(sb, AuLock_FLUSH | AuLock_NOPLMW);
	err = au_reval_and_lock_fdi(file, au_reopen_nondir, /*wlock*/0);
	if (unlikely(err))
		goto out;

	err = -EINVAL;
	h_file = au_hf_top(file);
	get_file(h_file);
	if (au_test_loopback_kthread()) {
		au_warn_loopback(h_file->f_dentry->d_sb);
		if (file->f_mapping != h_file->f_mapping) {
			file->f_mapping = h_file->f_mapping;
			smp_mb(); /* unnecessary? */
		}
	}
	di_read_unlock(dentry, AuLock_IR);
	fi_read_unlock(file);

	err = vfsub_splice_to(h_file, ppos, pipe, len, flags);
	/* todo: necessasry? */
	/* file->f_ra = h_file->f_ra; */
	/* update without lock, I don't think it a problem */
	fsstack_copy_attr_atime(dentry->d_inode, h_file->f_dentry->d_inode);
	fput(h_file);

out:
	si_read_unlock(sb);
	return err;
}

static ssize_t
aufs_splice_write(struct pipe_inode_info *pipe, struct file *file, loff_t *ppos,
		  size_t len, unsigned int flags)
{
	ssize_t err;
	struct au_pin pin;
	struct dentry *dentry;
	struct inode *inode;
	struct file *h_file;
	struct super_block *sb;

	dentry = file->f_dentry;
	sb = dentry->d_sb;
	inode = dentry->d_inode;
	au_mtx_and_read_lock(inode);

	err = au_reval_and_lock_fdi(file, au_reopen_nondir, /*wlock*/1);
	if (unlikely(err))
		goto out;

	err = au_ready_to_write(file, -1, &pin);
	di_downgrade_lock(dentry, AuLock_IR);
	if (unlikely(err)) {
		di_read_unlock(dentry, AuLock_IR);
		fi_write_unlock(file);
		goto out;
	}

	h_file = au_hf_top(file);
	get_file(h_file);
	au_unpin(&pin);
	di_read_unlock(dentry, AuLock_IR);
	fi_write_unlock(file);

	err = vfsub_splice_from(pipe, h_file, ppos, len, flags);
	ii_write_lock_child(inode);
	au_cpup_attr_timesizes(inode);
	inode->i_mode = h_file->f_dentry->d_inode->i_mode;
	ii_write_unlock(inode);
	fput(h_file);

out:
	si_read_unlock(sb);
	mutex_unlock(&inode->i_mutex);
	return err;
}

/* ---------------------------------------------------------------------- */

/*
 * The locking order around current->mmap_sem.
 * - in most and regular cases
 *   file I/O syscall -- aufs_read() or something
 *	-- si_rwsem for read -- mmap_sem
 *	(Note that [fdi]i_rwsem are released before mmap_sem).
 * - in mmap case
 *   mmap(2) -- mmap_sem -- aufs_mmap() -- si_rwsem for read -- [fdi]i_rwsem
 * This AB-BA order is definitly bad, but is not a problem since "si_rwsem for
 * read" allows muliple processes to acquire it and [fdi]i_rwsem are not held in
 * file I/O. Aufs needs to stop lockdep in aufs_mmap() though.
 * It means that when aufs acquires si_rwsem for write, the process should never
 * acquire mmap_sem.
 *
 * Actually aufs_readdir() holds [fdi]i_rwsem before mmap_sem, but this is not a
 * problem either since any directory is not able to be mmap-ed.
 * The similar scenario is applied to aufs_readlink() too.
 */

#if 0 /* temporary */
/* cf. linux/include/linux/mman.h: calc_vm_prot_bits() */
#define AuConv_VM_PROT(f, b)	_calc_vm_trans(f, VM_##b, PROT_##b)

static unsigned long au_arch_prot_conv(unsigned long flags)
{
	/* currently ppc64 only */
#ifdef CONFIG_PPC64
	/* cf. linux/arch/powerpc/include/asm/mman.h */
	AuDebugOn(arch_calc_vm_prot_bits(-1) != VM_SAO);
	return AuConv_VM_PROT(flags, SAO);
#else
	AuDebugOn(arch_calc_vm_prot_bits(-1));
	return 0;
#endif
}

static unsigned long au_prot_conv(unsigned long flags)
{
	return AuConv_VM_PROT(flags, READ)
		| AuConv_VM_PROT(flags, WRITE)
		| AuConv_VM_PROT(flags, EXEC)
		| au_arch_prot_conv(flags);
}

/* cf. linux/include/linux/mman.h: calc_vm_flag_bits() */
#define AuConv_VM_MAP(f, b)	_calc_vm_trans(f, VM_##b, MAP_##b)

static unsigned long au_flag_conv(unsigned long flags)
{
	return AuConv_VM_MAP(flags, GROWSDOWN)
		| AuConv_VM_MAP(flags, DENYWRITE)
		| AuConv_VM_MAP(flags, EXECUTABLE)
		| AuConv_VM_MAP(flags, LOCKED);
}
#endif

static int aufs_mmap(struct file *file, struct vm_area_struct *vma)
{
	int err;
	aufs_bindex_t bstart;
	const unsigned char wlock
		= (file->f_mode & FMODE_WRITE) && (vma->vm_flags & VM_SHARED);
	struct dentry *dentry;
	struct super_block *sb;
	struct file *h_file;
	struct au_branch *br;
	struct au_pin pin;

	AuDbgVmRegion(file, vma);

	dentry = file->f_dentry;
	sb = dentry->d_sb;
	lockdep_off();
	si_read_lock(sb, AuLock_NOPLMW);
	err = au_reval_and_lock_fdi(file, au_reopen_nondir, /*wlock*/1);
	if (unlikely(err))
		goto out;

	if (wlock) {
		err = au_ready_to_write(file, -1, &pin);
		di_write_unlock(dentry);
		if (unlikely(err)) {
			fi_write_unlock(file);
			goto out;
		}
		au_unpin(&pin);
	} else
		di_write_unlock(dentry);

	bstart = au_fbstart(file);
	br = au_sbr(sb, bstart);
	h_file = au_hf_top(file);
	get_file(h_file);
	au_set_mmapped(file);
	fi_write_unlock(file);
	lockdep_on();

	au_vm_file_reset(vma, h_file);
	/* todo: the locking order between mmap_sem */
	/*
<<<<<<< HEAD
         * err = security_mmap_file(h_file, au_prot_conv(vma->vm_flags),
	 * 			 au_flag_conv(vma->vm_flags));
         */
=======
	 * err = security_mmap_file(h_file, au_prot_conv(vma->vm_flags),
	 *			 au_flag_conv(vma->vm_flags));
	 */
>>>>>>> ea18f503
	err = 0;
	if (!err)
		err = h_file->f_op->mmap(h_file, vma);
	if (unlikely(err))
		goto out_reset;

	au_vm_prfile_set(vma, file);
	/* update without lock, I don't think it a problem */
	fsstack_copy_attr_atime(file->f_dentry->d_inode,
				h_file->f_dentry->d_inode);
	goto out_fput; /* success */

out_reset:
	au_unset_mmapped(file);
	au_vm_file_reset(vma, file);
out_fput:
	fput(h_file);
	lockdep_off();
out:
	si_read_unlock(sb);
	lockdep_on();
	AuTraceErr(err);
	return err;
}

/* ---------------------------------------------------------------------- */

static int aufs_fsync_nondir(struct file *file, loff_t start, loff_t end,
			     int datasync)
{
	int err;
	struct au_pin pin;
	struct dentry *dentry;
	struct inode *inode;
	struct file *h_file;
	struct super_block *sb;

	dentry = file->f_dentry;
	inode = dentry->d_inode;
	sb = dentry->d_sb;
	mutex_lock(&inode->i_mutex);
	err = si_read_lock(sb, AuLock_FLUSH | AuLock_NOPLM);
	if (unlikely(err))
		goto out;

	err = 0; /* -EBADF; */ /* posix? */
	if (unlikely(!(file->f_mode & FMODE_WRITE)))
		goto out_si;
	err = au_reval_and_lock_fdi(file, au_reopen_nondir, /*wlock*/1);
	if (unlikely(err))
		goto out_si;

	err = au_ready_to_write(file, -1, &pin);
	di_downgrade_lock(dentry, AuLock_IR);
	if (unlikely(err))
		goto out_unlock;
	au_unpin(&pin);

	err = -EINVAL;
	h_file = au_hf_top(file);
	err = vfsub_fsync(h_file, &h_file->f_path, datasync);
	au_cpup_attr_timesizes(inode);

out_unlock:
	di_read_unlock(dentry, AuLock_IR);
	fi_write_unlock(file);
out_si:
	si_read_unlock(sb);
out:
	mutex_unlock(&inode->i_mutex);
	return err;
}

/* no one supports this operation, currently */
#if 0
static int aufs_aio_fsync_nondir(struct kiocb *kio, int datasync)
{
	int err;
	struct au_pin pin;
	struct dentry *dentry;
	struct inode *inode;
	struct file *file, *h_file;

	file = kio->ki_filp;
	dentry = file->f_dentry;
	inode = dentry->d_inode;
	au_mtx_and_read_lock(inode);

	err = 0; /* -EBADF; */ /* posix? */
	if (unlikely(!(file->f_mode & FMODE_WRITE)))
		goto out;
	err = au_reval_and_lock_fdi(file, au_reopen_nondir, /*wlock*/1);
	if (unlikely(err))
		goto out;

	err = au_ready_to_write(file, -1, &pin);
	di_downgrade_lock(dentry, AuLock_IR);
	if (unlikely(err))
		goto out_unlock;
	au_unpin(&pin);

	err = -ENOSYS;
	h_file = au_hf_top(file);
	if (h_file->f_op && h_file->f_op->aio_fsync) {
		struct dentry *h_d;
		struct mutex *h_mtx;

		h_d = h_file->f_dentry;
		h_mtx = &h_d->d_inode->i_mutex;
		if (!is_sync_kiocb(kio)) {
			get_file(h_file);
			fput(file);
		}
		kio->ki_filp = h_file;
		err = h_file->f_op->aio_fsync(kio, datasync);
		mutex_lock_nested(h_mtx, AuLsc_I_CHILD);
		if (!err)
			vfsub_update_h_iattr(&h_file->f_path, /*did*/NULL);
		/*ignore*/
		au_cpup_attr_timesizes(inode);
		mutex_unlock(h_mtx);
	}

out_unlock:
	di_read_unlock(dentry, AuLock_IR);
	fi_write_unlock(file);
out:
	si_read_unlock(inode->sb);
	mutex_unlock(&inode->i_mutex);
	return err;
}
#endif

static int aufs_fasync(int fd, struct file *file, int flag)
{
	int err;
	struct file *h_file;
	struct dentry *dentry;
	struct super_block *sb;

	dentry = file->f_dentry;
	sb = dentry->d_sb;
	si_read_lock(sb, AuLock_FLUSH | AuLock_NOPLMW);
	err = au_reval_and_lock_fdi(file, au_reopen_nondir, /*wlock*/0);
	if (unlikely(err))
		goto out;

	h_file = au_hf_top(file);
	if (h_file->f_op && h_file->f_op->fasync)
		err = h_file->f_op->fasync(fd, h_file, flag);

	di_read_unlock(dentry, AuLock_IR);
	fi_read_unlock(file);

out:
	si_read_unlock(sb);
	return err;
}

/* ---------------------------------------------------------------------- */

/* no one supports this operation, currently */
#if 0
static ssize_t aufs_sendpage(struct file *file, struct page *page, int offset,
			     size_t len, loff_t *pos , int more)
{
}
#endif

/* ---------------------------------------------------------------------- */

const struct file_operations aufs_file_fop = {
	.owner		= THIS_MODULE,

	.llseek		= default_llseek,

	.read		= aufs_read,
	.write		= aufs_write,
	.aio_read	= aufs_aio_read,
	.aio_write	= aufs_aio_write,
#ifdef CONFIG_AUFS_POLL
	.poll		= aufs_poll,
#endif
	.unlocked_ioctl	= aufs_ioctl_nondir,
#ifdef CONFIG_COMPAT
	.compat_ioctl	= aufs_ioctl_nondir, /* same */
#endif
	.mmap		= aufs_mmap,
	.open		= aufs_open_nondir,
	.flush		= aufs_flush_nondir,
	.release	= aufs_release_nondir,
	.fsync		= aufs_fsync_nondir,
	/* .aio_fsync	= aufs_aio_fsync_nondir, */
	.fasync		= aufs_fasync,
	/* .sendpage	= aufs_sendpage, */
	.splice_write	= aufs_splice_write,
	.splice_read	= aufs_splice_read,
#if 0
	.aio_splice_write = aufs_aio_splice_write,
	.aio_splice_read  = aufs_aio_splice_read
#endif
};<|MERGE_RESOLUTION|>--- conflicted
+++ resolved
@@ -526,15 +526,9 @@
 	au_vm_file_reset(vma, h_file);
 	/* todo: the locking order between mmap_sem */
 	/*
-<<<<<<< HEAD
-         * err = security_mmap_file(h_file, au_prot_conv(vma->vm_flags),
-	 * 			 au_flag_conv(vma->vm_flags));
-         */
-=======
 	 * err = security_mmap_file(h_file, au_prot_conv(vma->vm_flags),
 	 *			 au_flag_conv(vma->vm_flags));
 	 */
->>>>>>> ea18f503
 	err = 0;
 	if (!err)
 		err = h_file->f_op->mmap(h_file, vma);

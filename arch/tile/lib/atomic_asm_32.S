/*
 * Copyright 2010 Tilera Corporation. All Rights Reserved.
 *
 *   This program is free software; you can redistribute it and/or
 *   modify it under the terms of the GNU General Public License
 *   as published by the Free Software Foundation, version 2.
 *
 *   This program is distributed in the hope that it will be useful, but
 *   WITHOUT ANY WARRANTY; without even the implied warranty of
 *   MERCHANTABILITY OR FITNESS FOR A PARTICULAR PURPOSE, GOOD TITLE or
 *   NON INFRINGEMENT.  See the GNU General Public License for
 *   more details.
 *
 * Support routines for atomic operations.  Each function takes:
 *
 * r0: address to manipulate
 * r1: pointer to atomic lock guarding this operation (for ATOMIC_LOCK_REG)
 * r2: new value to write, or for cmpxchg/add_unless, value to compare against
 * r3: (cmpxchg/xchg_add_unless) new value to write or add;
 *     (atomic64 ops) high word of value to write
 * r4/r5: (cmpxchg64/add_unless64) new value to write or add
 *
 * The 32-bit routines return a "struct __get_user" so that the futex code
 * has an opportunity to return -EFAULT to the user if needed.
 * The 64-bit routines just return a "long long" with the value,
 * since they are only used from kernel space and don't expect to fault.
 * Support for 16-bit ops is included in the framework but we don't provide
 * any (x86_64 has an atomic_inc_short(), so we might want to some day).
 *
 * Note that the caller is advised to issue a suitable L1 or L2
 * prefetch on the address being manipulated to avoid extra stalls.
 * In addition, the hot path is on two icache lines, and we start with
 * a jump to the second line to make sure they are both in cache so
 * that we never stall waiting on icache fill while holding the lock.
 * (This doesn't work out with most 64-bit ops, since they consume
 * too many bundles, so may take an extra i-cache stall.)
 *
 * These routines set the INTERRUPT_CRITICAL_SECTION bit, just
 * like sys_cmpxchg(), so that NMIs like PERF_COUNT will not interrupt
 * the code, just page faults.
 *
 * If the load or store faults in a way that can be directly fixed in
 * the do_page_fault_ics() handler (e.g. a vmalloc reference) we fix it
 * directly, return to the instruction that faulted, and retry it.
 *
 * If the load or store faults in a way that potentially requires us
 * to release the atomic lock, then retry (e.g. a migrating PTE), we
 * reset the PC in do_page_fault_ics() to the "tns" instruction so
 * that on return we will reacquire the lock and restart the op.  We
 * are somewhat overloading the exception_table_entry notion by doing
 * this, since those entries are not normally used for migrating PTEs.
 *
 * If the main page fault handler discovers a bad address, it will see
 * the PC pointing to the "tns" instruction (due to the earlier
 * exception_table_entry processing in do_page_fault_ics), and
 * re-reset the PC to the fault handler, atomic_bad_address(), which
 * effectively takes over from the atomic op and can either return a
 * bad "struct __get_user" (for user addresses) or can just panic (for
 * bad kernel addresses).
 *
 * Note that if the value we would store is the same as what we
 * loaded, we bypass the store.  Other platforms with true atomics can
 * make the guarantee that a non-atomic __clear_bit(), for example,
 * can safely race with an atomic test_and_set_bit(); this example is
 * from bit_spinlock.h in slub_lock() / slub_unlock().  We can't do
 * that on Tile since the "atomic" op is really just a
 * read/modify/write, and can race with the non-atomic
 * read/modify/write.  However, if we can short-circuit the write when
 * it is not needed, in the atomic case, we avoid the race.
 */

#include <linux/linkage.h>
<<<<<<< HEAD
#include <linux/atomic.h>
=======
#include <asm/atomic_32.h>
>>>>>>> ac15456e
#include <asm/page.h>
#include <asm/processor.h>

	.section .text.atomic,"ax"
ENTRY(__start_atomic_asm_code)

	.macro  atomic_op, name, bitwidth, body
	.align  64
STD_ENTRY_SECTION(__atomic\name, .text.atomic)
	{
	 movei  r24, 1
	 j      4f		/* branch to second cache line */
	}
1:	{
	 .ifc \bitwidth,16
	 lh     r22, r0
	 .else
	 lw     r22, r0
	 addi   r28, r0, 4
	 .endif
	}
	.ifc \bitwidth,64
	lw      r23, r28
	.endif
	\body /* set r24, and r25 if 64-bit */
	{
	 seq    r26, r22, r24
	 seq    r27, r23, r25
	}
	.ifc \bitwidth,64
	bbnst   r27, 2f
	.endif
	bbs     r26, 3f		/* skip write-back if it's the same value */
2:	{
	 .ifc \bitwidth,16
	 sh     r0, r24
	 .else
	 sw     r0, r24
	 .endif
	}
	.ifc \bitwidth,64
	sw      r28, r25
	.endif
	mf
3:	{
	 move   r0, r22
	 .ifc \bitwidth,64
	 move   r1, r23
	 .else
	 move   r1, zero
	 .endif
	 sw     ATOMIC_LOCK_REG_NAME, zero
	}
	mtspr   INTERRUPT_CRITICAL_SECTION, zero
	jrp     lr
4:	{
	 move   ATOMIC_LOCK_REG_NAME, r1
	 mtspr  INTERRUPT_CRITICAL_SECTION, r24
	}
#ifndef CONFIG_SMP
	j       1b		/* no atomic locks */
#else
	{
	 tns    r21, ATOMIC_LOCK_REG_NAME
	 moveli r23, 2048       /* maximum backoff time in cycles */
	}
	{
	 bzt    r21, 1b		/* branch if lock acquired */
	 moveli r25, 32         /* starting backoff time in cycles */
	}
5:	mtspr   INTERRUPT_CRITICAL_SECTION, zero
	mfspr   r26, CYCLE_LOW  /* get start point for this backoff */
6:	mfspr   r22, CYCLE_LOW  /* test to see if we've backed off enough */
	sub     r22, r22, r26
	slt     r22, r22, r25
	bbst    r22, 6b
	{
	 mtspr  INTERRUPT_CRITICAL_SECTION, r24
	 shli   r25, r25, 1     /* double the backoff; retry the tns */
	}
	{
	 tns    r21, ATOMIC_LOCK_REG_NAME
	 slt    r26, r23, r25   /* is the proposed backoff too big? */
	}
	{
	 bzt    r21, 1b		/* branch if lock acquired */
	 mvnz   r25, r26, r23
	}
	j       5b
#endif
	STD_ENDPROC(__atomic\name)
	.ifc \bitwidth,32
	.pushsection __ex_table,"a"
	.word   1b, __atomic\name
	.word   2b, __atomic\name
	.word   __atomic\name, __atomic_bad_address
	.popsection
	.endif
	.endm

atomic_op _cmpxchg, 32, "seq r26, r22, r2; { bbns r26, 3f; move r24, r3 }"
atomic_op _xchg, 32, "move r24, r2"
atomic_op _xchg_add, 32, "add r24, r22, r2"
atomic_op _xchg_add_unless, 32, \
	"sne r26, r22, r2; { bbns r26, 3f; add r24, r22, r3 }"
atomic_op _or, 32, "or r24, r22, r2"
atomic_op _andn, 32, "nor r2, r2, zero; and r24, r22, r2"
atomic_op _xor, 32, "xor r24, r22, r2"

atomic_op 64_cmpxchg, 64, "{ seq r26, r22, r2; seq r27, r23, r3 }; \
	{ bbns r26, 3f; move r24, r4 }; { bbns r27, 3f; move r25, r5 }"
atomic_op 64_xchg, 64, "{ move r24, r2; move r25, r3 }"
atomic_op 64_xchg_add, 64, "{ add r24, r22, r2; add r25, r23, r3 }; \
	slt_u r26, r24, r22; add r25, r25, r26"
atomic_op 64_xchg_add_unless, 64, \
	"{ sne r26, r22, r2; sne r27, r23, r3 }; \
	{ bbns r26, 3f; add r24, r22, r4 }; \
	{ bbns r27, 3f; add r25, r23, r5 }; \
	slt_u r26, r24, r22; add r25, r25, r26"

	jrp     lr              /* happy backtracer */

ENTRY(__end_atomic_asm_code)<|MERGE_RESOLUTION|>--- conflicted
+++ resolved
@@ -70,11 +70,7 @@
  */
 
 #include <linux/linkage.h>
-<<<<<<< HEAD
-#include <linux/atomic.h>
-=======
 #include <asm/atomic_32.h>
->>>>>>> ac15456e
 #include <asm/page.h>
 #include <asm/processor.h>
 

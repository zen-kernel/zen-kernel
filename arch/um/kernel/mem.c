// SPDX-License-Identifier: GPL-2.0
/*
 * Copyright (C) 2000 - 2007 Jeff Dike (jdike@{addtoit,linux.intel}.com)
 */

#include <linux/stddef.h>
#include <linux/module.h>
#include <linux/memblock.h>
#include <linux/mm.h>
#include <linux/swap.h>
#include <linux/slab.h>
#include <linux/init.h>
#include <asm/sections.h>
#include <asm/page.h>
#include <asm/pgalloc.h>
#include <as-layout.h>
#include <init.h>
#include <kern.h>
#include <kern_util.h>
#include <mem_user.h>
#include <os.h>
#include <um_malloc.h>
#include <linux/sched/task.h>

#ifdef CONFIG_KASAN
int kasan_um_is_ready;
void kasan_init(void)
{
	/*
	 * kasan_map_memory will map all of the required address space and
	 * the host machine will allocate physical memory as necessary.
	 */
	kasan_map_memory((void *)KASAN_SHADOW_START, KASAN_SHADOW_SIZE);
	init_task.kasan_depth = 0;
	kasan_um_is_ready = true;
}

static void (*kasan_init_ptr)(void)
__section(".kasan_init") __used
= kasan_init;
#endif

/* allocated in paging_init, zeroed in mem_init, and unchanged thereafter */
unsigned long *empty_zero_page = NULL;
EXPORT_SYMBOL(empty_zero_page);

/*
 * Initialized during boot, and readonly for initializing page tables
 * afterwards
 */
pgd_t swapper_pg_dir[PTRS_PER_PGD];

/* Initialized at boot time, and readonly after that */
int kmalloc_ok = 0;

/* Used during early boot */
static unsigned long brk_end;

void __init arch_mm_preinit(void)
{
	/* clear the zero-page */
	memset(empty_zero_page, 0, PAGE_SIZE);

	/* Map in the area just after the brk now that kmalloc is about
	 * to be turned on.
	 */
	brk_end = (unsigned long) UML_ROUND_UP(sbrk(0));
	map_memory(brk_end, __pa(brk_end), uml_reserved - brk_end, 1, 1, 0);
	memblock_free((void *)brk_end, uml_reserved - brk_end);
	uml_reserved = brk_end;
<<<<<<< HEAD
=======
	min_low_pfn = PFN_UP(__pa(uml_reserved));

	/* this will put all low memory onto the freelists */
	memblock_free_all();
>>>>>>> 33c9da5d
	max_pfn = max_low_pfn;
}

void __init mem_init(void)
{
	kmalloc_ok = 1;
}

#if IS_ENABLED(CONFIG_ARCH_REUSE_HOST_VSYSCALL_AREA)
/*
 * Create a page table and place a pointer to it in a middle page
 * directory entry.
 */
static void __init one_page_table_init(pmd_t *pmd)
{
	if (pmd_none(*pmd)) {
		pte_t *pte = (pte_t *) memblock_alloc_low(PAGE_SIZE,
							  PAGE_SIZE);
		if (!pte)
			panic("%s: Failed to allocate %lu bytes align=%lx\n",
			      __func__, PAGE_SIZE, PAGE_SIZE);

		set_pmd(pmd, __pmd(_KERNPG_TABLE +
					   (unsigned long) __pa(pte)));
		BUG_ON(pte != pte_offset_kernel(pmd, 0));
	}
}

static void __init one_md_table_init(pud_t *pud)
{
#if CONFIG_PGTABLE_LEVELS > 2
	pmd_t *pmd_table = (pmd_t *) memblock_alloc_low(PAGE_SIZE, PAGE_SIZE);
	if (!pmd_table)
		panic("%s: Failed to allocate %lu bytes align=%lx\n",
		      __func__, PAGE_SIZE, PAGE_SIZE);

	set_pud(pud, __pud(_KERNPG_TABLE + (unsigned long) __pa(pmd_table)));
	BUG_ON(pmd_table != pmd_offset(pud, 0));
#endif
}

static void __init one_ud_table_init(p4d_t *p4d)
{
#if CONFIG_PGTABLE_LEVELS > 3
	pud_t *pud_table = (pud_t *) memblock_alloc_low(PAGE_SIZE, PAGE_SIZE);
	if (!pud_table)
		panic("%s: Failed to allocate %lu bytes align=%lx\n",
		      __func__, PAGE_SIZE, PAGE_SIZE);

	set_p4d(p4d, __p4d(_KERNPG_TABLE + (unsigned long) __pa(pud_table)));
	BUG_ON(pud_table != pud_offset(p4d, 0));
#endif
}

static void __init fixrange_init(unsigned long start, unsigned long end,
				 pgd_t *pgd_base)
{
	pgd_t *pgd;
	p4d_t *p4d;
	pud_t *pud;
	pmd_t *pmd;
	int i, j;
	unsigned long vaddr;

	vaddr = start;
	i = pgd_index(vaddr);
	j = pmd_index(vaddr);
	pgd = pgd_base + i;

	for ( ; (i < PTRS_PER_PGD) && (vaddr < end); pgd++, i++) {
		p4d = p4d_offset(pgd, vaddr);
		if (p4d_none(*p4d))
			one_ud_table_init(p4d);
		pud = pud_offset(p4d, vaddr);
		if (pud_none(*pud))
			one_md_table_init(pud);
		pmd = pmd_offset(pud, vaddr);
		for (; (j < PTRS_PER_PMD) && (vaddr < end); pmd++, j++) {
			one_page_table_init(pmd);
			vaddr += PMD_SIZE;
		}
		j = 0;
	}
}

static void __init fixaddr_user_init( void)
{
	long size = FIXADDR_USER_END - FIXADDR_USER_START;
	pte_t *pte;
	phys_t p;
	unsigned long v, vaddr = FIXADDR_USER_START;

	if (!size)
		return;

	fixrange_init( FIXADDR_USER_START, FIXADDR_USER_END, swapper_pg_dir);
	v = (unsigned long) memblock_alloc_low(size, PAGE_SIZE);
	if (!v)
		panic("%s: Failed to allocate %lu bytes align=%lx\n",
		      __func__, size, PAGE_SIZE);

	memcpy((void *) v , (void *) FIXADDR_USER_START, size);
	p = __pa(v);
	for ( ; size > 0; size -= PAGE_SIZE, vaddr += PAGE_SIZE,
		      p += PAGE_SIZE) {
		pte = virt_to_kpte(vaddr);
		pte_set_val(*pte, p, PAGE_READONLY);
	}
}
#endif

void __init paging_init(void)
{
	unsigned long max_zone_pfn[MAX_NR_ZONES] = { 0 };

	empty_zero_page = (unsigned long *) memblock_alloc_low(PAGE_SIZE,
							       PAGE_SIZE);
	if (!empty_zero_page)
		panic("%s: Failed to allocate %lu bytes align=%lx\n",
		      __func__, PAGE_SIZE, PAGE_SIZE);

	max_zone_pfn[ZONE_NORMAL] = end_iomem >> PAGE_SHIFT;
	free_area_init(max_zone_pfn);

#if IS_ENABLED(CONFIG_ARCH_REUSE_HOST_VSYSCALL_AREA)
	fixaddr_user_init();
#endif
}

/*
 * This can't do anything because nothing in the kernel image can be freed
 * since it's not in kernel physical memory.
 */

void free_initmem(void)
{
}

/* Allocate and free page tables. */

pgd_t *pgd_alloc(struct mm_struct *mm)
{
	pgd_t *pgd = __pgd_alloc(mm, 0);

	if (pgd)
		memcpy(pgd + USER_PTRS_PER_PGD,
		       swapper_pg_dir + USER_PTRS_PER_PGD,
		       (PTRS_PER_PGD - USER_PTRS_PER_PGD) * sizeof(pgd_t));

	return pgd;
}

void *uml_kmalloc(int size, int flags)
{
	return kmalloc(size, flags);
}

static const pgprot_t protection_map[16] = {
	[VM_NONE]					= PAGE_NONE,
	[VM_READ]					= PAGE_READONLY,
	[VM_WRITE]					= PAGE_COPY,
	[VM_WRITE | VM_READ]				= PAGE_COPY,
	[VM_EXEC]					= PAGE_READONLY,
	[VM_EXEC | VM_READ]				= PAGE_READONLY,
	[VM_EXEC | VM_WRITE]				= PAGE_COPY,
	[VM_EXEC | VM_WRITE | VM_READ]			= PAGE_COPY,
	[VM_SHARED]					= PAGE_NONE,
	[VM_SHARED | VM_READ]				= PAGE_READONLY,
	[VM_SHARED | VM_WRITE]				= PAGE_SHARED,
	[VM_SHARED | VM_WRITE | VM_READ]		= PAGE_SHARED,
	[VM_SHARED | VM_EXEC]				= PAGE_READONLY,
	[VM_SHARED | VM_EXEC | VM_READ]			= PAGE_READONLY,
	[VM_SHARED | VM_EXEC | VM_WRITE]		= PAGE_SHARED,
	[VM_SHARED | VM_EXEC | VM_WRITE | VM_READ]	= PAGE_SHARED
};
DECLARE_VM_GET_PAGE_PROT

void mark_rodata_ro(void)
{
	unsigned long rodata_start = PFN_ALIGN(__start_rodata);
	unsigned long rodata_end = PFN_ALIGN(__end_rodata);

	os_protect_memory((void *)rodata_start, rodata_end - rodata_start, 1, 0, 0);
}<|MERGE_RESOLUTION|>--- conflicted
+++ resolved
@@ -68,13 +68,7 @@
 	map_memory(brk_end, __pa(brk_end), uml_reserved - brk_end, 1, 1, 0);
 	memblock_free((void *)brk_end, uml_reserved - brk_end);
 	uml_reserved = brk_end;
-<<<<<<< HEAD
-=======
 	min_low_pfn = PFN_UP(__pa(uml_reserved));
-
-	/* this will put all low memory onto the freelists */
-	memblock_free_all();
->>>>>>> 33c9da5d
 	max_pfn = max_low_pfn;
 }
 

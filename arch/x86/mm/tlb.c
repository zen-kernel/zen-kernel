// SPDX-License-Identifier: GPL-2.0-only
#include <linux/init.h>

#include <linux/mm.h>
#include <linux/spinlock.h>
#include <linux/smp.h>
#include <linux/interrupt.h>
#include <linux/export.h>
#include <linux/cpu.h>
#include <linux/debugfs.h>
#include <linux/sched/smt.h>
#include <linux/task_work.h>
#include <linux/mmu_notifier.h>
#include <linux/mmu_context.h>

#include <asm/tlbflush.h>
#include <asm/mmu_context.h>
#include <asm/nospec-branch.h>
#include <asm/cache.h>
#include <asm/cacheflush.h>
#include <asm/apic.h>
#include <asm/perf_event.h>
#include <asm/tlb.h>

#include "mm_internal.h"

#ifdef CONFIG_PARAVIRT
# define STATIC_NOPV
#else
# define STATIC_NOPV			static
# define __flush_tlb_local		native_flush_tlb_local
# define __flush_tlb_global		native_flush_tlb_global
# define __flush_tlb_one_user(addr)	native_flush_tlb_one_user(addr)
# define __flush_tlb_multi(msk, info)	native_flush_tlb_multi(msk, info)
#endif

/*
 *	TLB flushing, formerly SMP-only
 *		c/o Linus Torvalds.
 *
 *	These mean you can really definitely utterly forget about
 *	writing to user space from interrupts. (Its not allowed anyway).
 *
 *	Optimizations Manfred Spraul <manfred@colorfullife.com>
 *
 *	More scalable flush, from Andi Kleen
 *
 *	Implement flush IPI by CALL_FUNCTION_VECTOR, Alex Shi
 */

/*
 * Bits to mangle the TIF_SPEC_* state into the mm pointer which is
 * stored in cpu_tlb_state.last_user_mm_spec.
 */
#define LAST_USER_MM_IBPB	0x1UL
#define LAST_USER_MM_L1D_FLUSH	0x2UL
#define LAST_USER_MM_SPEC_MASK	(LAST_USER_MM_IBPB | LAST_USER_MM_L1D_FLUSH)

/* Bits to set when tlbstate and flush is (re)initialized */
#define LAST_USER_MM_INIT	LAST_USER_MM_IBPB

/*
 * The x86 feature is called PCID (Process Context IDentifier). It is similar
 * to what is traditionally called ASID on the RISC processors.
 *
 * We don't use the traditional ASID implementation, where each process/mm gets
 * its own ASID and flush/restart when we run out of ASID space.
 *
 * Instead we have a small per-cpu array of ASIDs and cache the last few mm's
 * that came by on this CPU, allowing cheaper switch_mm between processes on
 * this CPU.
 *
 * We end up with different spaces for different things. To avoid confusion we
 * use different names for each of them:
 *
 * ASID  - [0, TLB_NR_DYN_ASIDS-1]
 *         the canonical identifier for an mm, dynamically allocated on each CPU
 *         [TLB_NR_DYN_ASIDS, MAX_ASID_AVAILABLE-1]
 *         the canonical, global identifier for an mm, identical across all CPUs
 *
 * kPCID - [1, MAX_ASID_AVAILABLE]
 *         the value we write into the PCID part of CR3; corresponds to the
 *         ASID+1, because PCID 0 is special.
 *
 * uPCID - [2048 + 1, 2048 + MAX_ASID_AVAILABLE]
 *         for KPTI each mm has two address spaces and thus needs two
 *         PCID values, but we can still do with a single ASID denomination
 *         for each mm. Corresponds to kPCID + 2048.
 *
 */

/*
 * When enabled, MITIGATION_PAGE_TABLE_ISOLATION consumes a single bit for
 * user/kernel switches
 */
#ifdef CONFIG_MITIGATION_PAGE_TABLE_ISOLATION
# define PTI_CONSUMED_PCID_BITS	1
#else
# define PTI_CONSUMED_PCID_BITS	0
#endif

#define CR3_AVAIL_PCID_BITS (X86_CR3_PCID_BITS - PTI_CONSUMED_PCID_BITS)

/*
 * ASIDs are zero-based: 0->MAX_AVAIL_ASID are valid.  -1 below to account
 * for them being zero-based.  Another -1 is because PCID 0 is reserved for
 * use by non-PCID-aware users.
 */
#define MAX_ASID_AVAILABLE ((1 << CR3_AVAIL_PCID_BITS) - 2)

/*
 * Given @asid, compute kPCID
 */
static inline u16 kern_pcid(u16 asid)
{
	VM_WARN_ON_ONCE(asid > MAX_ASID_AVAILABLE);

#ifdef CONFIG_MITIGATION_PAGE_TABLE_ISOLATION
	/*
	 * Make sure that the dynamic ASID space does not conflict with the
	 * bit we are using to switch between user and kernel ASIDs.
	 */
	BUILD_BUG_ON(TLB_NR_DYN_ASIDS >= (1 << X86_CR3_PTI_PCID_USER_BIT));

	/*
	 * The ASID being passed in here should have respected the
	 * MAX_ASID_AVAILABLE and thus never have the switch bit set.
	 */
	VM_WARN_ON_ONCE(asid & (1 << X86_CR3_PTI_PCID_USER_BIT));
#endif
	/*
	 * The dynamically-assigned ASIDs that get passed in are small
	 * (<TLB_NR_DYN_ASIDS).  They never have the high switch bit set,
	 * so do not bother to clear it.
	 *
	 * If PCID is on, ASID-aware code paths put the ASID+1 into the
	 * PCID bits.  This serves two purposes.  It prevents a nasty
	 * situation in which PCID-unaware code saves CR3, loads some other
	 * value (with PCID == 0), and then restores CR3, thus corrupting
	 * the TLB for ASID 0 if the saved ASID was nonzero.  It also means
	 * that any bugs involving loading a PCID-enabled CR3 with
	 * CR4.PCIDE off will trigger deterministically.
	 */
	return asid + 1;
}

/*
 * Given @asid, compute uPCID
 */
static inline u16 user_pcid(u16 asid)
{
	u16 ret = kern_pcid(asid);
#ifdef CONFIG_MITIGATION_PAGE_TABLE_ISOLATION
	ret |= 1 << X86_CR3_PTI_PCID_USER_BIT;
#endif
	return ret;
}

static inline unsigned long build_cr3(pgd_t *pgd, u16 asid, unsigned long lam)
{
	unsigned long cr3 = __sme_pa(pgd) | lam;

	if (static_cpu_has(X86_FEATURE_PCID)) {
		cr3 |= kern_pcid(asid);
	} else {
		VM_WARN_ON_ONCE(asid != 0);
	}

	return cr3;
}

static inline unsigned long build_cr3_noflush(pgd_t *pgd, u16 asid,
					      unsigned long lam)
{
	/*
	 * Use boot_cpu_has() instead of this_cpu_has() as this function
	 * might be called during early boot. This should work even after
	 * boot because all CPU's the have same capabilities:
	 */
	VM_WARN_ON_ONCE(!boot_cpu_has(X86_FEATURE_PCID));
	return build_cr3(pgd, asid, lam) | CR3_NOFLUSH;
}

/*
 * We get here when we do something requiring a TLB invalidation
 * but could not go invalidate all of the contexts.  We do the
 * necessary invalidation by clearing out the 'ctx_id' which
 * forces a TLB flush when the context is loaded.
 */
static void clear_asid_other(void)
{
	u16 asid;

	/*
	 * This is only expected to be set if we have disabled
	 * kernel _PAGE_GLOBAL pages.
	 */
	if (!static_cpu_has(X86_FEATURE_PTI)) {
		WARN_ON_ONCE(1);
		return;
	}

	for (asid = 0; asid < TLB_NR_DYN_ASIDS; asid++) {
		/* Do not need to flush the current asid */
		if (asid == this_cpu_read(cpu_tlbstate.loaded_mm_asid))
			continue;
		/*
		 * Make sure the next time we go to switch to
		 * this asid, we do a flush:
		 */
		this_cpu_write(cpu_tlbstate.ctxs[asid].ctx_id, 0);
	}
	this_cpu_write(cpu_tlbstate.invalidate_other, false);
}

atomic64_t last_mm_ctx_id = ATOMIC64_INIT(1);


static void choose_new_asid(struct mm_struct *next, u64 next_tlb_gen,
			    u16 *new_asid, bool *need_flush)
{
	u16 asid;

	if (!static_cpu_has(X86_FEATURE_PCID)) {
		*new_asid = 0;
		*need_flush = true;
		return;
	}

	/*
	 * TLB consistency for global ASIDs is maintained with broadcast TLB
	 * flushing. The TLB is never outdated, and does not need flushing.
	 */
	if (IS_ENABLED(CONFIG_X86_BROADCAST_TLB_FLUSH) && static_cpu_has(X86_FEATURE_INVLPGB)) {
		u16 global_asid = mm_global_asid(next);

		if (global_asid) {
			*new_asid = global_asid;
			*need_flush = false;
			return;
		}
	}

	if (this_cpu_read(cpu_tlbstate.invalidate_other))
		clear_asid_other();

	for (asid = 0; asid < TLB_NR_DYN_ASIDS; asid++) {
		if (this_cpu_read(cpu_tlbstate.ctxs[asid].ctx_id) !=
		    next->context.ctx_id)
			continue;

		*new_asid = asid;
		*need_flush = (this_cpu_read(cpu_tlbstate.ctxs[asid].tlb_gen) <
			       next_tlb_gen);
		return;
	}

	/*
	 * We don't currently own an ASID slot on this CPU.
	 * Allocate a slot.
	 */
	*new_asid = this_cpu_add_return(cpu_tlbstate.next_asid, 1) - 1;
	if (*new_asid >= TLB_NR_DYN_ASIDS) {
		*new_asid = 0;
		this_cpu_write(cpu_tlbstate.next_asid, 1);
	}
	*need_flush = true;
}

#ifdef CONFIG_X86_BROADCAST_TLB_FLUSH
/*
 * Logic for broadcast TLB invalidation.
 */
static DEFINE_RAW_SPINLOCK(global_asid_lock);
static u16 last_global_asid = MAX_ASID_AVAILABLE;
static DECLARE_BITMAP(global_asid_used, MAX_ASID_AVAILABLE) = { 0 };
static DECLARE_BITMAP(global_asid_freed, MAX_ASID_AVAILABLE) = { 0 };
static int global_asid_available = MAX_ASID_AVAILABLE - TLB_NR_DYN_ASIDS - 1;

static void reset_global_asid_space(void)
{
	lockdep_assert_held(&global_asid_lock);

	/*
	 * A global TLB flush guarantees that any stale entries from
	 * previously freed global ASIDs get flushed from the TLB
	 * everywhere, making these global ASIDs safe to reuse.
	 */
	invlpgb_flush_all_nonglobals();

	/*
	 * Clear all the previously freed global ASIDs from the
	 * broadcast_asid_used bitmap, now that the global TLB flush
	 * has made them actually available for re-use.
	 */
	bitmap_andnot(global_asid_used, global_asid_used,
			global_asid_freed, MAX_ASID_AVAILABLE);
	bitmap_clear(global_asid_freed, 0, MAX_ASID_AVAILABLE);

	/*
	 * ASIDs 0-TLB_NR_DYN_ASIDS are used for CPU-local ASID
	 * assignments, for tasks doing IPI based TLB shootdowns.
	 * Restart the search from the start of the global ASID space.
	 */
	last_global_asid = TLB_NR_DYN_ASIDS;
}

static u16 get_global_asid(void)
{

	u16 asid;

	lockdep_assert_held(&global_asid_lock);

	/* The previous allocated ASID is at the top of the address space. */
	if (last_global_asid >= MAX_ASID_AVAILABLE - 1)
		reset_global_asid_space();

	asid = find_next_zero_bit(global_asid_used, MAX_ASID_AVAILABLE, last_global_asid);

	if (asid >= MAX_ASID_AVAILABLE) {
		/* This should never happen. */
		VM_WARN_ONCE(1, "Unable to allocate global ASID despite %d available\n", global_asid_available);
		return 0;
	}

	/* Claim this global ASID. */
	__set_bit(asid, global_asid_used);
	last_global_asid = asid;
	global_asid_available--;
	return asid;
}

/*
 * Returns true if the mm is transitioning from a CPU-local ASID to a global
 * (INVLPGB) ASID, or the other way around.
 */
static bool needs_global_asid_reload(struct mm_struct *next, u16 prev_asid)
{
	u16 global_asid = mm_global_asid(next);

	if (global_asid && prev_asid != global_asid)
		return true;

	if (!global_asid && is_global_asid(prev_asid))
		return true;

	return false;
}

void destroy_context_free_global_asid(struct mm_struct *mm)
{
	if (!mm->context.global_asid)
		return;

	guard(raw_spinlock_irqsave)(&global_asid_lock);

	/* The global ASID can be re-used only after flush at wrap-around. */
	__set_bit(mm->context.global_asid, global_asid_freed);

	mm->context.global_asid = 0;
	global_asid_available++;
}

/*
 * Check whether a process is currently active on more than "threshold" CPUs.
 * This is a cheap estimation on whether or not it may make sense to assign
 * a global ASID to this process, and use broadcast TLB invalidation.
 */
static bool mm_active_cpus_exceeds(struct mm_struct *mm, int threshold)
{
	int count = 0;
	int cpu;

	/* This quick check should eliminate most single threaded programs. */
	if (cpumask_weight(mm_cpumask(mm)) <= threshold)
		return false;

	/* Slower check to make sure. */
	for_each_cpu(cpu, mm_cpumask(mm)) {
		/* Skip the CPUs that aren't really running this process. */
		if (per_cpu(cpu_tlbstate.loaded_mm, cpu) != mm)
			continue;

		if (per_cpu(cpu_tlbstate_shared.is_lazy, cpu))
			continue;

		if (++count > threshold)
			return true;
	}
	return false;
}

/*
 * Assign a global ASID to the current process, protecting against
 * races between multiple threads in the process.
 */
static void use_global_asid(struct mm_struct *mm)
{
	u16 asid;

	guard(raw_spinlock_irqsave)(&global_asid_lock);

	/* This process is already using broadcast TLB invalidation. */
	if (mm->context.global_asid)
		return;

	/* The last global ASID was consumed while waiting for the lock. */
	if (!global_asid_available) {
		VM_WARN_ONCE(1, "Ran out of global ASIDs\n");
		return;
	}

	asid = get_global_asid();
	if (!asid)
		return;

	/*
	 * Notably flush_tlb_mm_range() -> broadcast_tlb_flush() ->
	 * finish_asid_transition() needs to observe asid_transition = true
	 * once it observes global_asid.
	 */
	mm->context.asid_transition = true;
	smp_store_release(&mm->context.global_asid, asid);
}

static bool meets_global_asid_threshold(struct mm_struct *mm)
{
	if (!global_asid_available)
		return false;

	/*
	 * Assign a global ASID if the process is active on
	 * 4 or more CPUs simultaneously.
	 */
	return mm_active_cpus_exceeds(mm, 3);
}

static void consider_global_asid(struct mm_struct *mm)
{
	if (!static_cpu_has(X86_FEATURE_INVLPGB))
		return;

	/* Check every once in a while. */
	if ((current->pid & 0x1f) != (jiffies & 0x1f))
		return;

	if (meets_global_asid_threshold(mm))
		use_global_asid(mm);
}

static void finish_asid_transition(struct flush_tlb_info *info)
{
	struct mm_struct *mm = info->mm;
	int bc_asid = mm_global_asid(mm);
	int cpu;

	if (!READ_ONCE(mm->context.asid_transition))
		return;

	for_each_cpu(cpu, mm_cpumask(mm)) {
		/*
		 * The remote CPU is context switching. Wait for that to
		 * finish, to catch the unlikely case of it switching to
		 * the target mm with an out of date ASID.
		 */
		while (READ_ONCE(per_cpu(cpu_tlbstate.loaded_mm, cpu)) == LOADED_MM_SWITCHING)
			cpu_relax();

		if (READ_ONCE(per_cpu(cpu_tlbstate.loaded_mm, cpu)) != mm)
			continue;

		/*
		 * If at least one CPU is not using the global ASID yet,
		 * send a TLB flush IPI. The IPI should cause stragglers
		 * to transition soon.
		 *
		 * This can race with the CPU switching to another task;
		 * that results in a (harmless) extra IPI.
		 */
		if (READ_ONCE(per_cpu(cpu_tlbstate.loaded_mm_asid, cpu)) != bc_asid) {
			flush_tlb_multi(mm_cpumask(info->mm), info);
			return;
		}
	}

	/* All the CPUs running this process are using the global ASID. */
	WRITE_ONCE(mm->context.asid_transition, false);
}

static inline void tlbsync(void)
{
	if (!this_cpu_read(cpu_tlbstate.need_tlbsync))
		return;
	__tlbsync();
	this_cpu_write(cpu_tlbstate.need_tlbsync, false);
}

static inline void invlpgb_flush_user_nr_nosync(unsigned long pcid,
						unsigned long addr,
						u16 nr, bool pmd_stride,
						bool freed_tables)
{
	__invlpgb_flush_user_nr_nosync(pcid, addr, nr, pmd_stride, freed_tables);
	if (!this_cpu_read(cpu_tlbstate.need_tlbsync))
		this_cpu_write(cpu_tlbstate.need_tlbsync, true);
}

static inline void invlpgb_flush_single_pcid_nosync(unsigned long pcid)
{
	__invlpgb_flush_single_pcid_nosync(pcid);
	if (!this_cpu_read(cpu_tlbstate.need_tlbsync))
		this_cpu_write(cpu_tlbstate.need_tlbsync, true);
}

static inline void invlpgb_flush_addr_nosync(unsigned long addr, u16 nr)
{
	__invlpgb_flush_addr_nosync(addr, nr);
	if (!this_cpu_read(cpu_tlbstate.need_tlbsync))
		this_cpu_write(cpu_tlbstate.need_tlbsync, true);
}

static void broadcast_tlb_flush(struct flush_tlb_info *info)
{
	bool pmd = info->stride_shift == PMD_SHIFT;
	unsigned long maxnr = invlpgb_count_max;
	unsigned long asid = info->mm->context.global_asid;
	unsigned long addr = info->start;
	unsigned long nr;

	/* Flushing multiple pages at once is not supported with 1GB pages. */
	if (info->stride_shift > PMD_SHIFT)
		maxnr = 1;

	/*
	 * TLB flushes with INVLPGB are kicked off asynchronously.
	 * The inc_mm_tlb_gen() guarantees page table updates are done
	 * before these TLB flushes happen.
	 */
	if (info->end == TLB_FLUSH_ALL) {
		invlpgb_flush_single_pcid_nosync(kern_pcid(asid));
		/* Do any CPUs supporting INVLPGB need PTI? */
		if (static_cpu_has(X86_FEATURE_PTI))
			invlpgb_flush_single_pcid_nosync(user_pcid(asid));
	} else do {
		/*
		 * Calculate how many pages can be flushed at once; if the
		 * remainder of the range is less than one page, flush one.
		 */
		nr = min(maxnr, (info->end - addr) >> info->stride_shift);
		nr = max(nr, 1);

		invlpgb_flush_user_nr_nosync(kern_pcid(asid), addr, nr, pmd, info->freed_tables);
		/* Do any CPUs supporting INVLPGB need PTI? */
		if (static_cpu_has(X86_FEATURE_PTI))
			invlpgb_flush_user_nr_nosync(user_pcid(asid), addr, nr, pmd, info->freed_tables);

		addr += nr << info->stride_shift;
	} while (addr < info->end);

	finish_asid_transition(info);

	/* Wait for the INVLPGBs kicked off above to finish. */
	tlbsync();
}
#endif /* CONFIG_X86_BROADCAST_TLB_FLUSH */

/*
 * Given an ASID, flush the corresponding user ASID.  We can delay this
 * until the next time we switch to it.
 *
 * See SWITCH_TO_USER_CR3.
 */
static inline void invalidate_user_asid(u16 asid)
{
	/* There is no user ASID if address space separation is off */
	if (!IS_ENABLED(CONFIG_MITIGATION_PAGE_TABLE_ISOLATION))
		return;

	/*
	 * We only have a single ASID if PCID is off and the CR3
	 * write will have flushed it.
	 */
	if (!cpu_feature_enabled(X86_FEATURE_PCID))
		return;

	if (!static_cpu_has(X86_FEATURE_PTI))
		return;

	__set_bit(kern_pcid(asid),
		  (unsigned long *)this_cpu_ptr(&cpu_tlbstate.user_pcid_flush_mask));
}

static void load_new_mm_cr3(pgd_t *pgdir, u16 new_asid, unsigned long lam,
			    bool need_flush)
{
	unsigned long new_mm_cr3;

	if (need_flush) {
		invalidate_user_asid(new_asid);
		new_mm_cr3 = build_cr3(pgdir, new_asid, lam);
	} else {
		new_mm_cr3 = build_cr3_noflush(pgdir, new_asid, lam);
	}

	/*
	 * Caution: many callers of this function expect
	 * that load_cr3() is serializing and orders TLB
	 * fills with respect to the mm_cpumask writes.
	 */
	write_cr3(new_mm_cr3);
}

void leave_mm(void)
{
	struct mm_struct *loaded_mm = this_cpu_read(cpu_tlbstate.loaded_mm);

	/*
	 * It's plausible that we're in lazy TLB mode while our mm is init_mm.
	 * If so, our callers still expect us to flush the TLB, but there
	 * aren't any user TLB entries in init_mm to worry about.
	 *
	 * This needs to happen before any other sanity checks due to
	 * intel_idle's shenanigans.
	 */
	if (loaded_mm == &init_mm)
		return;

	/* Warn if we're not lazy. */
	WARN_ON(!this_cpu_read(cpu_tlbstate_shared.is_lazy));

	switch_mm(NULL, &init_mm, NULL);
}
EXPORT_SYMBOL_GPL(leave_mm);

void switch_mm(struct mm_struct *prev, struct mm_struct *next,
	       struct task_struct *tsk)
{
	unsigned long flags;

	local_irq_save(flags);
	switch_mm_irqs_off(NULL, next, tsk);
	local_irq_restore(flags);
}

/*
 * Invoked from return to user/guest by a task that opted-in to L1D
 * flushing but ended up running on an SMT enabled core due to wrong
 * affinity settings or CPU hotplug. This is part of the paranoid L1D flush
 * contract which this task requested.
 */
static void l1d_flush_force_sigbus(struct callback_head *ch)
{
	force_sig(SIGBUS);
}

static void l1d_flush_evaluate(unsigned long prev_mm, unsigned long next_mm,
				struct task_struct *next)
{
	/* Flush L1D if the outgoing task requests it */
	if (prev_mm & LAST_USER_MM_L1D_FLUSH)
		wrmsrl(MSR_IA32_FLUSH_CMD, L1D_FLUSH);

	/* Check whether the incoming task opted in for L1D flush */
	if (likely(!(next_mm & LAST_USER_MM_L1D_FLUSH)))
		return;

	/*
	 * Validate that it is not running on an SMT sibling as this would
	 * make the exercise pointless because the siblings share L1D. If
	 * it runs on a SMT sibling, notify it with SIGBUS on return to
	 * user/guest
	 */
	if (this_cpu_read(cpu_info.smt_active)) {
		clear_ti_thread_flag(&next->thread_info, TIF_SPEC_L1D_FLUSH);
		next->l1d_flush_kill.func = l1d_flush_force_sigbus;
		task_work_add(next, &next->l1d_flush_kill, TWA_RESUME);
	}
}

static unsigned long mm_mangle_tif_spec_bits(struct task_struct *next)
{
	unsigned long next_tif = read_task_thread_flags(next);
	unsigned long spec_bits = (next_tif >> TIF_SPEC_IB) & LAST_USER_MM_SPEC_MASK;

	/*
	 * Ensure that the bit shift above works as expected and the two flags
	 * end up in bit 0 and 1.
	 */
	BUILD_BUG_ON(TIF_SPEC_L1D_FLUSH != TIF_SPEC_IB + 1);

	return (unsigned long)next->mm | spec_bits;
}

static void cond_mitigation(struct task_struct *next)
{
	unsigned long prev_mm, next_mm;

	if (!next || !next->mm)
		return;

	next_mm = mm_mangle_tif_spec_bits(next);
	prev_mm = this_cpu_read(cpu_tlbstate.last_user_mm_spec);

	/*
	 * Avoid user/user BTB poisoning by flushing the branch predictor
	 * when switching between processes. This stops one process from
	 * doing Spectre-v2 attacks on another.
	 *
	 * Both, the conditional and the always IBPB mode use the mm
	 * pointer to avoid the IBPB when switching between tasks of the
	 * same process. Using the mm pointer instead of mm->context.ctx_id
	 * opens a hypothetical hole vs. mm_struct reuse, which is more or
	 * less impossible to control by an attacker. Aside of that it
	 * would only affect the first schedule so the theoretically
	 * exposed data is not really interesting.
	 */
	if (static_branch_likely(&switch_mm_cond_ibpb)) {
		/*
		 * This is a bit more complex than the always mode because
		 * it has to handle two cases:
		 *
		 * 1) Switch from a user space task (potential attacker)
		 *    which has TIF_SPEC_IB set to a user space task
		 *    (potential victim) which has TIF_SPEC_IB not set.
		 *
		 * 2) Switch from a user space task (potential attacker)
		 *    which has TIF_SPEC_IB not set to a user space task
		 *    (potential victim) which has TIF_SPEC_IB set.
		 *
		 * This could be done by unconditionally issuing IBPB when
		 * a task which has TIF_SPEC_IB set is either scheduled in
		 * or out. Though that results in two flushes when:
		 *
		 * - the same user space task is scheduled out and later
		 *   scheduled in again and only a kernel thread ran in
		 *   between.
		 *
		 * - a user space task belonging to the same process is
		 *   scheduled in after a kernel thread ran in between
		 *
		 * - a user space task belonging to the same process is
		 *   scheduled in immediately.
		 *
		 * Optimize this with reasonably small overhead for the
		 * above cases. Mangle the TIF_SPEC_IB bit into the mm
		 * pointer of the incoming task which is stored in
		 * cpu_tlbstate.last_user_mm_spec for comparison.
		 *
		 * Issue IBPB only if the mm's are different and one or
		 * both have the IBPB bit set.
		 */
		if (next_mm != prev_mm &&
		    (next_mm | prev_mm) & LAST_USER_MM_IBPB)
			indirect_branch_prediction_barrier();
	}

	if (static_branch_unlikely(&switch_mm_always_ibpb)) {
		/*
		 * Only flush when switching to a user space task with a
		 * different context than the user space task which ran
		 * last on this CPU.
		 */
		if ((prev_mm & ~LAST_USER_MM_SPEC_MASK) !=
					(unsigned long)next->mm)
			indirect_branch_prediction_barrier();
	}

	if (static_branch_unlikely(&switch_mm_cond_l1d_flush)) {
		/*
		 * Flush L1D when the outgoing task requested it and/or
		 * check whether the incoming task requested L1D flushing
		 * and ended up on an SMT sibling.
		 */
		if (unlikely((prev_mm | next_mm) & LAST_USER_MM_L1D_FLUSH))
			l1d_flush_evaluate(prev_mm, next_mm, next);
	}

	this_cpu_write(cpu_tlbstate.last_user_mm_spec, next_mm);
}

#ifdef CONFIG_PERF_EVENTS
static inline void cr4_update_pce_mm(struct mm_struct *mm)
{
	if (static_branch_unlikely(&rdpmc_always_available_key) ||
	    (!static_branch_unlikely(&rdpmc_never_available_key) &&
	     atomic_read(&mm->context.perf_rdpmc_allowed))) {
		/*
		 * Clear the existing dirty counters to
		 * prevent the leak for an RDPMC task.
		 */
		perf_clear_dirty_counters();
		cr4_set_bits_irqsoff(X86_CR4_PCE);
	} else
		cr4_clear_bits_irqsoff(X86_CR4_PCE);
}

void cr4_update_pce(void *ignored)
{
	cr4_update_pce_mm(this_cpu_read(cpu_tlbstate.loaded_mm));
}

#else
static inline void cr4_update_pce_mm(struct mm_struct *mm) { }
#endif

/*
 * This optimizes when not actually switching mm's.  Some architectures use the
 * 'unused' argument for this optimization, but x86 must use
 * 'cpu_tlbstate.loaded_mm' instead because it does not always keep
 * 'current->active_mm' up to date.
 */
void switch_mm_irqs_off(struct mm_struct *unused, struct mm_struct *next,
			struct task_struct *tsk)
{
	struct mm_struct *prev = this_cpu_read(cpu_tlbstate.loaded_mm);
	u16 prev_asid = this_cpu_read(cpu_tlbstate.loaded_mm_asid);
	bool was_lazy = this_cpu_read(cpu_tlbstate_shared.is_lazy);
	unsigned cpu = smp_processor_id();
	unsigned long new_lam;
	u64 next_tlb_gen;
	bool need_flush;
	u16 new_asid;

	/* We don't want flush_tlb_func() to run concurrently with us. */
	if (IS_ENABLED(CONFIG_PROVE_LOCKING))
		WARN_ON_ONCE(!irqs_disabled());

	tlbsync();

	/*
	 * Verify that CR3 is what we think it is.  This will catch
	 * hypothetical buggy code that directly switches to swapper_pg_dir
	 * without going through leave_mm() / switch_mm_irqs_off() or that
	 * does something like write_cr3(read_cr3_pa()).
	 *
	 * Only do this check if CONFIG_DEBUG_VM=y because __read_cr3()
	 * isn't free.
	 */
#ifdef CONFIG_DEBUG_VM
	if (WARN_ON_ONCE(__read_cr3() != build_cr3(prev->pgd, prev_asid,
						   tlbstate_lam_cr3_mask()))) {
		/*
		 * If we were to BUG here, we'd be very likely to kill
		 * the system so hard that we don't see the call trace.
		 * Try to recover instead by ignoring the error and doing
		 * a global flush to minimize the chance of corruption.
		 *
		 * (This is far from being a fully correct recovery.
		 *  Architecturally, the CPU could prefetch something
		 *  back into an incorrect ASID slot and leave it there
		 *  to cause trouble down the road.  It's better than
		 *  nothing, though.)
		 */
		__flush_tlb_all();
	}
#endif
	if (was_lazy)
		this_cpu_write(cpu_tlbstate_shared.is_lazy, false);

	/*
	 * The membarrier system call requires a full memory barrier and
	 * core serialization before returning to user-space, after
	 * storing to rq->curr, when changing mm.  This is because
	 * membarrier() sends IPIs to all CPUs that are in the target mm
	 * to make them issue memory barriers.  However, if another CPU
	 * switches to/from the target mm concurrently with
	 * membarrier(), it can cause that CPU not to receive an IPI
	 * when it really should issue a memory barrier.  Writing to CR3
	 * provides that full memory barrier and core serializing
	 * instruction.
	 */
	if (prev == next) {
		/* Not actually switching mm's */
		VM_WARN_ON(is_dyn_asid(prev_asid) &&
				this_cpu_read(cpu_tlbstate.ctxs[prev_asid].ctx_id) !=
				next->context.ctx_id);

		/*
		 * If this races with another thread that enables lam, 'new_lam'
		 * might not match tlbstate_lam_cr3_mask().
		 */

		/*
		 * Even in lazy TLB mode, the CPU should stay set in the
		 * mm_cpumask. The TLB shootdown code can figure out from
		 * cpu_tlbstate_shared.is_lazy whether or not to send an IPI.
		 */
		if (IS_ENABLED(CONFIG_DEBUG_VM) && WARN_ON_ONCE(prev != &init_mm &&
				 !cpumask_test_cpu(cpu, mm_cpumask(next))))
			cpumask_set_cpu(cpu, mm_cpumask(next));

		/*
		 * Check if the current mm is transitioning to a new ASID.
		 */
		if (needs_global_asid_reload(next, prev_asid)) {
			next_tlb_gen = atomic64_read(&next->context.tlb_gen);

			choose_new_asid(next, next_tlb_gen, &new_asid, &need_flush);
			goto reload_tlb;
		}

		/*
		 * Broadcast TLB invalidation keeps this PCID up to date
		 * all the time.
		 */
		if (is_global_asid(prev_asid))
			return;

		/*
		 * If the CPU is not in lazy TLB mode, we are just switching
		 * from one thread in a process to another thread in the same
		 * process. No TLB flush required.
		 */
		if (!was_lazy)
			return;

		/*
		 * Read the tlb_gen to check whether a flush is needed.
		 * If the TLB is up to date, just use it.
		 * The barrier synchronizes with the tlb_gen increment in
		 * the TLB shootdown code.
		 */
		smp_mb();
		next_tlb_gen = atomic64_read(&next->context.tlb_gen);
		if (this_cpu_read(cpu_tlbstate.ctxs[prev_asid].tlb_gen) ==
				next_tlb_gen)
			return;

		/*
		 * TLB contents went out of date while we were in lazy
		 * mode. Fall through to the TLB switching code below.
		 */
		new_asid = prev_asid;
		need_flush = true;
	} else {
		/*
		 * Apply process to process speculation vulnerability
		 * mitigations if applicable.
		 */
		cond_mitigation(tsk);

		/*
		 * Let nmi_uaccess_okay() and finish_asid_transition()
		 * know that we're changing CR3.
		 */
		this_cpu_write(cpu_tlbstate.loaded_mm, LOADED_MM_SWITCHING);
		barrier();

		/*
		 * Stop remote flushes for the previous mm.
		 * Skip kernel threads; we never send init_mm TLB flushing IPIs,
		 * but the bitmap manipulation can cause cache line contention.
		 */
		if (prev != &init_mm) {
			VM_WARN_ON_ONCE(!cpumask_test_cpu(cpu,
						mm_cpumask(prev)));
			cpumask_clear_cpu(cpu, mm_cpumask(prev));
		}

		/* Start receiving IPIs and then read tlb_gen (and LAM below) */
		if (next != &init_mm)
			cpumask_set_cpu(cpu, mm_cpumask(next));
		next_tlb_gen = atomic64_read(&next->context.tlb_gen);

		choose_new_asid(next, next_tlb_gen, &new_asid, &need_flush);
	}

reload_tlb:
	new_lam = mm_lam_cr3_mask(next);
	if (need_flush) {
		VM_WARN_ON_ONCE(is_global_asid(new_asid));
		this_cpu_write(cpu_tlbstate.ctxs[new_asid].ctx_id, next->context.ctx_id);
		this_cpu_write(cpu_tlbstate.ctxs[new_asid].tlb_gen, next_tlb_gen);
		load_new_mm_cr3(next->pgd, new_asid, new_lam, true);

		trace_tlb_flush(TLB_FLUSH_ON_TASK_SWITCH, TLB_FLUSH_ALL);
	} else {
		/* The new ASID is already up to date. */
		load_new_mm_cr3(next->pgd, new_asid, new_lam, false);

		trace_tlb_flush(TLB_FLUSH_ON_TASK_SWITCH, 0);
	}

	/* Make sure we write CR3 before loaded_mm. */
	barrier();

	this_cpu_write(cpu_tlbstate.loaded_mm, next);
	this_cpu_write(cpu_tlbstate.loaded_mm_asid, new_asid);
	cpu_tlbstate_update_lam(new_lam, mm_untag_mask(next));

	if (next != prev) {
		cr4_update_pce_mm(next);
		switch_ldt(prev, next);
	}
}

/*
 * Please ignore the name of this function.  It should be called
 * switch_to_kernel_thread().
 *
 * enter_lazy_tlb() is a hint from the scheduler that we are entering a
 * kernel thread or other context without an mm.  Acceptable implementations
 * include doing nothing whatsoever, switching to init_mm, or various clever
 * lazy tricks to try to minimize TLB flushes.
 *
 * The scheduler reserves the right to call enter_lazy_tlb() several times
 * in a row.  It will notify us that we're going back to a real mm by
 * calling switch_mm_irqs_off().
 */
void enter_lazy_tlb(struct mm_struct *mm, struct task_struct *tsk)
{
	tlbsync();

	if (this_cpu_read(cpu_tlbstate.loaded_mm) == &init_mm)
		return;

	this_cpu_write(cpu_tlbstate_shared.is_lazy, true);
}

/*
 * Call this when reinitializing a CPU.  It fixes the following potential
 * problems:
 *
 * - The ASID changed from what cpu_tlbstate thinks it is (most likely
 *   because the CPU was taken down and came back up with CR3's PCID
 *   bits clear.  CPU hotplug can do this.
 *
 * - The TLB contains junk in slots corresponding to inactive ASIDs.
 *
 * - The CPU went so far out to lunch that it may have missed a TLB
 *   flush.
 */
void initialize_tlbstate_and_flush(void)
{
	int i;
	struct mm_struct *mm = this_cpu_read(cpu_tlbstate.loaded_mm);
	u64 tlb_gen = atomic64_read(&init_mm.context.tlb_gen);
	unsigned long lam = mm_lam_cr3_mask(mm);
	unsigned long cr3 = __read_cr3();

	/* Assert that CR3 already references the right mm. */
	WARN_ON((cr3 & CR3_ADDR_MASK) != __pa(mm->pgd));

	/* LAM expected to be disabled */
	WARN_ON(cr3 & (X86_CR3_LAM_U48 | X86_CR3_LAM_U57));
	WARN_ON(lam);

	/*
	 * Assert that CR4.PCIDE is set if needed.  (CR4.PCIDE initialization
	 * doesn't work like other CR4 bits because it can only be set from
	 * long mode.)
	 */
	WARN_ON(boot_cpu_has(X86_FEATURE_PCID) &&
		!(cr4_read_shadow() & X86_CR4_PCIDE));

	/* Disable LAM, force ASID 0 and force a TLB flush. */
	write_cr3(build_cr3(mm->pgd, 0, 0));

	/* Reinitialize tlbstate. */
	this_cpu_write(cpu_tlbstate.last_user_mm_spec, LAST_USER_MM_INIT);
	this_cpu_write(cpu_tlbstate.loaded_mm_asid, 0);
	this_cpu_write(cpu_tlbstate.next_asid, 1);
	this_cpu_write(cpu_tlbstate.ctxs[0].ctx_id, mm->context.ctx_id);
	this_cpu_write(cpu_tlbstate.ctxs[0].tlb_gen, tlb_gen);
	cpu_tlbstate_update_lam(lam, mm_untag_mask(mm));

	for (i = 1; i < TLB_NR_DYN_ASIDS; i++)
		this_cpu_write(cpu_tlbstate.ctxs[i].ctx_id, 0);
}

/*
 * flush_tlb_func()'s memory ordering requirement is that any
 * TLB fills that happen after we flush the TLB are ordered after we
 * read active_mm's tlb_gen.  We don't need any explicit barriers
 * because all x86 flush operations are serializing and the
 * atomic64_read operation won't be reordered by the compiler.
 */
static void flush_tlb_func(void *info)
{
	/*
	 * We have three different tlb_gen values in here.  They are:
	 *
	 * - mm_tlb_gen:     the latest generation.
	 * - local_tlb_gen:  the generation that this CPU has already caught
	 *                   up to.
	 * - f->new_tlb_gen: the generation that the requester of the flush
	 *                   wants us to catch up to.
	 */
	const struct flush_tlb_info *f = info;
	struct mm_struct *loaded_mm = this_cpu_read(cpu_tlbstate.loaded_mm);
	u32 loaded_mm_asid = this_cpu_read(cpu_tlbstate.loaded_mm_asid);
	u64 local_tlb_gen;
	bool local = smp_processor_id() == f->initiating_cpu;
	unsigned long nr_invalidate = 0;
	u64 mm_tlb_gen;

	/* This code cannot presently handle being reentered. */
	VM_WARN_ON(!irqs_disabled());

	if (!local) {
		inc_irq_stat(irq_tlb_count);
		count_vm_tlb_event(NR_TLB_REMOTE_FLUSH_RECEIVED);

		/* Can only happen on remote CPUs */
		if (f->mm && f->mm != loaded_mm)
			return;
	}

	if (unlikely(loaded_mm == &init_mm))
		return;

	/* Reload the ASID if transitioning into or out of a global ASID */
	if (needs_global_asid_reload(loaded_mm, loaded_mm_asid)) {
		switch_mm_irqs_off(NULL, loaded_mm, NULL);
		loaded_mm_asid = this_cpu_read(cpu_tlbstate.loaded_mm_asid);
	}

	/* Broadcast ASIDs are always kept up to date with INVLPGB. */
	if (is_global_asid(loaded_mm_asid))
		return;

	VM_WARN_ON(this_cpu_read(cpu_tlbstate.ctxs[loaded_mm_asid].ctx_id) !=
		   loaded_mm->context.ctx_id);

	if (this_cpu_read(cpu_tlbstate_shared.is_lazy)) {
		/*
		 * We're in lazy mode.  We need to at least flush our
		 * paging-structure cache to avoid speculatively reading
		 * garbage into our TLB.  Since switching to init_mm is barely
		 * slower than a minimal flush, just switch to init_mm.
		 *
		 * This should be rare, with native_flush_tlb_multi() skipping
		 * IPIs to lazy TLB mode CPUs.
		 */
		switch_mm_irqs_off(NULL, &init_mm, NULL);
		return;
	}

	local_tlb_gen = this_cpu_read(cpu_tlbstate.ctxs[loaded_mm_asid].tlb_gen);

	if (unlikely(f->new_tlb_gen != TLB_GENERATION_INVALID &&
		     f->new_tlb_gen <= local_tlb_gen)) {
		/*
		 * The TLB is already up to date in respect to f->new_tlb_gen.
		 * While the core might be still behind mm_tlb_gen, checking
		 * mm_tlb_gen unnecessarily would have negative caching effects
		 * so avoid it.
		 */
		return;
	}

	/*
	 * Defer mm_tlb_gen reading as long as possible to avoid cache
	 * contention.
	 */
	mm_tlb_gen = atomic64_read(&loaded_mm->context.tlb_gen);

	if (unlikely(local_tlb_gen == mm_tlb_gen)) {
		/*
		 * There's nothing to do: we're already up to date.  This can
		 * happen if two concurrent flushes happen -- the first flush to
		 * be handled can catch us all the way up, leaving no work for
		 * the second flush.
		 */
		goto done;
	}

	WARN_ON_ONCE(local_tlb_gen > mm_tlb_gen);
	WARN_ON_ONCE(f->new_tlb_gen > mm_tlb_gen);

	/*
	 * If we get to this point, we know that our TLB is out of date.
	 * This does not strictly imply that we need to flush (it's
	 * possible that f->new_tlb_gen <= local_tlb_gen), but we're
	 * going to need to flush in the very near future, so we might
	 * as well get it over with.
	 *
	 * The only question is whether to do a full or partial flush.
	 *
	 * We do a partial flush if requested and two extra conditions
	 * are met:
	 *
	 * 1. f->new_tlb_gen == local_tlb_gen + 1.  We have an invariant that
	 *    we've always done all needed flushes to catch up to
	 *    local_tlb_gen.  If, for example, local_tlb_gen == 2 and
	 *    f->new_tlb_gen == 3, then we know that the flush needed to bring
	 *    us up to date for tlb_gen 3 is the partial flush we're
	 *    processing.
	 *
	 *    As an example of why this check is needed, suppose that there
	 *    are two concurrent flushes.  The first is a full flush that
	 *    changes context.tlb_gen from 1 to 2.  The second is a partial
	 *    flush that changes context.tlb_gen from 2 to 3.  If they get
	 *    processed on this CPU in reverse order, we'll see
	 *     local_tlb_gen == 1, mm_tlb_gen == 3, and end != TLB_FLUSH_ALL.
	 *    If we were to use __flush_tlb_one_user() and set local_tlb_gen to
	 *    3, we'd be break the invariant: we'd update local_tlb_gen above
	 *    1 without the full flush that's needed for tlb_gen 2.
	 *
	 * 2. f->new_tlb_gen == mm_tlb_gen.  This is purely an optimization.
	 *    Partial TLB flushes are not all that much cheaper than full TLB
	 *    flushes, so it seems unlikely that it would be a performance win
	 *    to do a partial flush if that won't bring our TLB fully up to
	 *    date.  By doing a full flush instead, we can increase
	 *    local_tlb_gen all the way to mm_tlb_gen and we can probably
	 *    avoid another flush in the very near future.
	 */
	if (f->end != TLB_FLUSH_ALL &&
	    f->new_tlb_gen == local_tlb_gen + 1 &&
	    f->new_tlb_gen == mm_tlb_gen) {
		/* Partial flush */
		unsigned long addr = f->start;

		/* Partial flush cannot have invalid generations */
		VM_WARN_ON(f->new_tlb_gen == TLB_GENERATION_INVALID);

		/* Partial flush must have valid mm */
		VM_WARN_ON(f->mm == NULL);

		nr_invalidate = (f->end - f->start) >> f->stride_shift;

		while (addr < f->end) {
			flush_tlb_one_user(addr);
			addr += 1UL << f->stride_shift;
		}
		if (local)
			count_vm_tlb_events(NR_TLB_LOCAL_FLUSH_ONE, nr_invalidate);
	} else {
		/* Full flush. */
		nr_invalidate = TLB_FLUSH_ALL;

		flush_tlb_local();
		if (local)
			count_vm_tlb_event(NR_TLB_LOCAL_FLUSH_ALL);
	}

	/* Both paths above update our state to mm_tlb_gen. */
	this_cpu_write(cpu_tlbstate.ctxs[loaded_mm_asid].tlb_gen, mm_tlb_gen);

	/* Tracing is done in a unified manner to reduce the code size */
done:
	trace_tlb_flush(!local ? TLB_REMOTE_SHOOTDOWN :
				(f->mm == NULL) ? TLB_LOCAL_SHOOTDOWN :
						  TLB_LOCAL_MM_SHOOTDOWN,
			nr_invalidate);
}

static bool tlb_is_not_lazy(int cpu, void *data)
{
	return !per_cpu(cpu_tlbstate_shared.is_lazy, cpu);
}

DEFINE_PER_CPU_SHARED_ALIGNED(struct tlb_state_shared, cpu_tlbstate_shared);
EXPORT_PER_CPU_SYMBOL(cpu_tlbstate_shared);

STATIC_NOPV void native_flush_tlb_multi(const struct cpumask *cpumask,
					 const struct flush_tlb_info *info)
{
	/*
	 * Do accounting and tracing. Note that there are (and have always been)
	 * cases in which a remote TLB flush will be traced, but eventually
	 * would not happen.
	 */
	count_vm_tlb_event(NR_TLB_REMOTE_FLUSH);
	if (info->end == TLB_FLUSH_ALL)
		trace_tlb_flush(TLB_REMOTE_SEND_IPI, TLB_FLUSH_ALL);
	else
		trace_tlb_flush(TLB_REMOTE_SEND_IPI,
				(info->end - info->start) >> PAGE_SHIFT);

	/*
	 * If no page tables were freed, we can skip sending IPIs to
	 * CPUs in lazy TLB mode. They will flush the CPU themselves
	 * at the next context switch.
	 *
	 * However, if page tables are getting freed, we need to send the
	 * IPI everywhere, to prevent CPUs in lazy TLB mode from tripping
	 * up on the new contents of what used to be page tables, while
	 * doing a speculative memory access.
	 */
	if (info->freed_tables || in_asid_transition(info->mm))
		on_each_cpu_mask(cpumask, flush_tlb_func, (void *)info, true);
	else
		on_each_cpu_cond_mask(tlb_is_not_lazy, flush_tlb_func,
				(void *)info, 1, cpumask);
}

void flush_tlb_multi(const struct cpumask *cpumask,
		      const struct flush_tlb_info *info)
{
	__flush_tlb_multi(cpumask, info);
}

/*
 * See Documentation/arch/x86/tlb.rst for details.  We choose 33
 * because it is large enough to cover the vast majority (at
 * least 95%) of allocations, and is small enough that we are
 * confident it will not cause too much overhead.  Each single
 * flush is about 100 ns, so this caps the maximum overhead at
 * _about_ 3,000 ns.
 *
 * This is in units of pages.
 */
unsigned long tlb_single_page_flush_ceiling __read_mostly = 33;

static DEFINE_PER_CPU_SHARED_ALIGNED(struct flush_tlb_info, flush_tlb_info);

#ifdef CONFIG_DEBUG_VM
static DEFINE_PER_CPU(unsigned int, flush_tlb_info_idx);
#endif

static struct flush_tlb_info *get_flush_tlb_info(struct mm_struct *mm,
			unsigned long start, unsigned long end,
			unsigned int stride_shift, bool freed_tables,
			u64 new_tlb_gen)
{
	struct flush_tlb_info *info = this_cpu_ptr(&flush_tlb_info);

#ifdef CONFIG_DEBUG_VM
	/*
	 * Ensure that the following code is non-reentrant and flush_tlb_info
	 * is not overwritten. This means no TLB flushing is initiated by
	 * interrupt handlers and machine-check exception handlers.
	 */
	BUG_ON(this_cpu_inc_return(flush_tlb_info_idx) != 1);
#endif

	/*
	 * Round the start and end addresses to the page size specified
	 * by the stride shift. This ensures partial pages at the end of
	 * a range get fully invalidated.
	 */
	info->start		= round_down(start, 1 << stride_shift);
	info->end		= round_up(end, 1 << stride_shift);
	info->mm		= mm;
	info->stride_shift	= stride_shift;
	info->freed_tables	= freed_tables;
	info->new_tlb_gen	= new_tlb_gen;
	info->initiating_cpu	= smp_processor_id();

	WARN_ONCE(start != info->start || end != info->end,
		  "TLB flush not stride %x aligned. Start %lx, end %lx\n",
		  1 << stride_shift, start, end);

	/*
	 * If the number of flushes is so large that a full flush
	 * would be faster, do a full flush.
	 */
	if ((end - start) >> stride_shift > tlb_single_page_flush_ceiling) {
		info->start = 0;
		info->end = TLB_FLUSH_ALL;
	}

	return info;
}

static void put_flush_tlb_info(void)
{
#ifdef CONFIG_DEBUG_VM
	/* Complete reentrancy prevention checks */
	barrier();
	this_cpu_dec(flush_tlb_info_idx);
#endif
}

void flush_tlb_mm_range(struct mm_struct *mm, unsigned long start,
				unsigned long end, unsigned int stride_shift,
				bool freed_tables)
{
	struct flush_tlb_info *info;
	int cpu = get_cpu();
	u64 new_tlb_gen;

	/* This is also a barrier that synchronizes with switch_mm(). */
	new_tlb_gen = inc_mm_tlb_gen(mm);

	info = get_flush_tlb_info(mm, start, end, stride_shift, freed_tables,
				  new_tlb_gen);

	/*
	 * flush_tlb_multi() is not optimized for the common case in which only
	 * a local TLB flush is needed. Optimize this use-case by calling
	 * flush_tlb_func_local() directly in this case.
	 */
<<<<<<< HEAD
+	if (mm_global_asid(mm)) {
+		broadcast_tlb_flush(info);
+	} else if (cpumask_any_but(mm_cpumask(mm), cpu) < nr_cpu_ids) {
=======
	if (mm_global_asid(mm)) {
		broadcast_tlb_flush(info);
	} else if (cpumask_any_but(mm_cpumask(mm), cpu) < nr_cpu_ids) {
>>>>>>> df542b65
		flush_tlb_multi(mm_cpumask(mm), info);
		consider_global_asid(mm);
	} else if (mm == this_cpu_read(cpu_tlbstate.loaded_mm)) {
		lockdep_assert_irqs_enabled();
		local_irq_disable();
		flush_tlb_func(info);
		local_irq_enable();
	}

	put_flush_tlb_info();
	put_cpu();
	mmu_notifier_arch_invalidate_secondary_tlbs(mm, start, end);
}


static bool broadcast_flush_tlb_all(void)
{
	if (!IS_ENABLED(CONFIG_X86_BROADCAST_TLB_FLUSH))
		return false;

	if (!cpu_feature_enabled(X86_FEATURE_INVLPGB))
		return false;

	guard(preempt)();
	invlpgb_flush_all();
	return true;
}

static void do_flush_tlb_all(void *info)
{
	count_vm_tlb_event(NR_TLB_REMOTE_FLUSH_RECEIVED);
	__flush_tlb_all();
}

void flush_tlb_all(void)
{
	if (broadcast_flush_tlb_all())
		return;
	count_vm_tlb_event(NR_TLB_REMOTE_FLUSH);
	on_each_cpu(do_flush_tlb_all, NULL, 1);
}

static bool broadcast_kernel_range_flush(struct flush_tlb_info *info)
{
	unsigned long addr;
	unsigned long nr;

	if (!IS_ENABLED(CONFIG_X86_BROADCAST_TLB_FLUSH))
		return false;

	if (!cpu_feature_enabled(X86_FEATURE_INVLPGB))
		return false;

	if (info->end == TLB_FLUSH_ALL) {
		invlpgb_flush_all();
		return true;
	}

	for (addr = info->start; addr < info->end; addr += nr << PAGE_SHIFT) {
		nr = min((info->end - addr) >> PAGE_SHIFT, invlpgb_count_max);
		invlpgb_flush_addr_nosync(addr, nr);
	}
	tlbsync();
	return true;
}

static void do_kernel_range_flush(void *info)
{
	struct flush_tlb_info *f = info;
	unsigned long addr;

	/* flush range by one by one 'invlpg' */
	for (addr = f->start; addr < f->end; addr += PAGE_SIZE)
		flush_tlb_one_kernel(addr);
}

void flush_tlb_kernel_range(unsigned long start, unsigned long end)
{
	struct flush_tlb_info *info;

	guard(preempt)();

	info = get_flush_tlb_info(NULL, start, end, PAGE_SHIFT, false,
				  TLB_GENERATION_INVALID);

	if (broadcast_kernel_range_flush(info))
		; /* Fall through. */
	else if (info->end == TLB_FLUSH_ALL)
		on_each_cpu(do_flush_tlb_all, NULL, 1);
	else
		on_each_cpu(do_kernel_range_flush, info, 1);

	put_flush_tlb_info();
}

/*
 * This can be used from process context to figure out what the value of
 * CR3 is without needing to do a (slow) __read_cr3().
 *
 * It's intended to be used for code like KVM that sneakily changes CR3
 * and needs to restore it.  It needs to be used very carefully.
 */
unsigned long __get_current_cr3_fast(void)
{
	unsigned long cr3 =
		build_cr3(this_cpu_read(cpu_tlbstate.loaded_mm)->pgd,
			  this_cpu_read(cpu_tlbstate.loaded_mm_asid),
			  tlbstate_lam_cr3_mask());

	/* For now, be very restrictive about when this can be called. */
	VM_WARN_ON(in_nmi() || preemptible());

	VM_BUG_ON(cr3 != __read_cr3());
	return cr3;
}
EXPORT_SYMBOL_GPL(__get_current_cr3_fast);

/*
 * Flush one page in the kernel mapping
 */
void flush_tlb_one_kernel(unsigned long addr)
{
	count_vm_tlb_event(NR_TLB_LOCAL_FLUSH_ONE);

	/*
	 * If PTI is off, then __flush_tlb_one_user() is just INVLPG or its
	 * paravirt equivalent.  Even with PCID, this is sufficient: we only
	 * use PCID if we also use global PTEs for the kernel mapping, and
	 * INVLPG flushes global translations across all address spaces.
	 *
	 * If PTI is on, then the kernel is mapped with non-global PTEs, and
	 * __flush_tlb_one_user() will flush the given address for the current
	 * kernel address space and for its usermode counterpart, but it does
	 * not flush it for other address spaces.
	 */
	flush_tlb_one_user(addr);

	if (!static_cpu_has(X86_FEATURE_PTI))
		return;

	/*
	 * See above.  We need to propagate the flush to all other address
	 * spaces.  In principle, we only need to propagate it to kernelmode
	 * address spaces, but the extra bookkeeping we would need is not
	 * worth it.
	 */
	this_cpu_write(cpu_tlbstate.invalidate_other, true);
}

/*
 * Flush one page in the user mapping
 */
STATIC_NOPV void native_flush_tlb_one_user(unsigned long addr)
{
	u32 loaded_mm_asid;
	bool cpu_pcide;

	/* Flush 'addr' from the kernel PCID: */
	invlpg(addr);

	/* If PTI is off there is no user PCID and nothing to flush. */
	if (!static_cpu_has(X86_FEATURE_PTI))
		return;

	loaded_mm_asid = this_cpu_read(cpu_tlbstate.loaded_mm_asid);
	cpu_pcide      = this_cpu_read(cpu_tlbstate.cr4) & X86_CR4_PCIDE;

	/*
	 * invpcid_flush_one(pcid>0) will #GP if CR4.PCIDE==0.  Check
	 * 'cpu_pcide' to ensure that *this* CPU will not trigger those
	 * #GP's even if called before CR4.PCIDE has been initialized.
	 */
	if (boot_cpu_has(X86_FEATURE_INVPCID) && cpu_pcide)
		invpcid_flush_one(user_pcid(loaded_mm_asid), addr);
	else
		invalidate_user_asid(loaded_mm_asid);
}

void flush_tlb_one_user(unsigned long addr)
{
	__flush_tlb_one_user(addr);
}

/*
 * Flush everything
 */
STATIC_NOPV void native_flush_tlb_global(void)
{
	unsigned long flags;

	if (static_cpu_has(X86_FEATURE_INVPCID)) {
		/*
		 * Using INVPCID is considerably faster than a pair of writes
		 * to CR4 sandwiched inside an IRQ flag save/restore.
		 *
		 * Note, this works with CR4.PCIDE=0 or 1.
		 */
		invpcid_flush_all();
		return;
	}

	/*
	 * Read-modify-write to CR4 - protect it from preemption and
	 * from interrupts. (Use the raw variant because this code can
	 * be called from deep inside debugging code.)
	 */
	raw_local_irq_save(flags);

	__native_tlb_flush_global(this_cpu_read(cpu_tlbstate.cr4));

	raw_local_irq_restore(flags);
}

/*
 * Flush the entire current user mapping
 */
STATIC_NOPV void native_flush_tlb_local(void)
{
	/*
	 * Preemption or interrupts must be disabled to protect the access
	 * to the per CPU variable and to prevent being preempted between
	 * read_cr3() and write_cr3().
	 */
	WARN_ON_ONCE(preemptible());

	invalidate_user_asid(this_cpu_read(cpu_tlbstate.loaded_mm_asid));

	/* If current->mm == NULL then the read_cr3() "borrows" an mm */
	native_write_cr3(__native_read_cr3());
}

void flush_tlb_local(void)
{
	__flush_tlb_local();
}

/*
 * Flush everything
 */
void __flush_tlb_all(void)
{
	/*
	 * This is to catch users with enabled preemption and the PGE feature
	 * and don't trigger the warning in __native_flush_tlb().
	 */
	VM_WARN_ON_ONCE(preemptible());

	if (cpu_feature_enabled(X86_FEATURE_PGE)) {
		__flush_tlb_global();
	} else {
		/*
		 * !PGE -> !PCID (setup_pcid()), thus every flush is total.
		 */
		flush_tlb_local();
	}
}
EXPORT_SYMBOL_GPL(__flush_tlb_all);

void arch_tlbbatch_flush(struct arch_tlbflush_unmap_batch *batch)
{
	struct flush_tlb_info *info;

	int cpu = get_cpu();

	info = get_flush_tlb_info(NULL, 0, TLB_FLUSH_ALL, PAGE_SHIFT, false,
				  TLB_GENERATION_INVALID);
	/*
	 * flush_tlb_multi() is not optimized for the common case in which only
	 * a local TLB flush is needed. Optimize this use-case by calling
	 * flush_tlb_func_local() directly in this case.
	 */
	if (cpumask_any_but(&batch->cpumask, cpu) < nr_cpu_ids) {
		flush_tlb_multi(&batch->cpumask, info);
	} else if (cpumask_test_cpu(cpu, &batch->cpumask)) {
		lockdep_assert_irqs_enabled();
		local_irq_disable();
		flush_tlb_func(info);
		local_irq_enable();
	}

	/*
	 * If we issued (asynchronous) INVLPGB flushes, wait for them here.
	 * The cpumask above contains only CPUs that were running tasks
	 * not using broadcast TLB flushing.
	 */
	if (cpu_feature_enabled(X86_FEATURE_INVLPGB))
		tlbsync();

	cpumask_clear(&batch->cpumask);

	put_flush_tlb_info();
	put_cpu();
}

void arch_tlbbatch_add_pending(struct arch_tlbflush_unmap_batch *batch,
					     struct mm_struct *mm,
					     unsigned long uaddr)
{
	u16 asid = mm_global_asid(mm);

	if (asid) {
		invlpgb_flush_user_nr_nosync(kern_pcid(asid), uaddr, 1, false, false);
		/* Do any CPUs supporting INVLPGB need PTI? */
		if (static_cpu_has(X86_FEATURE_PTI))
			invlpgb_flush_user_nr_nosync(user_pcid(asid), uaddr, 1, false, false);

		/*
		 * Some CPUs might still be using a local ASID for this
		 * process, and require IPIs, while others are using the
		 * global ASID.
		 *
		 * In this corner case we need to do both the broadcast
		 * TLB invalidation, and send IPIs. The IPIs will help
		 * stragglers transition to the broadcast ASID.
		 */
		if (in_asid_transition(mm))
			asid = 0;
	}

	if (!asid) {
		inc_mm_tlb_gen(mm);
		cpumask_or(&batch->cpumask, &batch->cpumask, mm_cpumask(mm));
	}

	mmu_notifier_arch_invalidate_secondary_tlbs(mm, 0, -1UL);
}

/*
 * Blindly accessing user memory from NMI context can be dangerous
 * if we're in the middle of switching the current user task or
 * switching the loaded mm.  It can also be dangerous if we
 * interrupted some kernel code that was temporarily using a
 * different mm.
 */
bool nmi_uaccess_okay(void)
{
	struct mm_struct *loaded_mm = this_cpu_read(cpu_tlbstate.loaded_mm);
	struct mm_struct *current_mm = current->mm;

	VM_WARN_ON_ONCE(!loaded_mm);

	/*
	 * The condition we want to check is
	 * current_mm->pgd == __va(read_cr3_pa()).  This may be slow, though,
	 * if we're running in a VM with shadow paging, and nmi_uaccess_okay()
	 * is supposed to be reasonably fast.
	 *
	 * Instead, we check the almost equivalent but somewhat conservative
	 * condition below, and we rely on the fact that switch_mm_irqs_off()
	 * sets loaded_mm to LOADED_MM_SWITCHING before writing to CR3.
	 */
	if (loaded_mm != current_mm)
		return false;

	VM_WARN_ON_ONCE(current_mm->pgd != __va(read_cr3_pa()));

	return true;
}

static ssize_t tlbflush_read_file(struct file *file, char __user *user_buf,
			     size_t count, loff_t *ppos)
{
	char buf[32];
	unsigned int len;

	len = sprintf(buf, "%ld\n", tlb_single_page_flush_ceiling);
	return simple_read_from_buffer(user_buf, count, ppos, buf, len);
}

static ssize_t tlbflush_write_file(struct file *file,
		 const char __user *user_buf, size_t count, loff_t *ppos)
{
	char buf[32];
	ssize_t len;
	int ceiling;

	len = min(count, sizeof(buf) - 1);
	if (copy_from_user(buf, user_buf, len))
		return -EFAULT;

	buf[len] = '\0';
	if (kstrtoint(buf, 0, &ceiling))
		return -EINVAL;

	if (ceiling < 0)
		return -EINVAL;

	tlb_single_page_flush_ceiling = ceiling;
	return count;
}

static const struct file_operations fops_tlbflush = {
	.read = tlbflush_read_file,
	.write = tlbflush_write_file,
	.llseek = default_llseek,
};

static int __init create_tlb_single_page_flush_ceiling(void)
{
	debugfs_create_file("tlb_single_page_flush_ceiling", S_IRUSR | S_IWUSR,
			    arch_debugfs_dir, NULL, &fops_tlbflush);
	return 0;
}
late_initcall(create_tlb_single_page_flush_ceiling);<|MERGE_RESOLUTION|>--- conflicted
+++ resolved
@@ -1383,15 +1383,9 @@
 	 * a local TLB flush is needed. Optimize this use-case by calling
 	 * flush_tlb_func_local() directly in this case.
 	 */
-<<<<<<< HEAD
-+	if (mm_global_asid(mm)) {
-+		broadcast_tlb_flush(info);
-+	} else if (cpumask_any_but(mm_cpumask(mm), cpu) < nr_cpu_ids) {
-=======
 	if (mm_global_asid(mm)) {
 		broadcast_tlb_flush(info);
 	} else if (cpumask_any_but(mm_cpumask(mm), cpu) < nr_cpu_ids) {
->>>>>>> df542b65
 		flush_tlb_multi(mm_cpumask(mm), info);
 		consider_global_asid(mm);
 	} else if (mm == this_cpu_read(cpu_tlbstate.loaded_mm)) {

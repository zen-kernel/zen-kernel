--- conflicted
+++ resolved
@@ -117,8 +117,6 @@
 		return 0;
 
 	return fpu_enable_guest_xfd_features(&vcpu->arch.guest_fpu, xfeatures);
-<<<<<<< HEAD
-=======
 }
 
 /* Check whether the supplied CPUID data is equal to what is already set for the vCPU. */
@@ -142,7 +140,6 @@
 	}
 
 	return 0;
->>>>>>> ed9f4f96
 }
 
 static void kvm_update_kvm_cpuid_base(struct kvm_vcpu *vcpu)
@@ -348,8 +345,6 @@
                         int nent)
 {
 	int r;
-<<<<<<< HEAD
-=======
 
 	__kvm_update_cpuid_runtime(vcpu, e2, nent);
 
@@ -372,7 +367,6 @@
 		kvfree(e2);
 		return 0;
 	}
->>>>>>> ed9f4f96
 
 	r = kvm_check_cpuid(vcpu, e2, nent);
 	if (r)
@@ -383,10 +377,6 @@
 	vcpu->arch.cpuid_nent = nent;
 
 	kvm_update_kvm_cpuid_base(vcpu);
-<<<<<<< HEAD
-	kvm_update_cpuid_runtime(vcpu);
-=======
->>>>>>> ed9f4f96
 	kvm_vcpu_after_set_cpuid(vcpu);
 
 	return 0;
@@ -917,15 +907,6 @@
 		}
 		break;
 	case 0xd: {
-<<<<<<< HEAD
-		u64 guest_perm = xstate_get_guest_group_perm();
-
-		entry->eax &= supported_xcr0 & guest_perm;
-		entry->ebx = xstate_required_size(supported_xcr0, false);
-		entry->ecx = entry->ebx;
-		entry->edx &= (supported_xcr0 & guest_perm) >> 32;
-		if (!supported_xcr0)
-=======
 		u64 permitted_xcr0 = supported_xcr0 & xstate_get_guest_group_perm();
 		u64 permitted_xss = supported_xss;
 
@@ -934,7 +915,6 @@
 		entry->ecx = entry->ebx;
 		entry->edx &= permitted_xcr0 >> 32;
 		if (!permitted_xcr0)
->>>>>>> ed9f4f96
 			break;
 
 		entry = do_host_cpuid(array, function, 1);

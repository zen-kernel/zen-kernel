# SPDX-License-Identifier: GPL-2.0-only
#
# For a description of the syntax of this configuration file,
# see Documentation/kbuild/kconfig-language.rst.
#

config 64BIT
	bool

config 32BIT
	bool

config RISCV
	def_bool y
	select ARCH_CLOCKSOURCE_INIT
	select ARCH_ENABLE_HUGEPAGE_MIGRATION if HUGETLB_PAGE && MIGRATION
	select ARCH_ENABLE_SPLIT_PMD_PTLOCK if PGTABLE_LEVELS > 2
	select ARCH_HAS_BINFMT_FLAT
	select ARCH_HAS_CURRENT_STACK_POINTER
	select ARCH_HAS_DEBUG_VM_PGTABLE
	select ARCH_HAS_DEBUG_VIRTUAL if MMU
	select ARCH_HAS_DEBUG_WX
	select ARCH_HAS_FORTIFY_SOURCE
	select ARCH_HAS_GCOV_PROFILE_ALL
	select ARCH_HAS_GIGANTIC_PAGE
	select ARCH_HAS_KCOV
	select ARCH_HAS_MMIOWB
	select ARCH_HAS_PTE_SPECIAL
	select ARCH_HAS_SET_DIRECT_MAP if MMU
	select ARCH_HAS_SET_MEMORY if MMU
	select ARCH_HAS_STRICT_KERNEL_RWX if MMU && !XIP_KERNEL
	select ARCH_HAS_STRICT_MODULE_RWX if MMU && !XIP_KERNEL
	select ARCH_HAS_TICK_BROADCAST if GENERIC_CLOCKEVENTS_BROADCAST
	select ARCH_HAS_UBSAN_SANITIZE_ALL
	select ARCH_OPTIONAL_KERNEL_RWX if ARCH_HAS_STRICT_KERNEL_RWX
	select ARCH_OPTIONAL_KERNEL_RWX_DEFAULT
	select ARCH_STACKWALK
	select ARCH_SUPPORTS_ATOMIC_RMW
	select ARCH_SUPPORTS_DEBUG_PAGEALLOC if MMU
	select ARCH_SUPPORTS_HUGETLBFS if MMU
	select ARCH_SUPPORTS_PAGE_TABLE_CHECK
	select ARCH_USE_MEMTEST
	select ARCH_USE_QUEUED_RWLOCKS
	select ARCH_WANT_DEFAULT_TOPDOWN_MMAP_LAYOUT if MMU
	select ARCH_WANT_FRAME_POINTERS
	select ARCH_WANT_GENERAL_HUGETLB
	select ARCH_WANT_HUGE_PMD_SHARE if 64BIT
	select BINFMT_FLAT_NO_DATA_START_OFFSET if !MMU
	select BUILDTIME_TABLE_SORT if MMU
	select CLONE_BACKWARDS
	select CLINT_TIMER if !MMU
	select COMMON_CLK
	select CPU_PM if CPU_IDLE
	select EDAC_SUPPORT
	select GENERIC_ARCH_TOPOLOGY if SMP
	select GENERIC_ATOMIC64 if !64BIT
	select GENERIC_CLOCKEVENTS_BROADCAST if SMP
	select GENERIC_EARLY_IOREMAP
	select GENERIC_GETTIMEOFDAY if HAVE_GENERIC_VDSO
	select GENERIC_IDLE_POLL_SETUP
	select GENERIC_IOREMAP if MMU
	select GENERIC_IRQ_MULTI_HANDLER
	select GENERIC_IRQ_SHOW
	select GENERIC_IRQ_SHOW_LEVEL
	select GENERIC_LIB_DEVMEM_IS_ALLOWED
	select GENERIC_PCI_IOMAP
	select GENERIC_PTDUMP if MMU
	select GENERIC_SCHED_CLOCK
	select GENERIC_SMP_IDLE_THREAD
	select GENERIC_TIME_VSYSCALL if MMU && 64BIT
	select GENERIC_VDSO_TIME_NS if HAVE_GENERIC_VDSO
	select HAVE_ARCH_AUDITSYSCALL
	select HAVE_ARCH_JUMP_LABEL if !XIP_KERNEL
	select HAVE_ARCH_JUMP_LABEL_RELATIVE if !XIP_KERNEL
	select HAVE_ARCH_KASAN if MMU && 64BIT
	select HAVE_ARCH_KASAN_VMALLOC if MMU && 64BIT
	select HAVE_ARCH_KFENCE if MMU && 64BIT
	select HAVE_ARCH_KGDB if !XIP_KERNEL
	select HAVE_ARCH_KGDB_QXFER_PKT
	select HAVE_ARCH_MMAP_RND_BITS if MMU
	select HAVE_ARCH_MMAP_RND_COMPAT_BITS if COMPAT
	select HAVE_ARCH_SECCOMP_FILTER
	select HAVE_ARCH_TRACEHOOK
	select HAVE_ARCH_TRANSPARENT_HUGEPAGE if 64BIT && MMU
	select ARCH_ENABLE_THP_MIGRATION if TRANSPARENT_HUGEPAGE
	select HAVE_ARCH_THREAD_STRUCT_WHITELIST
	select HAVE_ARCH_VMAP_STACK if MMU && 64BIT
	select HAVE_ASM_MODVERSIONS
	select HAVE_CONTEXT_TRACKING
	select HAVE_DEBUG_KMEMLEAK
	select HAVE_DMA_CONTIGUOUS if MMU
	select HAVE_EBPF_JIT if MMU
	select HAVE_FUNCTION_ERROR_INJECTION
	select HAVE_GCC_PLUGINS
	select HAVE_GENERIC_VDSO if MMU && 64BIT
	select HAVE_IRQ_TIME_ACCOUNTING
	select HAVE_KPROBES if !XIP_KERNEL
	select HAVE_KPROBES_ON_FTRACE if !XIP_KERNEL
	select HAVE_KRETPROBES if !XIP_KERNEL
	select HAVE_MOVE_PMD
	select HAVE_MOVE_PUD
	select HAVE_PCI
	select HAVE_PERF_EVENTS
	select HAVE_PERF_REGS
	select HAVE_PERF_USER_STACK_DUMP
	select HAVE_REGS_AND_STACK_ACCESS_API
	select HAVE_FUNCTION_ARG_ACCESS_API
	select HAVE_STACKPROTECTOR
	select HAVE_SYSCALL_TRACEPOINTS
	select HAVE_RSEQ
	select IRQ_DOMAIN
	select IRQ_FORCED_THREADING
	select MODULES_USE_ELF_RELA if MODULES
	select MODULE_SECTIONS if MODULES
	select OF
	select OF_EARLY_FLATTREE
	select OF_IRQ
	select PCI_DOMAINS_GENERIC if PCI
	select PCI_MSI if PCI
	select RISCV_INTC
	select RISCV_TIMER if RISCV_SBI
	select SPARSE_IRQ
	select SYSCTL_EXCEPTION_TRACE
	select THREAD_INFO_IN_TASK
	select TRACE_IRQFLAGS_SUPPORT
	select UACCESS_MEMCPY if !MMU
	select ZONE_DMA32 if 64BIT

config ARCH_MMAP_RND_BITS_MIN
	default 18 if 64BIT
	default 8

config ARCH_MMAP_RND_COMPAT_BITS_MIN
	default 8

# max bits determined by the following formula:
#  VA_BITS - PAGE_SHIFT - 3
config ARCH_MMAP_RND_BITS_MAX
	default 24 if 64BIT # SV39 based
	default 17

config ARCH_MMAP_RND_COMPAT_BITS_MAX
	default 17

# set if we run in machine mode, cleared if we run in supervisor mode
config RISCV_M_MODE
	bool
	default !MMU

# set if we are running in S-mode and can use SBI calls
config RISCV_SBI
	bool
	depends on !RISCV_M_MODE
	default y

config MMU
	bool "MMU-based Paged Memory Management Support"
	default y
	help
	  Select if you want MMU-based virtualised addressing space
	  support by paged memory management. If unsure, say 'Y'.

config PAGE_OFFSET
	hex
	default 0xC0000000 if 32BIT
	default 0x80000000 if 64BIT && !MMU
	default 0xff60000000000000 if 64BIT

config KASAN_SHADOW_OFFSET
	hex
	depends on KASAN_GENERIC
	default 0xdfffffff00000000 if 64BIT
	default 0xffffffff if 32BIT

config ARCH_FLATMEM_ENABLE
	def_bool !NUMA

config ARCH_SPARSEMEM_ENABLE
	def_bool y
	depends on MMU
	select SPARSEMEM_STATIC if 32BIT && SPARSEMEM
	select SPARSEMEM_VMEMMAP_ENABLE if 64BIT

config ARCH_SELECT_MEMORY_MODEL
	def_bool ARCH_SPARSEMEM_ENABLE

config ARCH_SUPPORTS_UPROBES
	def_bool y

config STACKTRACE_SUPPORT
	def_bool y

config GENERIC_BUG
	def_bool y
	depends on BUG
	select GENERIC_BUG_RELATIVE_POINTERS if 64BIT

config GENERIC_BUG_RELATIVE_POINTERS
	bool

config GENERIC_CALIBRATE_DELAY
	def_bool y

config GENERIC_CSUM
	def_bool y

config GENERIC_HWEIGHT
	def_bool y

config FIX_EARLYCON_MEM
	def_bool MMU

config PGTABLE_LEVELS
	int
	default 5 if 64BIT
	default 2

config LOCKDEP_SUPPORT
	def_bool y

source "arch/riscv/Kconfig.socs"
source "arch/riscv/Kconfig.erratas"

menu "Platform type"

choice
	prompt "Base ISA"
	default ARCH_RV64I
	help
	  This selects the base ISA that this kernel will target and must match
	  the target platform.

config ARCH_RV32I
	bool "RV32I"
	select 32BIT
	select GENERIC_LIB_ASHLDI3
	select GENERIC_LIB_ASHRDI3
	select GENERIC_LIB_LSHRDI3
	select GENERIC_LIB_UCMPDI2
	select MMU

config ARCH_RV64I
	bool "RV64I"
	select 64BIT
	select ARCH_SUPPORTS_INT128 if CC_HAS_INT128
	select HAVE_DYNAMIC_FTRACE if !XIP_KERNEL && MMU && $(cc-option,-fpatchable-function-entry=8)
	select HAVE_DYNAMIC_FTRACE_WITH_REGS if HAVE_DYNAMIC_FTRACE
	select HAVE_FTRACE_MCOUNT_RECORD if !XIP_KERNEL
	select HAVE_FUNCTION_GRAPH_TRACER
	select HAVE_FUNCTION_TRACER if !XIP_KERNEL
	select SWIOTLB if MMU

endchoice

# We must be able to map all physical memory into the kernel, but the compiler
# is still a bit more efficient when generating code if it's setup in a manner
# such that it can only map 2GiB of memory.
choice
	prompt "Kernel Code Model"
	default CMODEL_MEDLOW if 32BIT
	default CMODEL_MEDANY if 64BIT

	config CMODEL_MEDLOW
		bool "medium low code model"
	config CMODEL_MEDANY
		bool "medium any code model"
endchoice

config MODULE_SECTIONS
	bool
	select HAVE_MOD_ARCH_SPECIFIC

config SMP
	bool "Symmetric Multi-Processing"
	help
	  This enables support for systems with more than one CPU.  If
	  you say N here, the kernel will run on single and
	  multiprocessor machines, but will use only one CPU of a
	  multiprocessor machine. If you say Y here, the kernel will run
	  on many, but not all, single processor machines. On a single
	  processor machine, the kernel will run faster if you say N
	  here.

	  If you don't know what to do here, say N.

config NR_CPUS
	int "Maximum number of CPUs (2-32)"
	range 2 32
	depends on SMP
	default "8"

config HOTPLUG_CPU
	bool "Support for hot-pluggable CPUs"
	depends on SMP
	select GENERIC_IRQ_MIGRATION
	help

	  Say Y here to experiment with turning CPUs off and on.  CPUs
	  can be controlled through /sys/devices/system/cpu.

	  Say N if you want to disable CPU hotplug.

choice
	prompt "CPU Tuning"
	default TUNE_GENERIC

config TUNE_GENERIC
	bool "generic"

endchoice

# Common NUMA Features
config NUMA
	bool "NUMA Memory Allocation and Scheduler Support"
	depends on SMP && MMU
	select GENERIC_ARCH_NUMA
	select OF_NUMA
	select ARCH_SUPPORTS_NUMA_BALANCING
	select USE_PERCPU_NUMA_NODE_ID
	select NEED_PER_CPU_EMBED_FIRST_CHUNK
	help
	  Enable NUMA (Non-Uniform Memory Access) support.

	  The kernel will try to allocate memory used by a CPU on the
	  local memory of the CPU and add some more NUMA awareness to the kernel.

config NODES_SHIFT
	int "Maximum NUMA Nodes (as a power of 2)"
	range 1 10
	default "2"
	depends on NUMA
	help
	  Specify the maximum number of NUMA Nodes available on the target
	  system.  Increases memory reserved to accommodate various tables.

config RISCV_ALTERNATIVE
	bool
	depends on !XIP_KERNEL
	help
	  This Kconfig allows the kernel to automatically patch the
	  errata required by the execution platform at run time. The
	  code patching is performed once in the boot stages. It means
	  that the overhead from this mechanism is just taken once.

config RISCV_ALTERNATIVE_EARLY
	bool
	depends on RISCV_ALTERNATIVE
	help
	  Allows early patching of the kernel for special errata

config RISCV_ISA_C
	bool "Emit compressed instructions when building Linux"
	default y
	help
	   Adds "C" to the ISA subsets that the toolchain is allowed to emit
	   when building Linux, which results in compressed instructions in the
	   Linux binary.

	   If you don't know what to do here, say Y.

<<<<<<< HEAD
=======
config RISCV_ISA_SVPBMT
	bool "SVPBMT extension support"
	depends on 64BIT && MMU
	select RISCV_ALTERNATIVE
	default y
	help
	   Adds support to dynamically detect the presence of the SVPBMT
	   ISA-extension (Supervisor-mode: page-based memory types) and
	   enable its usage.

	   The memory type for a page contains a combination of attributes
	   that indicate the cacheability, idempotency, and ordering
	   properties for access to that page.

	   The SVPBMT extension is only available on 64Bit cpus.

	   If you don't know what to do here, say Y.

>>>>>>> 88084a3d
config FPU
	bool "FPU support"
	default y
	help
	  Say N here if you want to disable all floating-point related procedure
	  in the kernel.

	  If you don't know what to do here, say Y.

endmenu

menu "Kernel features"

source "kernel/Kconfig.hz"

config RISCV_SBI_V01
	bool "SBI v0.1 support"
	depends on RISCV_SBI
	help
	  This config allows kernel to use SBI v0.1 APIs. This will be
	  deprecated in future once legacy M-mode software are no longer in use.

config RISCV_BOOT_SPINWAIT
	bool "Spinwait booting method"
	depends on SMP
	default y if RISCV_SBI_V01 || RISCV_M_MODE
	help
	  This enables support for booting Linux via spinwait method. In the
	  spinwait method, all cores randomly jump to Linux. One of the cores
	  gets chosen via lottery and all other keep spinning on a percpu
	  variable. This method cannot support CPU hotplug and sparse hartid
	  scheme. It should be only enabled for M-mode Linux or platforms relying
	  on older firmware without SBI HSM extension. All other platforms should
	  rely on ordered booting via SBI HSM extension which gets chosen
	  dynamically at runtime if the firmware supports it.

	  Since spinwait is incompatible with sparse hart IDs, it requires
	  NR_CPUS be large enough to contain the physical hart ID of the first
	  hart to enter Linux.

	  If unsure what to do here, say N.

config KEXEC
	bool "Kexec system call"
	select KEXEC_CORE
	select HOTPLUG_CPU if SMP
	depends on MMU
	help
	  kexec is a system call that implements the ability to shutdown your
	  current kernel, and to start another kernel. It is like a reboot
	  but it is independent of the system firmware. And like a reboot
	  you can start any kernel with it, not just Linux.

	  The name comes from the similarity to the exec system call.

config KEXEC_FILE
	bool "kexec file based systmem call"
	select KEXEC_CORE
	select KEXEC_ELF
	select HAVE_IMA_KEXEC if IMA
	depends on 64BIT
	help
	  This is new version of kexec system call. This system call is
	  file based and takes file descriptors as system call argument
	  for kernel and initramfs as opposed to list of segments as
	  accepted by previous system call.

	  If you don't know what to do here, say Y.

config ARCH_HAS_KEXEC_PURGATORY
	def_bool KEXEC_FILE
	select BUILD_BIN2C
	depends on CRYPTO=y
	depends on CRYPTO_SHA256=y

config CRASH_DUMP
	bool "Build kdump crash kernel"
	help
	  Generate crash dump after being started by kexec. This should
	  be normally only set in special crash dump kernels which are
	  loaded in the main kernel with kexec-tools into a specially
	  reserved region and then later executed after a crash by
	  kdump/kexec.

	  For more details see Documentation/admin-guide/kdump/kdump.rst

config COMPAT
	bool "Kernel support for 32-bit U-mode"
	default 64BIT
	depends on 64BIT && MMU
	help
	  This option enables support for a 32-bit U-mode running under a 64-bit
	  kernel at S-mode. riscv32-specific components such as system calls,
	  the user helper functions (vdso), signal rt_frame functions and the
	  ptrace interface are handled appropriately by the kernel.

	  If you want to execute 32-bit userspace applications, say Y.

endmenu

menu "Boot options"

config CMDLINE
	string "Built-in kernel command line"
	help
	  For most platforms, the arguments for the kernel's command line
	  are provided at run-time, during boot. However, there are cases
	  where either no arguments are being provided or the provided
	  arguments are insufficient or even invalid.

	  When that occurs, it is possible to define a built-in command
	  line here and choose how the kernel should use it later on.

choice
	prompt "Built-in command line usage" if CMDLINE != ""
	default CMDLINE_FALLBACK
	help
	  Choose how the kernel will handle the provided built-in command
	  line.

config CMDLINE_FALLBACK
	bool "Use bootloader kernel arguments if available"
	help
	  Use the built-in command line as fallback in case we get nothing
	  during boot. This is the default behaviour.

config CMDLINE_EXTEND
	bool "Extend bootloader kernel arguments"
	help
	  The command-line arguments provided during boot will be
	  appended to the built-in command line. This is useful in
	  cases where the provided arguments are insufficient and
	  you don't want to or cannot modify them.


config CMDLINE_FORCE
	bool "Always use the default kernel command string"
	help
	  Always use the built-in command line, even if we get one during
	  boot. This is useful in case you need to override the provided
	  command line on systems where you don't have or want control
	  over it.

endchoice

config EFI_STUB
	bool

config EFI
	bool "UEFI runtime support"
	depends on OF && !XIP_KERNEL
	select LIBFDT
	select UCS2_STRING
	select EFI_PARAMS_FROM_FDT
	select EFI_STUB
	select EFI_GENERIC_STUB
	select EFI_RUNTIME_WRAPPERS
	select RISCV_ISA_C
	depends on MMU
	default y
	help
	  This option provides support for runtime services provided
	  by UEFI firmware (such as non-volatile variables, realtime
	  clock, and platform reset). A UEFI stub is also provided to
	  allow the kernel to be booted as an EFI application. This
	  is only useful on systems that have UEFI firmware.

config CC_HAVE_STACKPROTECTOR_TLS
	def_bool $(cc-option,-mstack-protector-guard=tls -mstack-protector-guard-reg=tp -mstack-protector-guard-offset=0)

config STACKPROTECTOR_PER_TASK
	def_bool y
	depends on !RANDSTRUCT
	depends on STACKPROTECTOR && CC_HAVE_STACKPROTECTOR_TLS

config PHYS_RAM_BASE_FIXED
	bool "Explicitly specified physical RAM address"
	default n

config PHYS_RAM_BASE
	hex "Platform Physical RAM address"
	depends on PHYS_RAM_BASE_FIXED
	default "0x80000000"
	help
	  This is the physical address of RAM in the system. It has to be
	  explicitly specified to run early relocations of read-write data
	  from flash to RAM.

config XIP_KERNEL
	bool "Kernel Execute-In-Place from ROM"
	depends on MMU && SPARSEMEM
	# This prevents XIP from being enabled by all{yes,mod}config, which
	# fail to build since XIP doesn't support large kernels.
	depends on !COMPILE_TEST
	select PHYS_RAM_BASE_FIXED
	help
	  Execute-In-Place allows the kernel to run from non-volatile storage
	  directly addressable by the CPU, such as NOR flash. This saves RAM
	  space since the text section of the kernel is not loaded from flash
	  to RAM.  Read-write sections, such as the data section and stack,
	  are still copied to RAM.  The XIP kernel is not compressed since
	  it has to run directly from flash, so it will take more space to
	  store it.  The flash address used to link the kernel object files,
	  and for storing it, is configuration dependent. Therefore, if you
	  say Y here, you must know the proper physical address where to
	  store the kernel image depending on your own flash memory usage.

	  Also note that the make target becomes "make xipImage" rather than
	  "make zImage" or "make Image".  The final kernel binary to put in
	  ROM memory will be arch/riscv/boot/xipImage.

	  SPARSEMEM is required because the kernel text and rodata that are
	  flash resident are not backed by memmap, then any attempt to get
	  a struct page on those regions will trigger a fault.

	  If unsure, say N.

config XIP_PHYS_ADDR
	hex "XIP Kernel Physical Location"
	depends on XIP_KERNEL
	default "0x21000000"
	help
	  This is the physical address in your flash memory the kernel will
	  be linked for and stored to.  This address is dependent on your
	  own flash usage.

endmenu

config BUILTIN_DTB
	bool
	depends on OF
	default y if XIP_KERNEL

menu "Power management options"

source "kernel/power/Kconfig"

endmenu

menu "CPU Power Management"

source "drivers/cpuidle/Kconfig"

endmenu

source "arch/riscv/kvm/Kconfig"<|MERGE_RESOLUTION|>--- conflicted
+++ resolved
@@ -358,8 +358,6 @@
 
 	   If you don't know what to do here, say Y.
 
-<<<<<<< HEAD
-=======
 config RISCV_ISA_SVPBMT
 	bool "SVPBMT extension support"
 	depends on 64BIT && MMU
@@ -378,7 +376,6 @@
 
 	   If you don't know what to do here, say Y.
 
->>>>>>> 88084a3d
 config FPU
 	bool "FPU support"
 	default y

// SPDX-License-Identifier: GPL-2.0

//! So far the kernel's `Box` and `Vec` types can't be used by userspace test cases, since all users
//! of those types (e.g. `CString`) use kernel allocators for instantiation.
//!
//! In order to allow userspace test cases to make use of such types as well, implement the
//! `Cmalloc` allocator within the `allocator_test` module and type alias all kernel allocators to
//! `Cmalloc`. The `Cmalloc` allocator uses libc's `realloc()` function as allocator backend.

#![allow(missing_docs)]

use super::{flags::*, AllocError, Allocator, Flags};
use core::alloc::Layout;
use core::cmp;
use core::marker::PhantomData;
use core::ptr;
use core::ptr::NonNull;
use kernel::page;

/// The userspace allocator based on libc.
pub struct Cmalloc;

pub type Kmalloc = Cmalloc;
pub type Vmalloc = Kmalloc;
pub type KVmalloc = Kmalloc;

<<<<<<< HEAD
impl Cmalloc {
    /// Returns a [`Layout`] that makes [`Kmalloc`] fulfill the requested size and alignment of
    /// `layout`.
    pub fn aligned_layout(layout: Layout) -> Layout {
        // Note that `layout.size()` (after padding) is guaranteed to be a multiple of
        // `layout.align()` which together with the slab guarantees means that `Kmalloc` will return
        // a properly aligned object (see comments in `kmalloc()` for more information).
        layout.pad_to_align()
=======
pub struct VmallocPageIter<'a> {
    _p: PhantomData<page::BorrowedPage<'a>>,
}

impl<'a> Iterator for VmallocPageIter<'a> {
    type Item = page::BorrowedPage<'a>;

    fn next(&mut self) -> Option<Self::Item> {
        None
    }
}

impl<'a> VmallocPageIter<'a> {
    #[allow(clippy::missing_safety_doc)]
    pub unsafe fn new(_buf: NonNull<u8>, _size: usize) -> Self {
        Self { _p: PhantomData }
    }

    pub fn size(&self) -> usize {
        0
    }

    pub fn page_count(&self) -> usize {
        0
>>>>>>> 299eb328
    }
}

extern "C" {
    #[link_name = "aligned_alloc"]
    fn libc_aligned_alloc(align: usize, size: usize) -> *mut crate::ffi::c_void;

    #[link_name = "free"]
    fn libc_free(ptr: *mut crate::ffi::c_void);
}

// SAFETY:
// - memory remains valid until it is explicitly freed,
// - passing a pointer to a valid memory allocation created by this `Allocator` is always OK,
// - `realloc` provides the guarantees as provided in the `# Guarantees` section.
unsafe impl Allocator for Cmalloc {
    unsafe fn realloc(
        ptr: Option<NonNull<u8>>,
        layout: Layout,
        old_layout: Layout,
        flags: Flags,
    ) -> Result<NonNull<[u8]>, AllocError> {
        let src = match ptr {
            Some(src) => {
                if old_layout.size() == 0 {
                    ptr::null_mut()
                } else {
                    src.as_ptr()
                }
            }
            None => ptr::null_mut(),
        };

        if layout.size() == 0 {
            // SAFETY: `src` is either NULL or was previously allocated with this `Allocator`
            unsafe { libc_free(src.cast()) };

            return Ok(NonNull::slice_from_raw_parts(
                crate::alloc::dangling_from_layout(layout),
                0,
            ));
        }

        // ISO C (ISO/IEC 9899:2011) defines `aligned_alloc`:
        //
        // > The value of alignment shall be a valid alignment supported by the implementation
        // [...].
        //
        // As an example of the "supported by the implementation" requirement, POSIX.1-2001 (IEEE
        // 1003.1-2001) defines `posix_memalign`:
        //
        // > The value of alignment shall be a power of two multiple of sizeof (void *).
        //
        // and POSIX-based implementations of `aligned_alloc` inherit this requirement. At the time
        // of writing, this is known to be the case on macOS (but not in glibc).
        //
        // Satisfy the stricter requirement to avoid spurious test failures on some platforms.
        let min_align = core::mem::size_of::<*const crate::ffi::c_void>();
        let layout = layout.align_to(min_align).map_err(|_| AllocError)?;
        let layout = layout.pad_to_align();

        // SAFETY: Returns either NULL or a pointer to a memory allocation that satisfies or
        // exceeds the given size and alignment requirements.
        let dst = unsafe { libc_aligned_alloc(layout.align(), layout.size()) }.cast::<u8>();
        let dst = NonNull::new(dst).ok_or(AllocError)?;

        if flags.contains(__GFP_ZERO) {
            // SAFETY: The preceding calls to `libc_aligned_alloc` and `NonNull::new`
            // guarantee that `dst` points to memory of at least `layout.size()` bytes.
            unsafe { dst.as_ptr().write_bytes(0, layout.size()) };
        }

        if !src.is_null() {
            // SAFETY:
            // - `src` has previously been allocated with this `Allocator`; `dst` has just been
            //   newly allocated, hence the memory regions do not overlap.
            // - both` src` and `dst` are properly aligned and valid for reads and writes
            unsafe {
                ptr::copy_nonoverlapping(
                    src,
                    dst.as_ptr(),
                    cmp::min(layout.size(), old_layout.size()),
                )
            };
        }

        // SAFETY: `src` is either NULL or was previously allocated with this `Allocator`
        unsafe { libc_free(src.cast()) };

        Ok(NonNull::slice_from_raw_parts(dst, layout.size()))
    }
}<|MERGE_RESOLUTION|>--- conflicted
+++ resolved
@@ -24,7 +24,6 @@
 pub type Vmalloc = Kmalloc;
 pub type KVmalloc = Kmalloc;
 
-<<<<<<< HEAD
 impl Cmalloc {
     /// Returns a [`Layout`] that makes [`Kmalloc`] fulfill the requested size and alignment of
     /// `layout`.
@@ -33,7 +32,9 @@
         // `layout.align()` which together with the slab guarantees means that `Kmalloc` will return
         // a properly aligned object (see comments in `kmalloc()` for more information).
         layout.pad_to_align()
-=======
+    }
+}
+
 pub struct VmallocPageIter<'a> {
     _p: PhantomData<page::BorrowedPage<'a>>,
 }
@@ -58,7 +59,6 @@
 
     pub fn page_count(&self) -> usize {
         0
->>>>>>> 299eb328
     }
 }
 

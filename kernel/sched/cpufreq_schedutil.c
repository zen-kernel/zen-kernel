--- conflicted
+++ resolved
@@ -217,11 +217,7 @@
 	struct rq *rq = cpu_rq(cpu);
 
 	if (!uclamp_is_used() &&
-<<<<<<< HEAD
-	    type == FREQUENCY_UTIL && rt_rq_is_runnable(&rq->rt)) {
-=======
 	    type == FREQUENCY_UTIL && rt_rq_runnable(rq)) {
->>>>>>> 5d2f7ed4
 		return max;
 	}
 

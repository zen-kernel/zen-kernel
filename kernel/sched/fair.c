--- conflicted
+++ resolved
@@ -76,18 +76,13 @@
  *
  * (default: 0.70 msec * (1 + ilog(ncpus)), units: nanoseconds)
  */
-<<<<<<< HEAD
 #ifdef CONFIG_ZEN_INTERACTIVE
 unsigned int sysctl_sched_base_slice			= 400000ULL;
 static unsigned int normalized_sysctl_sched_base_slice	= 400000ULL;
 #else
-unsigned int sysctl_sched_base_slice			= 750000ULL;
-static unsigned int normalized_sysctl_sched_base_slice	= 750000ULL;
-#endif
-=======
 unsigned int sysctl_sched_base_slice			= 700000ULL;
 static unsigned int normalized_sysctl_sched_base_slice	= 700000ULL;
->>>>>>> 372ad891
+#endif
 
 #ifdef CONFIG_ZEN_INTERACTIVE
 const_debug unsigned int sysctl_sched_migration_cost	= 250000UL;

--- conflicted
+++ resolved
@@ -3529,15 +3529,13 @@
 static inline void init_sched_mm_cid(struct task_struct *t) { }
 #endif
 
-<<<<<<< HEAD
+static inline int task_running_nice(struct task_struct *p)
+{
+	return (task_nice(p) > 0);
+}
+#endif /* !CONFIG_SCHED_ALT */
+
 extern u64 avg_vruntime(struct cfs_rq *cfs_rq);
 extern int entity_eligible(struct cfs_rq *cfs_rq, struct sched_entity *se);
 
-=======
-static inline int task_running_nice(struct task_struct *p)
-{
-	return (task_nice(p) > 0);
-}
-#endif /* !CONFIG_SCHED_ALT */
->>>>>>> 75732fdc
 #endif /* _KERNEL_SCHED_SCHED_H */
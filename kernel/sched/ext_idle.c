--- conflicted
+++ resolved
@@ -856,10 +856,6 @@
 	return false;
 }
 
-<<<<<<< HEAD
-static s32 select_cpu_from_kfunc(struct scx_sched *sch, struct task_struct *p,
-				 s32 prev_cpu, u64 wake_flags,
-=======
 /*
  * Determine whether @p is a migration-disabled task in the context of BPF
  * code.
@@ -886,8 +882,8 @@
 		return p->migration_disabled;
 }
 
-static s32 select_cpu_from_kfunc(struct task_struct *p, s32 prev_cpu, u64 wake_flags,
->>>>>>> 55ed11b1
+static s32 select_cpu_from_kfunc(struct scx_sched *sch, struct task_struct *p,
+				 s32 prev_cpu, u64 wake_flags,
 				 const struct cpumask *allowed, u64 flags)
 {
 	struct rq *rq;

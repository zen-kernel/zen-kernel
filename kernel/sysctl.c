--- conflicted
+++ resolved
@@ -77,13 +77,12 @@
 static const int ngroups_max = NGROUPS_MAX;
 static const int cap_last_cap = CAP_LAST_CAP;
 
-<<<<<<< HEAD
 #ifdef CONFIG_USER_NS
 extern int unprivileged_userns_clone;
-=======
+#endif
+
 #ifdef CONFIG_SCHED_ALT
 extern int sched_yield_type;
->>>>>>> 9c89892c
 #endif
 
 #ifdef CONFIG_PROC_SYSCTL

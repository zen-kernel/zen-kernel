--- conflicted
+++ resolved
@@ -84,13 +84,12 @@
 static const int ngroups_max = NGROUPS_MAX;
 static const int cap_last_cap = CAP_LAST_CAP;
 
-<<<<<<< HEAD
 #ifdef CONFIG_USER_NS
 extern int unprivileged_userns_clone;
-=======
+#endif
+
 #ifdef CONFIG_SCHED_ALT
 extern int sched_yield_type;
->>>>>>> 74f8cdbe
 #endif
 
 #ifdef CONFIG_PROC_SYSCTL

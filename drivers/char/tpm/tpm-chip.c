--- conflicted
+++ resolved
@@ -510,15 +510,6 @@
 	return 0;
 }
 
-<<<<<<< HEAD
-#ifdef CONFIG_X86
-#else
-static inline bool tpm_amd_is_rng_defective(struct tpm_chip *chip)
-{
-	return false;
-}
-#endif /* CONFIG_X86 */
-=======
 /*
  * Some AMD fTPM versions may cause stutter
  * https://www.amd.com/en/support/kb/faq/pa-410
@@ -576,7 +567,6 @@
 	return true;
 }
 
->>>>>>> c82c955a
 static int tpm_hwrng_read(struct hwrng *rng, void *data, size_t max, bool wait)
 {
 	struct tpm_chip *chip = container_of(rng, struct tpm_chip, hwrng);

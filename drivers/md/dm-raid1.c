--- conflicted
+++ resolved
@@ -1088,11 +1088,7 @@
 
 	ti->num_flush_requests = 1;
 	ti->num_discard_requests = 1;
-<<<<<<< HEAD
-	ti->discard_zeroes_data_unsupported = 1;
-=======
 	ti->discard_zeroes_data_unsupported = true;
->>>>>>> 29fbbf80
 
 	ms->kmirrord_wq = alloc_workqueue("kmirrord",
 					  WQ_NON_REENTRANT | WQ_MEM_RECLAIM, 0);

--- conflicted
+++ resolved
@@ -639,10 +639,6 @@
 	xhci = hcd_to_xhci(hcd);
 	xhci->reset = reset;
 
-<<<<<<< HEAD
-	xhci->allow_single_roothub = 1;
-=======
->>>>>>> 3b86c87f
 	if (!xhci_has_one_roothub(xhci)) {
 		xhci->shared_hcd = usb_create_shared_hcd(&xhci_pci_hc_driver, &dev->dev,
 							 pci_name(dev), hcd);

/*
 *	Adaptec AAC series RAID controller driver
 *	(c) Copyright 2001 Red Hat Inc.	<alan@redhat.com>
 *
 * based on the old aacraid driver that is..
 * Adaptec aacraid device driver for Linux.
 *
 * Copyright (c) 2000-2010 Adaptec, Inc.
 *               2010-2015 PMC-Sierra, Inc. (aacraid@pmc-sierra.com)
 *		 2016-2017 Microsemi Corp. (aacraid@microsemi.com)
 *
 * This program is free software; you can redistribute it and/or modify
 * it under the terms of the GNU General Public License as published by
 * the Free Software Foundation; either version 2, or (at your option)
 * any later version.
 *
 * This program is distributed in the hope that it will be useful,
 * but WITHOUT ANY WARRANTY; without even the implied warranty of
 * MERCHANTABILITY or FITNESS FOR A PARTICULAR PURPOSE.  See the
 * GNU General Public License for more details.
 *
 * You should have received a copy of the GNU General Public License
 * along with this program; see the file COPYING.  If not, write to
 * the Free Software Foundation, 675 Mass Ave, Cambridge, MA 02139, USA.
 *
 * Module Name:
 *  aacraid.h
 *
 * Abstract: Contains all routines for control of the aacraid driver
 *
 */

#ifndef _AACRAID_H_
#define _AACRAID_H_
#ifndef dprintk
# define dprintk(x)
#endif
/* eg: if (nblank(dprintk(x))) */
#define _nblank(x) #x
#define nblank(x) _nblank(x)[0]

#include <linux/interrupt.h>
#include <linux/pci.h>

/*------------------------------------------------------------------------------
 *              D E F I N E S
 *----------------------------------------------------------------------------*/

#define AAC_MAX_MSIX		32	/* vectors */
#define AAC_PCI_MSI_ENABLE	0x8000

enum {
	AAC_ENABLE_INTERRUPT	= 0x0,
	AAC_DISABLE_INTERRUPT,
	AAC_ENABLE_MSIX,
	AAC_DISABLE_MSIX,
	AAC_CLEAR_AIF_BIT,
	AAC_CLEAR_SYNC_BIT,
	AAC_ENABLE_INTX
};

#define AAC_INT_MODE_INTX		(1<<0)
#define AAC_INT_MODE_MSI		(1<<1)
#define AAC_INT_MODE_AIF		(1<<2)
#define AAC_INT_MODE_SYNC		(1<<3)
#define AAC_INT_MODE_MSIX		(1<<16)

#define AAC_INT_ENABLE_TYPE1_INTX	0xfffffffb
#define AAC_INT_ENABLE_TYPE1_MSIX	0xfffffffa
#define AAC_INT_DISABLE_ALL		0xffffffff

/* Bit definitions in IOA->Host Interrupt Register */
#define PMC_TRANSITION_TO_OPERATIONAL	(1<<31)
#define PMC_IOARCB_TRANSFER_FAILED	(1<<28)
#define PMC_IOA_UNIT_CHECK		(1<<27)
#define PMC_NO_HOST_RRQ_FOR_CMD_RESPONSE (1<<26)
#define PMC_CRITICAL_IOA_OP_IN_PROGRESS	(1<<25)
#define PMC_IOARRIN_LOST		(1<<4)
#define PMC_SYSTEM_BUS_MMIO_ERROR	(1<<3)
#define PMC_IOA_PROCESSOR_IN_ERROR_STATE (1<<2)
#define PMC_HOST_RRQ_VALID		(1<<1)
#define PMC_OPERATIONAL_STATUS		(1<<31)
#define PMC_ALLOW_MSIX_VECTOR0		(1<<0)

#define PMC_IOA_ERROR_INTERRUPTS	(PMC_IOARCB_TRANSFER_FAILED | \
					 PMC_IOA_UNIT_CHECK | \
					 PMC_NO_HOST_RRQ_FOR_CMD_RESPONSE | \
					 PMC_IOARRIN_LOST | \
					 PMC_SYSTEM_BUS_MMIO_ERROR | \
					 PMC_IOA_PROCESSOR_IN_ERROR_STATE)

#define PMC_ALL_INTERRUPT_BITS		(PMC_IOA_ERROR_INTERRUPTS | \
					 PMC_HOST_RRQ_VALID | \
					 PMC_TRANSITION_TO_OPERATIONAL | \
					 PMC_ALLOW_MSIX_VECTOR0)
#define	PMC_GLOBAL_INT_BIT2		0x00000004
#define	PMC_GLOBAL_INT_BIT0		0x00000001

#ifndef AAC_DRIVER_BUILD
# define AAC_DRIVER_BUILD 50834
# define AAC_DRIVER_BRANCH "-custom"
#endif
#define MAXIMUM_NUM_CONTAINERS	32

#define AAC_NUM_MGT_FIB         8
#define AAC_NUM_IO_FIB		(1024 - AAC_NUM_MGT_FIB)
#define AAC_NUM_FIB		(AAC_NUM_IO_FIB + AAC_NUM_MGT_FIB)

#define AAC_MAX_LUN		256

#define AAC_MAX_HOSTPHYSMEMPAGES (0xfffff)
#define AAC_MAX_32BIT_SGBCOUNT	((unsigned short)256)

#define AAC_DEBUG_INSTRUMENT_AIF_DELETE

#define AAC_MAX_NATIVE_TARGETS		1024
/* Thor: 5 phys. buses: #0: empty, 1-4: 256 targets each */
#define AAC_MAX_BUSES			5
#define AAC_MAX_TARGETS		256
#define AAC_MAX_NATIVE_SIZE		2048
#define FW_ERROR_BUFFER_SIZE		512

/* Thor AIF events */
#define SA_AIF_HOTPLUG			(1<<1)
#define SA_AIF_HARDWARE		(1<<2)
#define SA_AIF_PDEV_CHANGE		(1<<4)
#define SA_AIF_LDEV_CHANGE		(1<<5)
#define SA_AIF_BPSTAT_CHANGE		(1<<30)
#define SA_AIF_BPCFG_CHANGE		(1<<31)

#define HBA_MAX_SG_EMBEDDED		28
#define HBA_MAX_SG_SEPARATE		90
#define HBA_SENSE_DATA_LEN_MAX		32
#define HBA_REQUEST_TAG_ERROR_FLAG	0x00000002
#define HBA_SGL_FLAGS_EXT		0x80000000UL

struct aac_hba_sgl {
	u32		addr_lo; /* Lower 32-bits of SGL element address */
	u32		addr_hi; /* Upper 32-bits of SGL element address */
	u32		len;	/* Length of SGL element in bytes */
	u32		flags;	/* SGL element flags */
};

enum {
	HBA_IU_TYPE_SCSI_CMD_REQ		= 0x40,
	HBA_IU_TYPE_SCSI_TM_REQ			= 0x41,
	HBA_IU_TYPE_SATA_REQ			= 0x42,
	HBA_IU_TYPE_RESP			= 0x60,
	HBA_IU_TYPE_COALESCED_RESP		= 0x61,
	HBA_IU_TYPE_INT_COALESCING_CFG_REQ	= 0x70
};

enum {
	HBA_CMD_BYTE1_DATA_DIR_IN		= 0x1,
	HBA_CMD_BYTE1_DATA_DIR_OUT		= 0x2,
	HBA_CMD_BYTE1_DATA_TYPE_DDR		= 0x4,
	HBA_CMD_BYTE1_CRYPTO_ENABLE		= 0x8
};

enum {
	HBA_CMD_BYTE1_BITOFF_DATA_DIR_IN	= 0x0,
	HBA_CMD_BYTE1_BITOFF_DATA_DIR_OUT,
	HBA_CMD_BYTE1_BITOFF_DATA_TYPE_DDR,
	HBA_CMD_BYTE1_BITOFF_CRYPTO_ENABLE
};

enum {
	HBA_RESP_DATAPRES_NO_DATA		= 0x0,
	HBA_RESP_DATAPRES_RESPONSE_DATA,
	HBA_RESP_DATAPRES_SENSE_DATA
};

enum {
	HBA_RESP_SVCRES_TASK_COMPLETE		= 0x0,
	HBA_RESP_SVCRES_FAILURE,
	HBA_RESP_SVCRES_TMF_COMPLETE,
	HBA_RESP_SVCRES_TMF_SUCCEEDED,
	HBA_RESP_SVCRES_TMF_REJECTED,
	HBA_RESP_SVCRES_TMF_LUN_INVALID
};

enum {
	HBA_RESP_STAT_IO_ERROR			= 0x1,
	HBA_RESP_STAT_IO_ABORTED,
	HBA_RESP_STAT_NO_PATH_TO_DEVICE,
	HBA_RESP_STAT_INVALID_DEVICE,
	HBA_RESP_STAT_HBAMODE_DISABLED		= 0xE,
	HBA_RESP_STAT_UNDERRUN			= 0x51,
	HBA_RESP_STAT_OVERRUN			= 0x75
};

struct aac_hba_cmd_req {
	u8	iu_type;	/* HBA information unit type */
	/*
	 * byte1:
	 * [1:0] DIR - 0=No data, 0x1 = IN, 0x2 = OUT
	 * [2]   TYPE - 0=PCI, 1=DDR
	 * [3]   CRYPTO_ENABLE - 0=Crypto disabled, 1=Crypto enabled
	 */
	u8	byte1;
	u8	reply_qid;	/* Host reply queue to post response to */
	u8	reserved1;
	__le32	it_nexus;	/* Device handle for the request */
	__le32	request_id;	/* Sender context */
	/* Lower 32-bits of tweak value for crypto enabled IOs */
	__le32	tweak_value_lo;
	u8	cdb[16];	/* SCSI CDB of the command */
	u8	lun[8];		/* SCSI LUN of the command */

	/* Total data length in bytes to be read/written (if any) */
	__le32	data_length;

	/* [2:0] Task Attribute, [6:3] Command Priority */
	u8	attr_prio;

	/* Number of SGL elements embedded in the HBA req */
	u8	emb_data_desc_count;

	__le16	dek_index;	/* DEK index for crypto enabled IOs */

	/* Lower 32-bits of reserved error data target location on the host */
	__le32	error_ptr_lo;

	/* Upper 32-bits of reserved error data target location on the host */
	__le32	error_ptr_hi;

	/* Length of reserved error data area on the host in bytes */
	__le32	error_length;

	/* Upper 32-bits of tweak value for crypto enabled IOs */
	__le32	tweak_value_hi;

	struct aac_hba_sgl sge[HBA_MAX_SG_SEPARATE+2]; /* SG list space */

	/*
	 * structure must not exceed
	 * AAC_MAX_NATIVE_SIZE-FW_ERROR_BUFFER_SIZE
	 */
};

/* Task Management Functions (TMF) */
#define HBA_TMF_ABORT_TASK	0x01
#define HBA_TMF_LUN_RESET	0x08

struct aac_hba_tm_req {
	u8	iu_type;	/* HBA information unit type */
	u8	reply_qid;	/* Host reply queue to post response to */
	u8	tmf;		/* Task management function */
	u8	reserved1;

	__le32	it_nexus;	/* Device handle for the command */

	u8	lun[8];		/* SCSI LUN */

	/* Used to hold sender context. */
	__le32	request_id;	/* Sender context */
	__le32	reserved2;

	/* Request identifier of managed task */
	__le32	managed_request_id;	/* Sender context being managed */
	__le32	reserved3;

	/* Lower 32-bits of reserved error data target location on the host */
	__le32	error_ptr_lo;
	/* Upper 32-bits of reserved error data target location on the host */
	__le32	error_ptr_hi;
	/* Length of reserved error data area on the host in bytes */
	__le32	error_length;
};

struct aac_hba_reset_req {
	u8	iu_type;	/* HBA information unit type */
	/* 0 - reset specified device, 1 - reset all devices */
	u8	reset_type;
	u8	reply_qid;	/* Host reply queue to post response to */
	u8	reserved1;

	__le32	it_nexus;	/* Device handle for the command */
	__le32	request_id;	/* Sender context */
	/* Lower 32-bits of reserved error data target location on the host */
	__le32	error_ptr_lo;
	/* Upper 32-bits of reserved error data target location on the host */
	__le32	error_ptr_hi;
	/* Length of reserved error data area on the host in bytes */
	__le32	error_length;
};

struct aac_hba_resp {
	u8	iu_type;		/* HBA information unit type */
	u8	reserved1[3];
	__le32	request_identifier;	/* sender context */
	__le32	reserved2;
	u8	service_response;	/* SCSI service response */
	u8	status;			/* SCSI status */
	u8	datapres;	/* [1:0] - data present, [7:2] - reserved */
	u8	sense_response_data_len;	/* Sense/response data length */
	__le32	residual_count;		/* Residual data length in bytes */
	/* Sense/response data */
	u8	sense_response_buf[HBA_SENSE_DATA_LEN_MAX];
};

struct aac_native_hba {
	union {
		struct aac_hba_cmd_req cmd;
		struct aac_hba_tm_req tmr;
		u8 cmd_bytes[AAC_MAX_NATIVE_SIZE-FW_ERROR_BUFFER_SIZE];
	} cmd;
	union {
		struct aac_hba_resp err;
		u8 resp_bytes[FW_ERROR_BUFFER_SIZE];
	} resp;
};

#define CISS_REPORT_PHYSICAL_LUNS	0xc3
#define WRITE_HOST_WELLNESS		0xa5
#define CISS_IDENTIFY_PHYSICAL_DEVICE	0x15
#define BMIC_IN			0x26
#define BMIC_OUT			0x27

struct aac_ciss_phys_luns_resp {
	u8	list_length[4];		/* LUN list length (N-7, big endian) */
	u8	resp_flag;		/* extended response_flag */
	u8	reserved[3];
	struct _ciss_lun {
		u8	tid[3];		/* Target ID */
		u8	bus;		/* Bus, flag (bits 6,7) */
		u8	level3[2];
		u8	level2[2];
		u8	node_ident[16];	/* phys. node identifier */
	} lun[1];			/* List of phys. devices */
};

/*
 * Interrupts
 */
#define AAC_MAX_HRRQ		64

struct aac_ciss_identify_pd {
	u8 scsi_bus;			/* SCSI Bus number on controller */
	u8 scsi_id;			/* SCSI ID on this bus */
	u16 block_size;			/* sector size in bytes */
	u32 total_blocks;		/* number for sectors on drive */
	u32 reserved_blocks;		/* controller reserved (RIS) */
	u8 model[40];			/* Physical Drive Model */
	u8 serial_number[40];		/* Drive Serial Number */
	u8 firmware_revision[8];	/* drive firmware revision */
	u8 scsi_inquiry_bits;		/* inquiry byte 7 bits */
	u8 compaq_drive_stamp;		/* 0 means drive not stamped */
	u8 last_failure_reason;

	u8  flags;
	u8  more_flags;
	u8  scsi_lun;			/* SCSI LUN for phys drive */
	u8  yet_more_flags;
	u8  even_more_flags;
	u32 spi_speed_rules;		/* SPI Speed :Ultra disable diagnose */
	u8  phys_connector[2];		/* connector number on controller */
	u8  phys_box_on_bus;		/* phys enclosure this drive resides */
	u8  phys_bay_in_box;		/* phys drv bay this drive resides */
	u32 rpm;			/* Drive rotational speed in rpm */
	u8  device_type;		/* type of drive */
	u8  sata_version;		/* only valid when drive_type is SATA */
	u64 big_total_block_count;
	u64 ris_starting_lba;
	u32 ris_size;
	u8  wwid[20];
	u8  controller_phy_map[32];
	u16 phy_count;
	u8  phy_connected_dev_type[256];
	u8  phy_to_drive_bay_num[256];
	u16 phy_to_attached_dev_index[256];
	u8  box_index;
	u8  spitfire_support;
	u16 extra_physical_drive_flags;
	u8  negotiated_link_rate[256];
	u8  phy_to_phy_map[256];
	u8  redundant_path_present_map;
	u8  redundant_path_failure_map;
	u8  active_path_number;
	u16 alternate_paths_phys_connector[8];
	u8  alternate_paths_phys_box_on_port[8];
	u8  multi_lun_device_lun_count;
	u8  minimum_good_fw_revision[8];
	u8  unique_inquiry_bytes[20];
	u8  current_temperature_degreesC;
	u8  temperature_threshold_degreesC;
	u8  max_temperature_degreesC;
	u8  logical_blocks_per_phys_block_exp;	/* phyblocksize = 512 * 2^exp */
	u16 current_queue_depth_limit;
	u8  switch_name[10];
	u16 switch_port;
	u8  alternate_paths_switch_name[40];
	u8  alternate_paths_switch_port[8];
	u16 power_on_hours;		/* valid only if gas gauge supported */
	u16 percent_endurance_used;	/* valid only if gas gauge supported. */
	u8  drive_authentication;
	u8  smart_carrier_authentication;
	u8  smart_carrier_app_fw_version;
	u8  smart_carrier_bootloader_fw_version;
	u8  SanitizeSecureEraseSupport;
	u8  DriveKeyFlags;
	u8  encryption_key_name[64];
	u32 misc_drive_flags;
	u16 dek_index;
	u16 drive_encryption_flags;
	u8  sanitize_maximum_time[6];
	u8  connector_info_mode;
	u8  connector_info_number[4];
	u8  long_connector_name[64];
	u8  device_unique_identifier[16];
	u8  padto_2K[17];
} __packed;

/*
 * These macros convert from physical channels to virtual channels
 */
#define CONTAINER_CHANNEL		(0)
#define NATIVE_CHANNEL			(1)
#define CONTAINER_TO_CHANNEL(cont)	(CONTAINER_CHANNEL)
#define CONTAINER_TO_ID(cont)		(cont)
#define CONTAINER_TO_LUN(cont)		(0)
#define ENCLOSURE_CHANNEL		(3)

#define PMC_DEVICE_S6	0x28b
#define PMC_DEVICE_S7	0x28c
#define PMC_DEVICE_S8	0x28d

#define aac_phys_to_logical(x)  ((x)+1)
#define aac_logical_to_phys(x)  ((x)?(x)-1:0)

/*
 * These macros are for keeping track of
 * character device state.
 */
#define AAC_CHARDEV_UNREGISTERED	(-1)
#define AAC_CHARDEV_NEEDS_REINIT	(-2)

/* #define AAC_DETAILED_STATUS_INFO */

struct diskparm
{
	int heads;
	int sectors;
	int cylinders;
};


/*
 *	Firmware constants
 */

#define		CT_NONE			0
#define		CT_OK			218
#define		FT_FILESYS	8	/* ADAPTEC's "FSA"(tm) filesystem */
#define		FT_DRIVE	9	/* physical disk - addressable in scsi by bus/id/lun */

/*
 *	Host side memory scatter gather list
 *	Used by the adapter for read, write, and readdirplus operations
 *	We have separate 32 and 64 bit version because even
 *	on 64 bit systems not all cards support the 64 bit version
 */
struct sgentry {
	__le32	addr;	/* 32-bit address. */
	__le32	count;	/* Length. */
};

struct user_sgentry {
	u32	addr;	/* 32-bit address. */
	u32	count;	/* Length. */
};

struct sgentry64 {
	__le32	addr[2];	/* 64-bit addr. 2 pieces for data alignment */
	__le32	count;	/* Length. */
};

struct user_sgentry64 {
	u32	addr[2];	/* 64-bit addr. 2 pieces for data alignment */
	u32	count;	/* Length. */
};

struct sgentryraw {
	__le32		next;	/* reserved for F/W use */
	__le32		prev;	/* reserved for F/W use */
	__le32		addr[2];
	__le32		count;
	__le32		flags;	/* reserved for F/W use */
};

struct user_sgentryraw {
	u32		next;	/* reserved for F/W use */
	u32		prev;	/* reserved for F/W use */
	u32		addr[2];
	u32		count;
	u32		flags;	/* reserved for F/W use */
};

struct sge_ieee1212 {
	u32	addrLow;
	u32	addrHigh;
	u32	length;
	u32	flags;
};

/*
 *	SGMAP
 *
 *	This is the SGMAP structure for all commands that use
 *	32-bit addressing.
 */

struct sgmap {
	__le32		count;
	struct sgentry	sg[1];
};

struct user_sgmap {
	u32		count;
	struct user_sgentry	sg[1];
};

struct sgmap64 {
	__le32		count;
	struct sgentry64 sg[1];
};

struct user_sgmap64 {
	u32		count;
	struct user_sgentry64 sg[1];
};

struct sgmapraw {
	__le32		  count;
	struct sgentryraw sg[1];
};

struct user_sgmapraw {
	u32		  count;
	struct user_sgentryraw sg[1];
};

struct creation_info
{
	u8		buildnum;		/* e.g., 588 */
	u8		usec;			/* e.g., 588 */
	u8		via;			/* e.g., 1 = FSU,
						 *	 2 = API
						 */
	u8		year;			/* e.g., 1997 = 97 */
	__le32		date;			/*
						 * unsigned	Month		:4;	// 1 - 12
						 * unsigned	Day		:6;	// 1 - 32
						 * unsigned	Hour		:6;	// 0 - 23
						 * unsigned	Minute		:6;	// 0 - 60
						 * unsigned	Second		:6;	// 0 - 60
						 */
	__le32		serial[2];			/* e.g., 0x1DEADB0BFAFAF001 */
};


/*
 *	Define all the constants needed for the communication interface
 */

/*
 *	Define how many queue entries each queue will have and the total
 *	number of entries for the entire communication interface. Also define
 *	how many queues we support.
 *
 *	This has to match the controller
 */

#define NUMBER_OF_COMM_QUEUES  8   // 4 command; 4 response
#define HOST_HIGH_CMD_ENTRIES  4
#define HOST_NORM_CMD_ENTRIES  8
#define ADAP_HIGH_CMD_ENTRIES  4
#define ADAP_NORM_CMD_ENTRIES  512
#define HOST_HIGH_RESP_ENTRIES 4
#define HOST_NORM_RESP_ENTRIES 512
#define ADAP_HIGH_RESP_ENTRIES 4
#define ADAP_NORM_RESP_ENTRIES 8

#define TOTAL_QUEUE_ENTRIES  \
    (HOST_NORM_CMD_ENTRIES + HOST_HIGH_CMD_ENTRIES + ADAP_NORM_CMD_ENTRIES + ADAP_HIGH_CMD_ENTRIES + \
	    HOST_NORM_RESP_ENTRIES + HOST_HIGH_RESP_ENTRIES + ADAP_NORM_RESP_ENTRIES + ADAP_HIGH_RESP_ENTRIES)


/*
 *	Set the queues on a 16 byte alignment
 */

#define QUEUE_ALIGNMENT		16

/*
 *	The queue headers define the Communication Region queues. These
 *	are physically contiguous and accessible by both the adapter and the
 *	host. Even though all queue headers are in the same contiguous block
 *	they will be represented as individual units in the data structures.
 */

struct aac_entry {
	__le32 size; /* Size in bytes of Fib which this QE points to */
	__le32 addr; /* Receiver address of the FIB */
};

/*
 *	The adapter assumes the ProducerIndex and ConsumerIndex are grouped
 *	adjacently and in that order.
 */

struct aac_qhdr {
	__le64 header_addr;/* Address to hand the adapter to access
			      to this queue head */
	__le32 *producer; /* The producer index for this queue (host address) */
	__le32 *consumer; /* The consumer index for this queue (host address) */
};

/*
 *	Define all the events which the adapter would like to notify
 *	the host of.
 */

#define		HostNormCmdQue		1	/* Change in host normal priority command queue */
#define		HostHighCmdQue		2	/* Change in host high priority command queue */
#define		HostNormRespQue		3	/* Change in host normal priority response queue */
#define		HostHighRespQue		4	/* Change in host high priority response queue */
#define		AdapNormRespNotFull	5
#define		AdapHighRespNotFull	6
#define		AdapNormCmdNotFull	7
#define		AdapHighCmdNotFull	8
#define		SynchCommandComplete	9
#define		AdapInternalError	0xfe    /* The adapter detected an internal error shutting down */

/*
 *	Define all the events the host wishes to notify the
 *	adapter of. The first four values much match the Qid the
 *	corresponding queue.
 */

#define		AdapNormCmdQue		2
#define		AdapHighCmdQue		3
#define		AdapNormRespQue		6
#define		AdapHighRespQue		7
#define		HostShutdown		8
#define		HostPowerFail		9
#define		FatalCommError		10
#define		HostNormRespNotFull	11
#define		HostHighRespNotFull	12
#define		HostNormCmdNotFull	13
#define		HostHighCmdNotFull	14
#define		FastIo			15
#define		AdapPrintfDone		16

/*
 *	Define all the queues that the adapter and host use to communicate
 *	Number them to match the physical queue layout.
 */

enum aac_queue_types {
        HostNormCmdQueue = 0,	/* Adapter to host normal priority command traffic */
        HostHighCmdQueue,	/* Adapter to host high priority command traffic */
        AdapNormCmdQueue,	/* Host to adapter normal priority command traffic */
        AdapHighCmdQueue,	/* Host to adapter high priority command traffic */
        HostNormRespQueue,	/* Adapter to host normal priority response traffic */
        HostHighRespQueue,	/* Adapter to host high priority response traffic */
        AdapNormRespQueue,	/* Host to adapter normal priority response traffic */
        AdapHighRespQueue	/* Host to adapter high priority response traffic */
};

/*
 *	Assign type values to the FSA communication data structures
 */

#define		FIB_MAGIC	0x0001
#define		FIB_MAGIC2	0x0004
#define		FIB_MAGIC2_64	0x0005

/*
 *	Define the priority levels the FSA communication routines support.
 */

#define		FsaNormal	1

/* transport FIB header (PMC) */
struct aac_fib_xporthdr {
	__le64	HostAddress;	/* FIB host address w/o xport header */
	__le32	Size;		/* FIB size excluding xport header */
	__le32	Handle;		/* driver handle to reference the FIB */
	__le64	Reserved[2];
};

#define		ALIGN32		32

/*
 * Define the FIB. The FIB is the where all the requested data and
 * command information are put to the application on the FSA adapter.
 */

struct aac_fibhdr {
	__le32 XferState;	/* Current transfer state for this CCB */
	__le16 Command;		/* Routing information for the destination */
	u8 StructType;		/* Type FIB */
	u8 Unused;		/* Unused */
	__le16 Size;		/* Size of this FIB in bytes */
	__le16 SenderSize;	/* Size of the FIB in the sender
				   (for response sizing) */
	__le32 SenderFibAddress;  /* Host defined data in the FIB */
	union {
		__le32 ReceiverFibAddress;/* Logical address of this FIB for
				     the adapter (old) */
		__le32 SenderFibAddressHigh;/* upper 32bit of phys. FIB address */
		__le32 TimeStamp;	/* otherwise timestamp for FW internal use */
	} u;
	__le32 Handle;		/* FIB handle used for MSGU commnunication */
	u32 Previous;		/* FW internal use */
	u32 Next;		/* FW internal use */
};

struct hw_fib {
	struct aac_fibhdr header;
	u8 data[512-sizeof(struct aac_fibhdr)];	// Command specific data
};

/*
 *	FIB commands
 */

#define		TestCommandResponse		1
#define		TestAdapterCommand		2
/*
 *	Lowlevel and comm commands
 */
#define		LastTestCommand			100
#define		ReinitHostNormCommandQueue	101
#define		ReinitHostHighCommandQueue	102
#define		ReinitHostHighRespQueue		103
#define		ReinitHostNormRespQueue		104
#define		ReinitAdapNormCommandQueue	105
#define		ReinitAdapHighCommandQueue	107
#define		ReinitAdapHighRespQueue		108
#define		ReinitAdapNormRespQueue		109
#define		InterfaceShutdown		110
#define		DmaCommandFib			120
#define		StartProfile			121
#define		TermProfile			122
#define		SpeedTest			123
#define		TakeABreakPt			124
#define		RequestPerfData			125
#define		SetInterruptDefTimer		126
#define		SetInterruptDefCount		127
#define		GetInterruptDefStatus		128
#define		LastCommCommand			129
/*
 *	Filesystem commands
 */
#define		NuFileSystem			300
#define		UFS				301
#define		HostFileSystem			302
#define		LastFileSystemCommand		303
/*
 *	Container Commands
 */
#define		ContainerCommand		500
#define		ContainerCommand64		501
#define		ContainerRawIo			502
#define		ContainerRawIo2			503
/*
 *	Scsi Port commands (scsi passthrough)
 */
#define		ScsiPortCommand			600
#define		ScsiPortCommand64		601
/*
 *	Misc house keeping and generic adapter initiated commands
 */
#define		AifRequest			700
#define		CheckRevision			701
#define		FsaHostShutdown			702
#define		RequestAdapterInfo		703
#define		IsAdapterPaused			704
#define		SendHostTime			705
#define		RequestSupplementAdapterInfo	706
#define		LastMiscCommand			707

/*
 * Commands that will target the failover level on the FSA adapter
 */

enum fib_xfer_state {
	HostOwned			= (1<<0),
	AdapterOwned			= (1<<1),
	FibInitialized			= (1<<2),
	FibEmpty			= (1<<3),
	AllocatedFromPool		= (1<<4),
	SentFromHost			= (1<<5),
	SentFromAdapter			= (1<<6),
	ResponseExpected		= (1<<7),
	NoResponseExpected		= (1<<8),
	AdapterProcessed		= (1<<9),
	HostProcessed			= (1<<10),
	HighPriority			= (1<<11),
	NormalPriority			= (1<<12),
	Async				= (1<<13),
	AsyncIo				= (1<<13),	// rpbfix: remove with new regime
	PageFileIo			= (1<<14),	// rpbfix: remove with new regime
	ShutdownRequest			= (1<<15),
	LazyWrite			= (1<<16),	// rpbfix: remove with new regime
	AdapterMicroFib			= (1<<17),
	BIOSFibPath			= (1<<18),
	FastResponseCapable		= (1<<19),
	ApiFib				= (1<<20),	/* Its an API Fib */
	/* PMC NEW COMM: There is no more AIF data pending */
	NoMoreAifDataAvailable		= (1<<21)
};

/*
 *	The following defines needs to be updated any time there is an
 *	incompatible change made to the aac_init structure.
 */

#define ADAPTER_INIT_STRUCT_REVISION		3
#define ADAPTER_INIT_STRUCT_REVISION_4		4 // rocket science
#define ADAPTER_INIT_STRUCT_REVISION_6		6 /* PMC src */
#define ADAPTER_INIT_STRUCT_REVISION_7		7 /* Denali */
#define ADAPTER_INIT_STRUCT_REVISION_8		8 // Thor

union aac_init
{
	struct _r7 {
		__le32	init_struct_revision;
		__le32	no_of_msix_vectors;
		__le32	fsrev;
		__le32	comm_header_address;
		__le32	fast_io_comm_area_address;
		__le32	adapter_fibs_physical_address;
		__le32	adapter_fibs_virtual_address;
		__le32	adapter_fibs_size;
		__le32	adapter_fib_align;
		__le32	printfbuf;
		__le32	printfbufsiz;
		/* number of 4k pages of host phys. mem. */
		__le32	host_phys_mem_pages;
		/* number of seconds since 1970. */
		__le32	host_elapsed_seconds;
		/* ADAPTER_INIT_STRUCT_REVISION_4 begins here */
		__le32	init_flags;	/* flags for supported features */
#define INITFLAGS_NEW_COMM_SUPPORTED	0x00000001
#define INITFLAGS_DRIVER_USES_UTC_TIME	0x00000010
#define INITFLAGS_DRIVER_SUPPORTS_PM	0x00000020
#define INITFLAGS_NEW_COMM_TYPE1_SUPPORTED	0x00000040
#define INITFLAGS_FAST_JBOD_SUPPORTED	0x00000080
#define INITFLAGS_NEW_COMM_TYPE2_SUPPORTED	0x00000100
#define INITFLAGS_DRIVER_SUPPORTS_HBA_MODE  0x00000400
		__le32	max_io_commands;	/* max outstanding commands */
		__le32	max_io_size;	/* largest I/O command */
		__le32	max_fib_size;	/* largest FIB to adapter */
		/* ADAPTER_INIT_STRUCT_REVISION_5 begins here */
		__le32	max_num_aif;	/* max number of aif */
		/* ADAPTER_INIT_STRUCT_REVISION_6 begins here */
		/* Host RRQ (response queue) for SRC */
		__le32	host_rrq_addr_low;
		__le32	host_rrq_addr_high;
	} r7;
	struct _r8 {
		/* ADAPTER_INIT_STRUCT_REVISION_8 */
		__le32	init_struct_revision;
		__le32	rr_queue_count;
		__le32	host_elapsed_seconds; /* number of secs since 1970. */
		__le32	init_flags;
		__le32	max_io_size;	/* largest I/O command */
		__le32	max_num_aif;	/* max number of aif */
		__le32	reserved1;
		__le32	reserved2;
		struct _rrq {
			__le32	host_addr_low;
			__le32	host_addr_high;
			__le16	msix_id;
			__le16	element_count;
			__le16	comp_thresh;
			__le16	unused;
		} rrq[1];		/* up to 64 RRQ addresses */
	} r8;
};

enum aac_log_level {
	LOG_AAC_INIT			= 10,
	LOG_AAC_INFORMATIONAL		= 20,
	LOG_AAC_WARNING			= 30,
	LOG_AAC_LOW_ERROR		= 40,
	LOG_AAC_MEDIUM_ERROR		= 50,
	LOG_AAC_HIGH_ERROR		= 60,
	LOG_AAC_PANIC			= 70,
	LOG_AAC_DEBUG			= 80,
	LOG_AAC_WINDBG_PRINT		= 90
};

#define FSAFS_NTC_GET_ADAPTER_FIB_CONTEXT	0x030b
#define FSAFS_NTC_FIB_CONTEXT			0x030c

struct aac_dev;
struct fib;
struct scsi_cmnd;

struct adapter_ops
{
	/* Low level operations */
	void (*adapter_interrupt)(struct aac_dev *dev);
	void (*adapter_notify)(struct aac_dev *dev, u32 event);
	void (*adapter_disable_int)(struct aac_dev *dev);
	void (*adapter_enable_int)(struct aac_dev *dev);
	int  (*adapter_sync_cmd)(struct aac_dev *dev, u32 command, u32 p1, u32 p2, u32 p3, u32 p4, u32 p5, u32 p6, u32 *status, u32 *r1, u32 *r2, u32 *r3, u32 *r4);
	int  (*adapter_check_health)(struct aac_dev *dev);
	int  (*adapter_restart)(struct aac_dev *dev, int bled, u8 reset_type);
	void (*adapter_start)(struct aac_dev *dev);
	/* Transport operations */
	int  (*adapter_ioremap)(struct aac_dev * dev, u32 size);
	irq_handler_t adapter_intr;
	/* Packet operations */
	int  (*adapter_deliver)(struct fib * fib);
	int  (*adapter_bounds)(struct aac_dev * dev, struct scsi_cmnd * cmd, u64 lba);
	int  (*adapter_read)(struct fib * fib, struct scsi_cmnd * cmd, u64 lba, u32 count);
	int  (*adapter_write)(struct fib * fib, struct scsi_cmnd * cmd, u64 lba, u32 count, int fua);
	int  (*adapter_scsi)(struct fib * fib, struct scsi_cmnd * cmd);
	/* Administrative operations */
	int  (*adapter_comm)(struct aac_dev * dev, int comm);
};

/*
 *	Define which interrupt handler needs to be installed
 */

struct aac_driver_ident
{
	int	(*init)(struct aac_dev *dev);
	char *	name;
	char *	vname;
	char *	model;
	u16	channels;
	int	quirks;
};
/*
 * Some adapter firmware needs communication memory
 * below 2gig. This tells the init function to set the
 * dma mask such that fib memory will be allocated where the
 * adapter firmware can get to it.
 */
#define AAC_QUIRK_31BIT	0x0001

/*
 * Some adapter firmware, when the raid card's cache is turned off, can not
 * split up scatter gathers in order to deal with the limits of the
 * underlying CHIM. This limit is 34 scatter gather elements.
 */
#define AAC_QUIRK_34SG	0x0002

/*
 * This adapter is a slave (no Firmware)
 */
#define AAC_QUIRK_SLAVE 0x0004

/*
 * This adapter is a master.
 */
#define AAC_QUIRK_MASTER 0x0008

/*
 * Some adapter firmware perform poorly when it must split up scatter gathers
 * in order to deal with the limits of the underlying CHIM. This limit in this
 * class of adapters is 17 scatter gather elements.
 */
#define AAC_QUIRK_17SG	0x0010

/*
 *	Some adapter firmware does not support 64 bit scsi passthrough
 * commands.
 */
#define AAC_QUIRK_SCSI_32	0x0020

/*
 * SRC based adapters support the AifReqEvent functions
 */
#define AAC_QUIRK_SRC 0x0040

/*
 *	The adapter interface specs all queues to be located in the same
 *	physically contiguous block. The host structure that defines the
 *	commuication queues will assume they are each a separate physically
 *	contiguous memory region that will support them all being one big
 *	contiguous block.
 *	There is a command and response queue for each level and direction of
 *	commuication. These regions are accessed by both the host and adapter.
 */

struct aac_queue {
	u64			logical;	/*address we give the adapter */
	struct aac_entry	*base;		/*system virtual address */
	struct aac_qhdr		headers;	/*producer,consumer q headers*/
	u32			entries;	/*Number of queue entries */
	wait_queue_head_t	qfull;		/*Event to wait on if q full */
	wait_queue_head_t	cmdready;	/*Cmd ready from the adapter */
		/* This is only valid for adapter to host command queues. */
	spinlock_t		*lock;		/* Spinlock for this queue must take this lock before accessing the lock */
	spinlock_t		lockdata;	/* Actual lock (used only on one side of the lock) */
	struct list_head	cmdq;		/* A queue of FIBs which need to be prcessed by the FS thread. This is */
						/* only valid for command queues which receive entries from the adapter. */
	/* Number of entries on outstanding queue. */
	atomic_t		numpending;
	struct aac_dev *	dev;		/* Back pointer to adapter structure */
};

/*
 *	Message queues. The order here is important, see also the
 *	queue type ordering
 */

struct aac_queue_block
{
	struct aac_queue queue[8];
};

/*
 *	SaP1 Message Unit Registers
 */

struct sa_drawbridge_CSR {
				/*	Offset	|  Name */
	__le32	reserved[10];	/*	00h-27h |  Reserved */
	u8	LUT_Offset;	/*	28h	|  Lookup Table Offset */
	u8	reserved1[3];	/*	29h-2bh	|  Reserved */
	__le32	LUT_Data;	/*	2ch	|  Looup Table Data */
	__le32	reserved2[26];	/*	30h-97h	|  Reserved */
	__le16	PRICLEARIRQ;	/*	98h	|  Primary Clear Irq */
	__le16	SECCLEARIRQ;	/*	9ah	|  Secondary Clear Irq */
	__le16	PRISETIRQ;	/*	9ch	|  Primary Set Irq */
	__le16	SECSETIRQ;	/*	9eh	|  Secondary Set Irq */
	__le16	PRICLEARIRQMASK;/*	a0h	|  Primary Clear Irq Mask */
	__le16	SECCLEARIRQMASK;/*	a2h	|  Secondary Clear Irq Mask */
	__le16	PRISETIRQMASK;	/*	a4h	|  Primary Set Irq Mask */
	__le16	SECSETIRQMASK;	/*	a6h	|  Secondary Set Irq Mask */
	__le32	MAILBOX0;	/*	a8h	|  Scratchpad 0 */
	__le32	MAILBOX1;	/*	ach	|  Scratchpad 1 */
	__le32	MAILBOX2;	/*	b0h	|  Scratchpad 2 */
	__le32	MAILBOX3;	/*	b4h	|  Scratchpad 3 */
	__le32	MAILBOX4;	/*	b8h	|  Scratchpad 4 */
	__le32	MAILBOX5;	/*	bch	|  Scratchpad 5 */
	__le32	MAILBOX6;	/*	c0h	|  Scratchpad 6 */
	__le32	MAILBOX7;	/*	c4h	|  Scratchpad 7 */
	__le32	ROM_Setup_Data;	/*	c8h	|  Rom Setup and Data */
	__le32	ROM_Control_Addr;/*	cch	|  Rom Control and Address */
	__le32	reserved3[12];	/*	d0h-ffh	|  reserved */
	__le32	LUT[64];	/*    100h-1ffh	|  Lookup Table Entries */
};

#define Mailbox0	SaDbCSR.MAILBOX0
#define Mailbox1	SaDbCSR.MAILBOX1
#define Mailbox2	SaDbCSR.MAILBOX2
#define Mailbox3	SaDbCSR.MAILBOX3
#define Mailbox4	SaDbCSR.MAILBOX4
#define Mailbox5	SaDbCSR.MAILBOX5
#define Mailbox6	SaDbCSR.MAILBOX6
#define Mailbox7	SaDbCSR.MAILBOX7

#define DoorbellReg_p SaDbCSR.PRISETIRQ
#define DoorbellReg_s SaDbCSR.SECSETIRQ
#define DoorbellClrReg_p SaDbCSR.PRICLEARIRQ


#define	DOORBELL_0	0x0001
#define DOORBELL_1	0x0002
#define DOORBELL_2	0x0004
#define DOORBELL_3	0x0008
#define DOORBELL_4	0x0010
#define DOORBELL_5	0x0020
#define DOORBELL_6	0x0040


#define PrintfReady	DOORBELL_5
#define PrintfDone	DOORBELL_5

struct sa_registers {
	struct sa_drawbridge_CSR	SaDbCSR;			/* 98h - c4h */
};


#define SA_INIT_NUM_MSIXVECTORS		1
#define SA_MINIPORT_REVISION		SA_INIT_NUM_MSIXVECTORS

#define sa_readw(AEP, CSR)		readl(&((AEP)->regs.sa->CSR))
#define sa_readl(AEP, CSR)		readl(&((AEP)->regs.sa->CSR))
#define sa_writew(AEP, CSR, value)	writew(value, &((AEP)->regs.sa->CSR))
#define sa_writel(AEP, CSR, value)	writel(value, &((AEP)->regs.sa->CSR))

/*
 *	Rx Message Unit Registers
 */

struct rx_mu_registers {
			    /*	Local  | PCI*| Name */
	__le32	ARSR;	    /*	1300h  | 00h | APIC Register Select Register */
	__le32	reserved0;  /*	1304h  | 04h | Reserved */
	__le32	AWR;	    /*	1308h  | 08h | APIC Window Register */
	__le32	reserved1;  /*	130Ch  | 0Ch | Reserved */
	__le32	IMRx[2];    /*	1310h  | 10h | Inbound Message Registers */
	__le32	OMRx[2];    /*	1318h  | 18h | Outbound Message Registers */
	__le32	IDR;	    /*	1320h  | 20h | Inbound Doorbell Register */
	__le32	IISR;	    /*	1324h  | 24h | Inbound Interrupt
						Status Register */
	__le32	IIMR;	    /*	1328h  | 28h | Inbound Interrupt
						Mask Register */
	__le32	ODR;	    /*	132Ch  | 2Ch | Outbound Doorbell Register */
	__le32	OISR;	    /*	1330h  | 30h | Outbound Interrupt
						Status Register */
	__le32	OIMR;	    /*	1334h  | 34h | Outbound Interrupt
						Mask Register */
	__le32	reserved2;  /*	1338h  | 38h | Reserved */
	__le32	reserved3;  /*	133Ch  | 3Ch | Reserved */
	__le32	InboundQueue;/*	1340h  | 40h | Inbound Queue Port relative to firmware */
	__le32	OutboundQueue;/*1344h  | 44h | Outbound Queue Port relative to firmware */
			    /* * Must access through ATU Inbound
				 Translation Window */
};

struct rx_inbound {
	__le32	Mailbox[8];
};

#define	INBOUNDDOORBELL_0	0x00000001
#define INBOUNDDOORBELL_1	0x00000002
#define INBOUNDDOORBELL_2	0x00000004
#define INBOUNDDOORBELL_3	0x00000008
#define INBOUNDDOORBELL_4	0x00000010
#define INBOUNDDOORBELL_5	0x00000020
#define INBOUNDDOORBELL_6	0x00000040

#define	OUTBOUNDDOORBELL_0	0x00000001
#define OUTBOUNDDOORBELL_1	0x00000002
#define OUTBOUNDDOORBELL_2	0x00000004
#define OUTBOUNDDOORBELL_3	0x00000008
#define OUTBOUNDDOORBELL_4	0x00000010

#define InboundDoorbellReg	MUnit.IDR
#define OutboundDoorbellReg	MUnit.ODR

struct rx_registers {
	struct rx_mu_registers		MUnit;		/* 1300h - 1347h */
	__le32				reserved1[2];	/* 1348h - 134ch */
	struct rx_inbound		IndexRegs;
};

#define rx_readb(AEP, CSR)		readb(&((AEP)->regs.rx->CSR))
#define rx_readl(AEP, CSR)		readl(&((AEP)->regs.rx->CSR))
#define rx_writeb(AEP, CSR, value)	writeb(value, &((AEP)->regs.rx->CSR))
#define rx_writel(AEP, CSR, value)	writel(value, &((AEP)->regs.rx->CSR))

/*
 *	Rkt Message Unit Registers (same as Rx, except a larger reserve region)
 */

#define rkt_mu_registers rx_mu_registers
#define rkt_inbound rx_inbound

struct rkt_registers {
	struct rkt_mu_registers		MUnit;		 /* 1300h - 1347h */
	__le32				reserved1[1006]; /* 1348h - 22fch */
	struct rkt_inbound		IndexRegs;	 /* 2300h - */
};

#define rkt_readb(AEP, CSR)		readb(&((AEP)->regs.rkt->CSR))
#define rkt_readl(AEP, CSR)		readl(&((AEP)->regs.rkt->CSR))
#define rkt_writeb(AEP, CSR, value)	writeb(value, &((AEP)->regs.rkt->CSR))
#define rkt_writel(AEP, CSR, value)	writel(value, &((AEP)->regs.rkt->CSR))

/*
 * PMC SRC message unit registers
 */

#define src_inbound rx_inbound

struct src_mu_registers {
				/*  PCI*| Name */
	__le32	reserved0[6];	/*  00h | Reserved */
	__le32	IOAR[2];	/*  18h | IOA->host interrupt register */
	__le32	IDR;		/*  20h | Inbound Doorbell Register */
	__le32	IISR;		/*  24h | Inbound Int. Status Register */
	__le32	reserved1[3];	/*  28h | Reserved */
	__le32	OIMR;		/*  34h | Outbound Int. Mask Register */
	__le32	reserved2[25];  /*  38h | Reserved */
	__le32	ODR_R;		/*  9ch | Outbound Doorbell Read */
	__le32	ODR_C;		/*  a0h | Outbound Doorbell Clear */
	__le32	reserved3[3];	/*  a4h | Reserved */
	__le32	SCR0;		/*  b0h | Scratchpad 0 */
	__le32	reserved4[2];	/*  b4h | Reserved */
	__le32	OMR;		/*  bch | Outbound Message Register */
	__le32	IQ_L;		/*  c0h | Inbound Queue (Low address) */
	__le32	IQ_H;		/*  c4h | Inbound Queue (High address) */
	__le32	ODR_MSI;	/*  c8h | MSI register for sync./AIF */
	__le32  reserved5;	/*  cch | Reserved */
	__le32	IQN_L;		/*  d0h | Inbound (native cmd) low  */
	__le32	IQN_H;		/*  d4h | Inbound (native cmd) high */
};

struct src_registers {
	struct src_mu_registers MUnit;	/* 00h - cbh */
	union {
		struct {
			__le32 reserved1[130786];	/* d8h - 7fc5fh */
			struct src_inbound IndexRegs;	/* 7fc60h */
		} tupelo;
		struct {
			__le32 reserved1[970];		/* d8h - fffh */
			struct src_inbound IndexRegs;	/* 1000h */
		} denali;
	} u;
};

#define src_readb(AEP, CSR)		readb(&((AEP)->regs.src.bar0->CSR))
#define src_readl(AEP, CSR)		readl(&((AEP)->regs.src.bar0->CSR))
#define src_writeb(AEP, CSR, value)	writeb(value, \
						&((AEP)->regs.src.bar0->CSR))
#define src_writel(AEP, CSR, value)	writel(value, \
						&((AEP)->regs.src.bar0->CSR))
#if defined(writeq)
#define	src_writeq(AEP, CSR, value)	writeq(value, \
						&((AEP)->regs.src.bar0->CSR))
#endif

#define SRC_ODR_SHIFT		12
#define SRC_IDR_SHIFT		9

typedef void (*fib_callback)(void *ctxt, struct fib *fibctx);

struct aac_fib_context {
	s16			type;		// used for verification of structure
	s16			size;
	u32			unique;		// unique value representing this context
	ulong			jiffies;	// used for cleanup - dmb changed to ulong
	struct list_head	next;		// used to link context's into a linked list
	struct semaphore	wait_sem;	// this is used to wait for the next fib to arrive.
	int			wait;		// Set to true when thread is in WaitForSingleObject
	unsigned long		count;		// total number of FIBs on FibList
	struct list_head	fib_list;	// this holds fibs and their attachd hw_fibs
};

struct sense_data {
	u8 error_code;		/* 70h (current errors), 71h(deferred errors) */
	u8 valid:1;		/* A valid bit of one indicates that the information  */
				/* field contains valid information as defined in the
				 * SCSI-2 Standard.
				 */
	u8 segment_number;	/* Only used for COPY, COMPARE, or COPY AND VERIFY Commands */
	u8 sense_key:4;		/* Sense Key */
	u8 reserved:1;
	u8 ILI:1;		/* Incorrect Length Indicator */
	u8 EOM:1;		/* End Of Medium - reserved for random access devices */
	u8 filemark:1;		/* Filemark - reserved for random access devices */

	u8 information[4];	/* for direct-access devices, contains the unsigned
				 * logical block address or residue associated with
				 * the sense key
				 */
	u8 add_sense_len;	/* number of additional sense bytes to follow this field */
	u8 cmnd_info[4];	/* not used */
	u8 ASC;			/* Additional Sense Code */
	u8 ASCQ;		/* Additional Sense Code Qualifier */
	u8 FRUC;		/* Field Replaceable Unit Code - not used */
	u8 bit_ptr:3;		/* indicates which byte of the CDB or parameter data
				 * was in error
				 */
	u8 BPV:1;		/* bit pointer valid (BPV): 1- indicates that
				 * the bit_ptr field has valid value
				 */
	u8 reserved2:2;
	u8 CD:1;		/* command data bit: 1- illegal parameter in CDB.
				 * 0- illegal parameter in data.
				 */
	u8 SKSV:1;
	u8 field_ptr[2];	/* byte of the CDB or parameter data in error */
};

struct fsa_dev_info {
	u64		last;
	u64		size;
	u32		type;
	u32		config_waiting_on;
	unsigned long	config_waiting_stamp;
	u16		queue_depth;
	u8		config_needed;
	u8		valid;
	u8		ro;
	u8		locked;
	u8		deleted;
	char		devname[8];
	struct sense_data sense_data;
	u32		block_size;
	u8		identifier[16];
};

struct fib {
	void			*next;	/* this is used by the allocator */
	s16			type;
	s16			size;
	/*
	 *	The Adapter that this I/O is destined for.
	 */
	struct aac_dev		*dev;
	/*
	 *	This is the event the sendfib routine will wait on if the
	 *	caller did not pass one and this is synch io.
	 */
	struct semaphore	event_wait;
	spinlock_t		event_lock;

	u32			done;	/* gets set to 1 when fib is complete */
	fib_callback		callback;
	void			*callback_data;
	u32			flags; // u32 dmb was ulong
	/*
	 *	And for the internal issue/reply queues (we may be able
	 *	to merge these two)
	 */
	struct list_head	fiblink;
	void			*data;
	u32			vector_no;
	struct hw_fib		*hw_fib_va;	/* also used for native */
	dma_addr_t		hw_fib_pa;	/* physical address of hw_fib*/
	dma_addr_t		hw_sgl_pa;	/* extra sgl for native */
	dma_addr_t		hw_error_pa;	/* error buffer for native */
	u32			hbacmd_size;	/* cmd size for native */
};

#define AAC_INIT			0
#define AAC_RESCAN			1

#define AAC_DEVTYPE_RAID_MEMBER	1
#define AAC_DEVTYPE_ARC_RAW		2
#define AAC_DEVTYPE_NATIVE_RAW		3
#define AAC_EXPOSE_DISK		0
#define AAC_HIDE_DISK			3

struct aac_hba_map_info {
	__le32	rmw_nexus;		/* nexus for native HBA devices */
	u8		devtype;	/* device type */
	u8		new_devtype;
	u8		reset_state;	/* 0 - no reset, 1..x - */
					/* after xth TM LUN reset */
	u16		qd_limit;
	u8		expose;		/*checks if to expose or not*/
};

/*
 *	Adapter Information Block
 *
 *	This is returned by the RequestAdapterInfo block
 */

struct aac_adapter_info
{
	__le32	platform;
	__le32	cpu;
	__le32	subcpu;
	__le32	clock;
	__le32	execmem;
	__le32	buffermem;
	__le32	totalmem;
	__le32	kernelrev;
	__le32	kernelbuild;
	__le32	monitorrev;
	__le32	monitorbuild;
	__le32	hwrev;
	__le32	hwbuild;
	__le32	biosrev;
	__le32	biosbuild;
	__le32	cluster;
	__le32	clusterchannelmask;
	__le32	serial[2];
	__le32	battery;
	__le32	options;
	__le32	OEM;
};

struct aac_supplement_adapter_info
{
	u8	adapter_type_text[17+1];
	u8	pad[2];
	__le32	flash_memory_byte_size;
	__le32	flash_image_id;
	__le32	max_number_ports;
	__le32	version;
	__le32	feature_bits;
	u8	slot_number;
	u8	reserved_pad0[3];
	u8	build_date[12];
	__le32	current_number_ports;
	struct {
		u8	assembly_pn[8];
		u8	fru_pn[8];
		u8	battery_fru_pn[8];
		u8	ec_version_string[8];
		u8	tsid[12];
	}	vpd_info;
	__le32	flash_firmware_revision;
	__le32	flash_firmware_build;
	__le32	raid_type_morph_options;
	__le32	flash_firmware_boot_revision;
	__le32	flash_firmware_boot_build;
	u8	mfg_pcba_serial_no[12];
	u8	mfg_wwn_name[8];
	__le32	supported_options2;
	__le32	struct_expansion;
	/* StructExpansion == 1 */
	__le32	feature_bits3;
	__le32	supported_performance_modes;
	u8	host_bus_type;		/* uses HOST_BUS_TYPE_xxx defines */
	u8	host_bus_width;		/* actual width in bits or links */
	u16	host_bus_speed;		/* actual bus speed/link rate in MHz */
	u8	max_rrc_drives;		/* max. number of ITP-RRC drives/pool */
	u8	max_disk_xtasks;	/* max. possible num of DiskX Tasks */

	u8	cpld_ver_loaded;
	u8	cpld_ver_in_flash;

	__le64	max_rrc_capacity;
	__le32	compiled_max_hist_log_level;
	u8	custom_board_name[12];
	u16	supported_cntlr_mode;	/* identify supported controller mode */
	u16	reserved_for_future16;
	__le32	supported_options3;	/* reserved for future options */

	__le16	virt_device_bus;		/* virt. SCSI device for Thor */
	__le16	virt_device_target;
	__le16	virt_device_lun;
	__le16	unused;
	__le32	reserved_for_future_growth[68];

};
#define AAC_FEATURE_FALCON	cpu_to_le32(0x00000010)
#define AAC_FEATURE_JBOD	cpu_to_le32(0x08000000)
/* SupportedOptions2 */
#define AAC_OPTION_MU_RESET		cpu_to_le32(0x00000001)
#define AAC_OPTION_IGNORE_RESET		cpu_to_le32(0x00000002)
#define AAC_OPTION_POWER_MANAGEMENT	cpu_to_le32(0x00000004)
#define AAC_OPTION_DOORBELL_RESET	cpu_to_le32(0x00004000)
/* 4KB sector size */
#define AAC_OPTION_VARIABLE_BLOCK_SIZE	cpu_to_le32(0x00040000)
/* 240 simple volume support */
#define AAC_OPTION_SUPPORTED_240_VOLUMES cpu_to_le32(0x10000000)
/*
 * Supports FIB dump sync command send prior to IOP_RESET
 */
#define AAC_OPTION_SUPPORTED3_IOP_RESET_FIB_DUMP	cpu_to_le32(0x00004000)
#define AAC_SIS_VERSION_V3	3
#define AAC_SIS_SLOT_UNKNOWN	0xFF

#define GetBusInfo 0x00000009
struct aac_bus_info {
	__le32	Command;	/* VM_Ioctl */
	__le32	ObjType;	/* FT_DRIVE */
	__le32	MethodId;	/* 1 = SCSI Layer */
	__le32	ObjectId;	/* Handle */
	__le32	CtlCmd;		/* GetBusInfo */
};

struct aac_bus_info_response {
	__le32	Status;		/* ST_OK */
	__le32	ObjType;
	__le32	MethodId;	/* unused */
	__le32	ObjectId;	/* unused */
	__le32	CtlCmd;		/* unused */
	__le32	ProbeComplete;
	__le32	BusCount;
	__le32	TargetsPerBus;
	u8	InitiatorBusId[10];
	u8	BusValid[10];
};

/*
 * Battery platforms
 */
#define AAC_BAT_REQ_PRESENT	(1)
#define AAC_BAT_REQ_NOTPRESENT	(2)
#define AAC_BAT_OPT_PRESENT	(3)
#define AAC_BAT_OPT_NOTPRESENT	(4)
#define AAC_BAT_NOT_SUPPORTED	(5)
/*
 * cpu types
 */
#define AAC_CPU_SIMULATOR	(1)
#define AAC_CPU_I960		(2)
#define AAC_CPU_STRONGARM	(3)

/*
 * Supported Options
 */
#define AAC_OPT_SNAPSHOT		cpu_to_le32(1)
#define AAC_OPT_CLUSTERS		cpu_to_le32(1<<1)
#define AAC_OPT_WRITE_CACHE		cpu_to_le32(1<<2)
#define AAC_OPT_64BIT_DATA		cpu_to_le32(1<<3)
#define AAC_OPT_HOST_TIME_FIB		cpu_to_le32(1<<4)
#define AAC_OPT_RAID50			cpu_to_le32(1<<5)
#define AAC_OPT_4GB_WINDOW		cpu_to_le32(1<<6)
#define AAC_OPT_SCSI_UPGRADEABLE	cpu_to_le32(1<<7)
#define AAC_OPT_SOFT_ERR_REPORT		cpu_to_le32(1<<8)
#define AAC_OPT_SUPPORTED_RECONDITION	cpu_to_le32(1<<9)
#define AAC_OPT_SGMAP_HOST64		cpu_to_le32(1<<10)
#define AAC_OPT_ALARM			cpu_to_le32(1<<11)
#define AAC_OPT_NONDASD			cpu_to_le32(1<<12)
#define AAC_OPT_SCSI_MANAGED		cpu_to_le32(1<<13)
#define AAC_OPT_RAID_SCSI_MODE		cpu_to_le32(1<<14)
#define AAC_OPT_SUPPLEMENT_ADAPTER_INFO	cpu_to_le32(1<<16)
#define AAC_OPT_NEW_COMM		cpu_to_le32(1<<17)
#define AAC_OPT_NEW_COMM_64		cpu_to_le32(1<<18)
#define AAC_OPT_EXTENDED		cpu_to_le32(1<<23)
#define AAC_OPT_NATIVE_HBA		cpu_to_le32(1<<25)
#define AAC_OPT_NEW_COMM_TYPE1		cpu_to_le32(1<<28)
#define AAC_OPT_NEW_COMM_TYPE2		cpu_to_le32(1<<29)
#define AAC_OPT_NEW_COMM_TYPE3		cpu_to_le32(1<<30)
#define AAC_OPT_NEW_COMM_TYPE4		cpu_to_le32(1<<31)

#define AAC_COMM_PRODUCER		0
#define AAC_COMM_MESSAGE		1
#define AAC_COMM_MESSAGE_TYPE1		3
#define AAC_COMM_MESSAGE_TYPE2		4
#define AAC_COMM_MESSAGE_TYPE3		5

#define AAC_EXTOPT_SA_FIRMWARE		cpu_to_le32(1<<1)

/* MSIX context */
struct aac_msix_ctx {
	int		vector_no;
	struct aac_dev	*dev;
};

struct aac_dev
{
	struct list_head	entry;
	const char		*name;
	int			id;

	/*
	 *	negotiated FIB settings
	 */
	unsigned int		max_fib_size;
	unsigned int		sg_tablesize;
	unsigned int		max_num_aif;

	unsigned int		max_cmd_size;	/* max_fib_size or MAX_NATIVE */

	/*
	 *	Map for 128 fib objects (64k)
	 */
	dma_addr_t		hw_fib_pa;	/* also used for native cmd */
	struct hw_fib		*hw_fib_va;	/* also used for native cmd */
	struct hw_fib		*aif_base_va;
	/*
	 *	Fib Headers
	 */
	struct fib              *fibs;

	struct fib		*free_fib;
	spinlock_t		fib_lock;

	struct mutex		ioctl_mutex;
	struct aac_queue_block *queues;
	/*
	 *	The user API will use an IOCTL to register itself to receive
	 *	FIBs from the adapter.  The following list is used to keep
	 *	track of all the threads that have requested these FIBs.  The
	 *	mutex is used to synchronize access to all data associated
	 *	with the adapter fibs.
	 */
	struct list_head	fib_list;

	struct adapter_ops	a_ops;
	unsigned long		fsrev;		/* Main driver's revision number */

	resource_size_t		base_start;	/* main IO base */
	resource_size_t		dbg_base;	/* address of UART
						 * debug buffer */

	resource_size_t		base_size, dbg_size;	/* Size of
							 *  mapped in region */
	/*
	 * Holds initialization info
	 * to communicate with adapter
	 */
	union aac_init		*init;
	dma_addr_t		init_pa;	/* Holds physical address of the init struct */
	/* response queue (if AAC_COMM_MESSAGE_TYPE1) */
	__le32			*host_rrq;
	dma_addr_t		host_rrq_pa;	/* phys. address */
	/* index into rrq buffer */
	u32			host_rrq_idx[AAC_MAX_MSIX];
	atomic_t		rrq_outstanding[AAC_MAX_MSIX];
	u32			fibs_pushed_no;
	struct pci_dev		*pdev;		/* Our PCI interface */
	/* pointer to buffer used for printf's from the adapter */
	void			*printfbuf;
	void			*comm_addr;	/* Base address of Comm area */
	dma_addr_t		comm_phys;	/* Physical Address of Comm area */
	size_t			comm_size;

	struct Scsi_Host	*scsi_host_ptr;
	int			maximum_num_containers;
	int			maximum_num_physicals;
	int			maximum_num_channels;
	struct fsa_dev_info	*fsa_dev;
	struct task_struct	*thread;
	int			cardtype;
	/*
	 *This lock will protect the two 32-bit
	 *writes to the Inbound Queue
	 */
	spinlock_t		iq_lock;

	/*
	 *	The following is the device specific extension.
	 */
#ifndef AAC_MIN_FOOTPRINT_SIZE
#	define AAC_MIN_FOOTPRINT_SIZE 8192
#	define AAC_MIN_SRC_BAR0_SIZE 0x400000
#	define AAC_MIN_SRC_BAR1_SIZE 0x800
#	define AAC_MIN_SRCV_BAR0_SIZE 0x100000
#	define AAC_MIN_SRCV_BAR1_SIZE 0x400
#endif
	union
	{
		struct sa_registers __iomem *sa;
		struct rx_registers __iomem *rx;
		struct rkt_registers __iomem *rkt;
		struct {
			struct src_registers __iomem *bar0;
			char __iomem *bar1;
		} src;
	} regs;
	volatile void __iomem *base, *dbg_base_mapped;
	volatile struct rx_inbound __iomem *IndexRegs;
	u32			OIMR; /* Mask Register Cache */
	/*
	 *	AIF thread states
	 */
	u32			aif_thread;
	struct aac_adapter_info adapter_info;
	struct aac_supplement_adapter_info supplement_adapter_info;
	/* These are in adapter info but they are in the io flow so
	 * lets break them out so we don't have to do an AND to check them
	 */
	u8			nondasd_support;
	u8			jbod;
	u8			cache_protected;
	u8			dac_support;
	u8			needs_dac;
	u8			raid_scsi_mode;
	u8			comm_interface;
	u8			raw_io_interface;
	u8			raw_io_64;
	u8			printf_enabled;
	u8			in_reset;
	u8			msi;
	u8			sa_firmware;
	int			management_fib_count;
	spinlock_t		manage_lock;
	spinlock_t		sync_lock;
	int			sync_mode;
	struct fib		*sync_fib;
	struct list_head	sync_fib_list;
	u32			doorbell_mask;
	u32			max_msix;	/* max. MSI-X vectors */
	u32			vector_cap;	/* MSI-X vector capab.*/
	int			msi_enabled;	/* MSI/MSI-X enabled */
	atomic_t		msix_counter;
	struct msix_entry	msixentry[AAC_MAX_MSIX];
	struct aac_msix_ctx	aac_msix[AAC_MAX_MSIX]; /* context */
	struct aac_hba_map_info	hba_map[AAC_MAX_BUSES][AAC_MAX_TARGETS];
	u8			adapter_shutdown;
	u32			handle_pci_error;
};

#define aac_adapter_interrupt(dev) \
	(dev)->a_ops.adapter_interrupt(dev)

#define aac_adapter_notify(dev, event) \
	(dev)->a_ops.adapter_notify(dev, event)

#define aac_adapter_disable_int(dev) \
	(dev)->a_ops.adapter_disable_int(dev)

#define aac_adapter_enable_int(dev) \
	(dev)->a_ops.adapter_enable_int(dev)

#define aac_adapter_sync_cmd(dev, command, p1, p2, p3, p4, p5, p6, status, r1, r2, r3, r4) \
	(dev)->a_ops.adapter_sync_cmd(dev, command, p1, p2, p3, p4, p5, p6, status, r1, r2, r3, r4)

#define aac_adapter_restart(dev, bled, reset_type) \
	((dev)->a_ops.adapter_restart(dev, bled, reset_type))

#define aac_adapter_start(dev) \
	((dev)->a_ops.adapter_start(dev))

#define aac_adapter_ioremap(dev, size) \
	(dev)->a_ops.adapter_ioremap(dev, size)

#define aac_adapter_deliver(fib) \
	((fib)->dev)->a_ops.adapter_deliver(fib)

#define aac_adapter_bounds(dev,cmd,lba) \
	dev->a_ops.adapter_bounds(dev,cmd,lba)

#define aac_adapter_read(fib,cmd,lba,count) \
	((fib)->dev)->a_ops.adapter_read(fib,cmd,lba,count)

#define aac_adapter_write(fib,cmd,lba,count,fua) \
	((fib)->dev)->a_ops.adapter_write(fib,cmd,lba,count,fua)

#define aac_adapter_scsi(fib,cmd) \
	((fib)->dev)->a_ops.adapter_scsi(fib,cmd)

#define aac_adapter_comm(dev,comm) \
	(dev)->a_ops.adapter_comm(dev, comm)

#define FIB_CONTEXT_FLAG_TIMED_OUT		(0x00000001)
#define FIB_CONTEXT_FLAG			(0x00000002)
#define FIB_CONTEXT_FLAG_WAIT			(0x00000004)
#define FIB_CONTEXT_FLAG_FASTRESP		(0x00000008)
#define FIB_CONTEXT_FLAG_NATIVE_HBA		(0x00000010)
#define FIB_CONTEXT_FLAG_NATIVE_HBA_TMF	(0x00000020)
#define FIB_CONTEXT_FLAG_SCSI_CMD	(0x00000040)

/*
 *	Define the command values
 */

#define		Null			0
#define		GetAttributes		1
#define		SetAttributes		2
#define		Lookup			3
#define		ReadLink		4
#define		Read			5
#define		Write			6
#define		Create			7
#define		MakeDirectory		8
#define		SymbolicLink		9
#define		MakeNode		10
#define		Removex			11
#define		RemoveDirectoryx	12
#define		Rename			13
#define		Link			14
#define		ReadDirectory		15
#define		ReadDirectoryPlus	16
#define		FileSystemStatus	17
#define		FileSystemInfo		18
#define		PathConfigure		19
#define		Commit			20
#define		Mount			21
#define		UnMount			22
#define		Newfs			23
#define		FsCheck			24
#define		FsSync			25
#define		SimReadWrite		26
#define		SetFileSystemStatus	27
#define		BlockRead		28
#define		BlockWrite		29
#define		NvramIoctl		30
#define		FsSyncWait		31
#define		ClearArchiveBit		32
#define		SetAcl			33
#define		GetAcl			34
#define		AssignAcl		35
#define		FaultInsertion		36	/* Fault Insertion Command */
#define		CrazyCache		37	/* Crazycache */

#define		MAX_FSACOMMAND_NUM	38


/*
 *	Define the status returns. These are very unixlike although
 *	most are not in fact used
 */

#define		ST_OK		0
#define		ST_PERM		1
#define		ST_NOENT	2
#define		ST_IO		5
#define		ST_NXIO		6
#define		ST_E2BIG	7
#define		ST_MEDERR	8
#define		ST_ACCES	13
#define		ST_EXIST	17
#define		ST_XDEV		18
#define		ST_NODEV	19
#define		ST_NOTDIR	20
#define		ST_ISDIR	21
#define		ST_INVAL	22
#define		ST_FBIG		27
#define		ST_NOSPC	28
#define		ST_ROFS		30
#define		ST_MLINK	31
#define		ST_WOULDBLOCK	35
#define		ST_NAMETOOLONG	63
#define		ST_NOTEMPTY	66
#define		ST_DQUOT	69
#define		ST_STALE	70
#define		ST_REMOTE	71
#define		ST_NOT_READY	72
#define		ST_BADHANDLE	10001
#define		ST_NOT_SYNC	10002
#define		ST_BAD_COOKIE	10003
#define		ST_NOTSUPP	10004
#define		ST_TOOSMALL	10005
#define		ST_SERVERFAULT	10006
#define		ST_BADTYPE	10007
#define		ST_JUKEBOX	10008
#define		ST_NOTMOUNTED	10009
#define		ST_MAINTMODE	10010
#define		ST_STALEACL	10011

/*
 *	On writes how does the client want the data written.
 */

#define	CACHE_CSTABLE		1
#define CACHE_UNSTABLE		2

/*
 *	Lets the client know at which level the data was committed on
 *	a write request
 */

#define	CMFILE_SYNCH_NVRAM	1
#define	CMDATA_SYNCH_NVRAM	2
#define	CMFILE_SYNCH		3
#define CMDATA_SYNCH		4
#define CMUNSTABLE		5

#define	RIO_TYPE_WRITE 			0x0000
#define	RIO_TYPE_READ			0x0001
#define	RIO_SUREWRITE			0x0008

#define RIO2_IO_TYPE			0x0003
#define RIO2_IO_TYPE_WRITE		0x0000
#define RIO2_IO_TYPE_READ		0x0001
#define RIO2_IO_TYPE_VERIFY		0x0002
#define RIO2_IO_ERROR			0x0004
#define RIO2_IO_SUREWRITE		0x0008
#define RIO2_SGL_CONFORMANT		0x0010
#define RIO2_SG_FORMAT			0xF000
#define RIO2_SG_FORMAT_ARC		0x0000
#define RIO2_SG_FORMAT_SRL		0x1000
#define RIO2_SG_FORMAT_IEEE1212		0x2000

struct aac_read
{
	__le32		command;
	__le32		cid;
	__le32		block;
	__le32		count;
	struct sgmap	sg;	// Must be last in struct because it is variable
};

struct aac_read64
{
	__le32		command;
	__le16		cid;
	__le16		sector_count;
	__le32		block;
	__le16		pad;
	__le16		flags;
	struct sgmap64	sg;	// Must be last in struct because it is variable
};

struct aac_read_reply
{
	__le32		status;
	__le32		count;
};

struct aac_write
{
	__le32		command;
	__le32		cid;
	__le32		block;
	__le32		count;
	__le32		stable;	// Not used
	struct sgmap	sg;	// Must be last in struct because it is variable
};

struct aac_write64
{
	__le32		command;
	__le16		cid;
	__le16		sector_count;
	__le32		block;
	__le16		pad;
	__le16		flags;
	struct sgmap64	sg;	// Must be last in struct because it is variable
};
struct aac_write_reply
{
	__le32		status;
	__le32		count;
	__le32		committed;
};

struct aac_raw_io
{
	__le32		block[2];
	__le32		count;
	__le16		cid;
	__le16		flags;		/* 00 W, 01 R */
	__le16		bpTotal;	/* reserved for F/W use */
	__le16		bpComplete;	/* reserved for F/W use */
	struct sgmapraw	sg;
};

struct aac_raw_io2 {
	__le32		blockLow;
	__le32		blockHigh;
	__le32		byteCount;
	__le16		cid;
	__le16		flags;		/* RIO2 flags */
	__le32		sgeFirstSize;	/* size of first sge el. */
	__le32		sgeNominalSize;	/* size of 2nd sge el. (if conformant) */
	u8		sgeCnt;		/* only 8 bits required */
	u8		bpTotal;	/* reserved for F/W use */
	u8		bpComplete;	/* reserved for F/W use */
	u8		sgeFirstIndex;	/* reserved for F/W use */
	u8		unused[4];
	struct sge_ieee1212	sge[1];
};

#define CT_FLUSH_CACHE 129
struct aac_synchronize {
	__le32		command;	/* VM_ContainerConfig */
	__le32		type;		/* CT_FLUSH_CACHE */
	__le32		cid;
	__le32		parm1;
	__le32		parm2;
	__le32		parm3;
	__le32		parm4;
	__le32		count;	/* sizeof(((struct aac_synchronize_reply *)NULL)->data) */
};

struct aac_synchronize_reply {
	__le32		dummy0;
	__le32		dummy1;
	__le32		status;	/* CT_OK */
	__le32		parm1;
	__le32		parm2;
	__le32		parm3;
	__le32		parm4;
	__le32		parm5;
	u8		data[16];
};

#define CT_POWER_MANAGEMENT	245
#define CT_PM_START_UNIT	2
#define CT_PM_STOP_UNIT		3
#define CT_PM_UNIT_IMMEDIATE	1
struct aac_power_management {
	__le32		command;	/* VM_ContainerConfig */
	__le32		type;		/* CT_POWER_MANAGEMENT */
	__le32		sub;		/* CT_PM_* */
	__le32		cid;
	__le32		parm;		/* CT_PM_sub_* */
};

#define CT_PAUSE_IO    65
#define CT_RELEASE_IO  66
struct aac_pause {
	__le32		command;	/* VM_ContainerConfig */
	__le32		type;		/* CT_PAUSE_IO */
	__le32		timeout;	/* 10ms ticks */
	__le32		min;
	__le32		noRescan;
	__le32		parm3;
	__le32		parm4;
	__le32		count;	/* sizeof(((struct aac_pause_reply *)NULL)->data) */
};

struct aac_srb
{
	__le32		function;
	__le32		channel;
	__le32		id;
	__le32		lun;
	__le32		timeout;
	__le32		flags;
	__le32		count;		// Data xfer size
	__le32		retry_limit;
	__le32		cdb_size;
	u8		cdb[16];
	struct	sgmap	sg;
};

/*
 * This and associated data structs are used by the
 * ioctl caller and are in cpu order.
 */
struct user_aac_srb
{
	u32		function;
	u32		channel;
	u32		id;
	u32		lun;
	u32		timeout;
	u32		flags;
	u32		count;		// Data xfer size
	u32		retry_limit;
	u32		cdb_size;
	u8		cdb[16];
	struct	user_sgmap	sg;
};

#define		AAC_SENSE_BUFFERSIZE	 30

struct aac_srb_reply
{
	__le32		status;
	__le32		srb_status;
	__le32		scsi_status;
	__le32		data_xfer_length;
	__le32		sense_data_size;
	u8		sense_data[AAC_SENSE_BUFFERSIZE]; // Can this be SCSI_SENSE_BUFFERSIZE
};
/*
 * SRB Flags
 */
#define		SRB_NoDataXfer		 0x0000
#define		SRB_DisableDisconnect	 0x0004
#define		SRB_DisableSynchTransfer 0x0008
#define		SRB_BypassFrozenQueue	 0x0010
#define		SRB_DisableAutosense	 0x0020
#define		SRB_DataIn		 0x0040
#define		SRB_DataOut		 0x0080

/*
 * SRB Functions - set in aac_srb->function
 */
#define	SRBF_ExecuteScsi	0x0000
#define	SRBF_ClaimDevice	0x0001
#define	SRBF_IO_Control		0x0002
#define	SRBF_ReceiveEvent	0x0003
#define	SRBF_ReleaseQueue	0x0004
#define	SRBF_AttachDevice	0x0005
#define	SRBF_ReleaseDevice	0x0006
#define	SRBF_Shutdown		0x0007
#define	SRBF_Flush		0x0008
#define	SRBF_AbortCommand	0x0010
#define	SRBF_ReleaseRecovery	0x0011
#define	SRBF_ResetBus		0x0012
#define	SRBF_ResetDevice	0x0013
#define	SRBF_TerminateIO	0x0014
#define	SRBF_FlushQueue		0x0015
#define	SRBF_RemoveDevice	0x0016
#define	SRBF_DomainValidation	0x0017

/*
 * SRB SCSI Status - set in aac_srb->scsi_status
 */
#define SRB_STATUS_PENDING                  0x00
#define SRB_STATUS_SUCCESS                  0x01
#define SRB_STATUS_ABORTED                  0x02
#define SRB_STATUS_ABORT_FAILED             0x03
#define SRB_STATUS_ERROR                    0x04
#define SRB_STATUS_BUSY                     0x05
#define SRB_STATUS_INVALID_REQUEST          0x06
#define SRB_STATUS_INVALID_PATH_ID          0x07
#define SRB_STATUS_NO_DEVICE                0x08
#define SRB_STATUS_TIMEOUT                  0x09
#define SRB_STATUS_SELECTION_TIMEOUT        0x0A
#define SRB_STATUS_COMMAND_TIMEOUT          0x0B
#define SRB_STATUS_MESSAGE_REJECTED         0x0D
#define SRB_STATUS_BUS_RESET                0x0E
#define SRB_STATUS_PARITY_ERROR             0x0F
#define SRB_STATUS_REQUEST_SENSE_FAILED     0x10
#define SRB_STATUS_NO_HBA                   0x11
#define SRB_STATUS_DATA_OVERRUN             0x12
#define SRB_STATUS_UNEXPECTED_BUS_FREE      0x13
#define SRB_STATUS_PHASE_SEQUENCE_FAILURE   0x14
#define SRB_STATUS_BAD_SRB_BLOCK_LENGTH     0x15
#define SRB_STATUS_REQUEST_FLUSHED          0x16
#define SRB_STATUS_DELAYED_RETRY	    0x17
#define SRB_STATUS_INVALID_LUN              0x20
#define SRB_STATUS_INVALID_TARGET_ID        0x21
#define SRB_STATUS_BAD_FUNCTION             0x22
#define SRB_STATUS_ERROR_RECOVERY           0x23
#define SRB_STATUS_NOT_STARTED		    0x24
#define SRB_STATUS_NOT_IN_USE		    0x30
#define SRB_STATUS_FORCE_ABORT		    0x31
#define SRB_STATUS_DOMAIN_VALIDATION_FAIL   0x32

/*
 * Object-Server / Volume-Manager Dispatch Classes
 */

#define		VM_Null			0
#define		VM_NameServe		1
#define		VM_ContainerConfig	2
#define		VM_Ioctl		3
#define		VM_FilesystemIoctl	4
#define		VM_CloseAll		5
#define		VM_CtBlockRead		6
#define		VM_CtBlockWrite		7
#define		VM_SliceBlockRead	8	/* raw access to configured "storage objects" */
#define		VM_SliceBlockWrite	9
#define		VM_DriveBlockRead	10	/* raw access to physical devices */
#define		VM_DriveBlockWrite	11
#define		VM_EnclosureMgt		12	/* enclosure management */
#define		VM_Unused		13	/* used to be diskset management */
#define		VM_CtBlockVerify	14
#define		VM_CtPerf		15	/* performance test */
#define		VM_CtBlockRead64	16
#define		VM_CtBlockWrite64	17
#define		VM_CtBlockVerify64	18
#define		VM_CtHostRead64		19
#define		VM_CtHostWrite64	20
#define		VM_DrvErrTblLog		21
#define		VM_NameServe64		22
#define		VM_NameServeAllBlk	30

#define		MAX_VMCOMMAND_NUM	23	/* used for sizing stats array - leave last */

/*
 *	Descriptive information (eg, vital stats)
 *	that a content manager might report.  The
 *	FileArray filesystem component is one example
 *	of a content manager.  Raw mode might be
 *	another.
 */

struct aac_fsinfo {
	__le32  fsTotalSize;	/* Consumed by fs, incl. metadata */
	__le32  fsBlockSize;
	__le32  fsFragSize;
	__le32  fsMaxExtendSize;
	__le32  fsSpaceUnits;
	__le32  fsMaxNumFiles;
	__le32  fsNumFreeFiles;
	__le32  fsInodeDensity;
};	/* valid iff ObjType == FT_FILESYS && !(ContentState & FSCS_NOTCLEAN) */

struct  aac_blockdevinfo {
	__le32	block_size;
	__le32  logical_phys_map;
	u8	identifier[16];
};

union aac_contentinfo {
	struct	aac_fsinfo		filesys;
	struct	aac_blockdevinfo	bdevinfo;
};

/*
 *	Query for Container Configuration Status
 */

#define CT_GET_CONFIG_STATUS 147
struct aac_get_config_status {
	__le32		command;	/* VM_ContainerConfig */
	__le32		type;		/* CT_GET_CONFIG_STATUS */
	__le32		parm1;
	__le32		parm2;
	__le32		parm3;
	__le32		parm4;
	__le32		parm5;
	__le32		count;	/* sizeof(((struct aac_get_config_status_resp *)NULL)->data) */
};

#define CFACT_CONTINUE 0
#define CFACT_PAUSE    1
#define CFACT_ABORT    2
struct aac_get_config_status_resp {
	__le32		response; /* ST_OK */
	__le32		dummy0;
	__le32		status;	/* CT_OK */
	__le32		parm1;
	__le32		parm2;
	__le32		parm3;
	__le32		parm4;
	__le32		parm5;
	struct {
		__le32	action; /* CFACT_CONTINUE, CFACT_PAUSE or CFACT_ABORT */
		__le16	flags;
		__le16	count;
	}		data;
};

/*
 *	Accept the configuration as-is
 */

#define CT_COMMIT_CONFIG 152

struct aac_commit_config {
	__le32		command;	/* VM_ContainerConfig */
	__le32		type;		/* CT_COMMIT_CONFIG */
};

/*
 *	Query for Container Configuration Status
 */

#define CT_GET_CONTAINER_COUNT 4
struct aac_get_container_count {
	__le32		command;	/* VM_ContainerConfig */
	__le32		type;		/* CT_GET_CONTAINER_COUNT */
};

struct aac_get_container_count_resp {
	__le32		response; /* ST_OK */
	__le32		dummy0;
	__le32		MaxContainers;
	__le32		ContainerSwitchEntries;
	__le32		MaxPartitions;
	__le32		MaxSimpleVolumes;
};


/*
 *	Query for "mountable" objects, ie, objects that are typically
 *	associated with a drive letter on the client (host) side.
 */

struct aac_mntent {
	__le32			oid;
	u8			name[16];	/* if applicable */
	struct creation_info	create_info;	/* if applicable */
	__le32			capacity;
	__le32			vol;		/* substrate structure */
	__le32			obj;		/* FT_FILESYS, etc. */
	__le32			state;		/* unready for mounting,
						   readonly, etc. */
	union aac_contentinfo	fileinfo;	/* Info specific to content
						   manager (eg, filesystem) */
	__le32			altoid;		/* != oid <==> snapshot or
						   broken mirror exists */
	__le32			capacityhigh;
};

#define FSCS_NOTCLEAN	0x0001  /* fsck is necessary before mounting */
#define FSCS_READONLY	0x0002	/* possible result of broken mirror */
#define FSCS_HIDDEN	0x0004	/* should be ignored - set during a clear */
#define FSCS_NOT_READY	0x0008	/* Array spinning up to fulfil request */

struct aac_query_mount {
	__le32		command;
	__le32		type;
	__le32		count;
};

struct aac_mount {
	__le32		status;
	__le32		type;           /* should be same as that requested */
	__le32		count;
	struct aac_mntent mnt[1];
};

#define CT_READ_NAME 130
struct aac_get_name {
	__le32		command;	/* VM_ContainerConfig */
	__le32		type;		/* CT_READ_NAME */
	__le32		cid;
	__le32		parm1;
	__le32		parm2;
	__le32		parm3;
	__le32		parm4;
	__le32		count;	/* sizeof(((struct aac_get_name_resp *)NULL)->data) */
};

struct aac_get_name_resp {
	__le32		dummy0;
	__le32		dummy1;
	__le32		status;	/* CT_OK */
	__le32		parm1;
	__le32		parm2;
	__le32		parm3;
	__le32		parm4;
	__le32		parm5;
	u8		data[17];
};

#define CT_CID_TO_32BITS_UID 165
struct aac_get_serial {
	__le32		command;	/* VM_ContainerConfig */
	__le32		type;		/* CT_CID_TO_32BITS_UID */
	__le32		cid;
};

struct aac_get_serial_resp {
	__le32		dummy0;
	__le32		dummy1;
	__le32		status;	/* CT_OK */
	__le32		uid;
};

/*
 * The following command is sent to shut down each container.
 */

struct aac_close {
	__le32	command;
	__le32	cid;
};

struct aac_query_disk
{
	s32	cnum;
	s32	bus;
	s32	id;
	s32	lun;
	u32	valid;
	u32	locked;
	u32	deleted;
	s32	instance;
	s8	name[10];
	u32	unmapped;
};

struct aac_delete_disk {
	u32	disknum;
	u32	cnum;
};

struct fib_ioctl
{
	u32	fibctx;
	s32	wait;
	char	__user *fib;
};

struct revision
{
	u32 compat;
	__le32 version;
	__le32 build;
};


/*
 *	Ugly - non Linux like ioctl coding for back compat.
 */

#define CTL_CODE(function, method) (                 \
    (4<< 16) | ((function) << 2) | (method) \
)

/*
 *	Define the method codes for how buffers are passed for I/O and FS
 *	controls
 */

#define METHOD_BUFFERED                 0
#define METHOD_NEITHER                  3

/*
 *	Filesystem ioctls
 */

#define FSACTL_SENDFIB				CTL_CODE(2050, METHOD_BUFFERED)
#define FSACTL_SEND_RAW_SRB			CTL_CODE(2067, METHOD_BUFFERED)
#define FSACTL_DELETE_DISK			0x163
#define FSACTL_QUERY_DISK			0x173
#define FSACTL_OPEN_GET_ADAPTER_FIB		CTL_CODE(2100, METHOD_BUFFERED)
#define FSACTL_GET_NEXT_ADAPTER_FIB		CTL_CODE(2101, METHOD_BUFFERED)
#define FSACTL_CLOSE_GET_ADAPTER_FIB		CTL_CODE(2102, METHOD_BUFFERED)
#define FSACTL_MINIPORT_REV_CHECK               CTL_CODE(2107, METHOD_BUFFERED)
#define FSACTL_GET_PCI_INFO			CTL_CODE(2119, METHOD_BUFFERED)
#define FSACTL_FORCE_DELETE_DISK		CTL_CODE(2120, METHOD_NEITHER)
#define FSACTL_GET_CONTAINERS			2131
#define FSACTL_SEND_LARGE_FIB			CTL_CODE(2138, METHOD_BUFFERED)
#define FSACTL_RESET_IOP			CTL_CODE(2140, METHOD_BUFFERED)
#define FSACTL_GET_HBA_INFO			CTL_CODE(2150, METHOD_BUFFERED)
/* flags defined for IOP & HW SOFT RESET */
#define HW_IOP_RESET				0x01
#define HW_SOFT_RESET				0x02
#define IOP_HWSOFT_RESET			(HW_IOP_RESET | HW_SOFT_RESET)
/* HW Soft Reset register offset */
#define IBW_SWR_OFFSET				0x4000
#define SOFT_RESET_TIME			60



struct aac_common
{
	/*
	 *	If this value is set to 1 then interrupt moderation will occur
	 *	in the base commuication support.
	 */
	u32 irq_mod;
	u32 peak_fibs;
	u32 zero_fibs;
	u32 fib_timeouts;
	/*
	 *	Statistical counters in debug mode
	 */
#ifdef DBG
	u32 FibsSent;
	u32 FibRecved;
	u32 NativeSent;
	u32 NativeRecved;
	u32 NoResponseSent;
	u32 NoResponseRecved;
	u32 AsyncSent;
	u32 AsyncRecved;
	u32 NormalSent;
	u32 NormalRecved;
#endif
};

extern struct aac_common aac_config;

/*
 * This is for management ioctl purpose only.
 */
struct aac_hba_info {

	u8	driver_name[50];
	u8	adapter_number;
	u8	system_io_bus_number;
	u8	device_number;
	u32	function_number;
	u32	vendor_id;
	u32	device_id;
	u32	sub_vendor_id;
	u32	sub_system_id;
	u32	mapped_base_address_size;
	u32	base_physical_address_high_part;
	u32	base_physical_address_low_part;

	u32	max_command_size;
	u32	max_fib_size;
	u32	max_scatter_gather_from_os;
	u32	max_scatter_gather_to_fw;
	u32	max_outstanding_fibs;

	u32	queue_start_threshold;
	u32	queue_dump_threshold;
	u32	max_io_size_queued;
	u32	outstanding_io;

	u32	firmware_build_number;
	u32	bios_build_number;
	u32	driver_build_number;
	u32	serial_number_high_part;
	u32	serial_number_low_part;
	u32	supported_options;
	u32	feature_bits;
	u32	currentnumber_ports;

	u8	new_comm_interface:1;
	u8	new_commands_supported:1;
	u8	disable_passthrough:1;
	u8	expose_non_dasd:1;
	u8	queue_allowed:1;
	u8	bled_check_enabled:1;
	u8	reserved1:1;
	u8	reserted2:1;

	u32	reserved3[10];

};

/*
 *	The following macro is used when sending and receiving FIBs. It is
 *	only used for debugging.
 */

#ifdef DBG
#define	FIB_COUNTER_INCREMENT(counter)		(counter)++
#else
#define	FIB_COUNTER_INCREMENT(counter)
#endif

/*
 *	Adapter direct commands
 *	Monitor/Kernel API
 */

#define	BREAKPOINT_REQUEST		0x00000004
#define	INIT_STRUCT_BASE_ADDRESS	0x00000005
#define READ_PERMANENT_PARAMETERS	0x0000000a
#define WRITE_PERMANENT_PARAMETERS	0x0000000b
#define HOST_CRASHING			0x0000000d
#define	SEND_SYNCHRONOUS_FIB		0x0000000c
#define COMMAND_POST_RESULTS		0x00000014
#define GET_ADAPTER_PROPERTIES		0x00000019
#define GET_DRIVER_BUFFER_PROPERTIES	0x00000023
#define RCV_TEMP_READINGS		0x00000025
#define GET_COMM_PREFERRED_SETTINGS	0x00000026
#define IOP_RESET_FW_FIB_DUMP		0x00000034
#define IOP_RESET			0x00001000
#define IOP_RESET_ALWAYS		0x00001001
#define RE_INIT_ADAPTER		0x000000ee

#define IOP_SRC_RESET_MASK		0x00000100

/*
 *	Adapter Status Register
 *
 *  Phase Staus mailbox is 32bits:
 *	<31:16> = Phase Status
 *	<15:0>  = Phase
 *
 *	The adapter reports is present state through the phase.  Only
 *	a single phase should be ever be set.  Each phase can have multiple
 *	phase status bits to provide more detailed information about the
 *	state of the board.  Care should be taken to ensure that any phase
 *	status bits that are set when changing the phase are also valid
 *	for the new phase or be cleared out.  Adapter software (monitor,
 *	iflash, kernel) is responsible for properly maintining the phase
 *	status mailbox when it is running.
 *
 *	MONKER_API Phases
 *
 *	Phases are bit oriented.  It is NOT valid  to have multiple bits set
 */

#define	SELF_TEST_FAILED		0x00000004
#define	MONITOR_PANIC			0x00000020
#define	KERNEL_BOOTING			0x00000040
#define	KERNEL_UP_AND_RUNNING		0x00000080
#define	KERNEL_PANIC			0x00000100
#define	FLASH_UPD_PENDING		0x00002000
#define	FLASH_UPD_SUCCESS		0x00004000
#define	FLASH_UPD_FAILED		0x00008000
#define	FWUPD_TIMEOUT			(5 * 60)

/*
 *	Doorbell bit defines
 */

#define DoorBellSyncCmdAvailable	(1<<0)	/* Host -> Adapter */
#define DoorBellPrintfDone		(1<<5)	/* Host -> Adapter */
#define DoorBellAdapterNormCmdReady	(1<<1)	/* Adapter -> Host */
#define DoorBellAdapterNormRespReady	(1<<2)	/* Adapter -> Host */
#define DoorBellAdapterNormCmdNotFull	(1<<3)	/* Adapter -> Host */
#define DoorBellAdapterNormRespNotFull	(1<<4)	/* Adapter -> Host */
#define DoorBellPrintfReady		(1<<5)	/* Adapter -> Host */
#define DoorBellAifPending		(1<<6)	/* Adapter -> Host */

/* PMC specific outbound doorbell bits */
#define PmDoorBellResponseSent		(1<<1)	/* Adapter -> Host */

/*
 *	For FIB communication, we need all of the following things
 *	to send back to the user.
 */

#define		AifCmdEventNotify	1	/* Notify of event */
#define			AifEnConfigChange	3	/* Adapter configuration change */
#define			AifEnContainerChange	4	/* Container configuration change */
#define			AifEnDeviceFailure	5	/* SCSI device failed */
#define			AifEnEnclosureManagement 13	/* EM_DRIVE_* */
#define				EM_DRIVE_INSERTION	31
#define				EM_DRIVE_REMOVAL	32
#define			EM_SES_DRIVE_INSERTION	33
#define			EM_SES_DRIVE_REMOVAL	26
#define			AifEnBatteryEvent	14	/* Change in Battery State */
#define			AifEnAddContainer	15	/* A new array was created */
#define			AifEnDeleteContainer	16	/* A container was deleted */
#define			AifEnExpEvent		23	/* Firmware Event Log */
#define			AifExeFirmwarePanic	3	/* Firmware Event Panic */
#define			AifHighPriority		3	/* Highest Priority Event */
#define			AifEnAddJBOD		30	/* JBOD created */
#define			AifEnDeleteJBOD		31	/* JBOD deleted */

#define			AifBuManagerEvent		42 /* Bu management*/
#define			AifBuCacheDataLoss		10
#define			AifBuCacheDataRecover	11

#define		AifCmdJobProgress	2	/* Progress report */
#define			AifJobCtrZero	101	/* Array Zero progress */
#define			AifJobStsSuccess 1	/* Job completes */
#define			AifJobStsRunning 102	/* Job running */
#define		AifCmdAPIReport		3	/* Report from other user of API */
#define		AifCmdDriverNotify	4	/* Notify host driver of event */
#define			AifDenMorphComplete 200	/* A morph operation completed */
#define			AifDenVolumeExtendComplete 201 /* A volume extend completed */
#define		AifReqJobList		100	/* Gets back complete job list */
#define		AifReqJobsForCtr	101	/* Gets back jobs for specific container */
#define		AifReqJobsForScsi	102	/* Gets back jobs for specific SCSI device */
#define		AifReqJobReport		103	/* Gets back a specific job report or list of them */
#define		AifReqTerminateJob	104	/* Terminates job */
#define		AifReqSuspendJob	105	/* Suspends a job */
#define		AifReqResumeJob		106	/* Resumes a job */
#define		AifReqSendAPIReport	107	/* API generic report requests */
#define		AifReqAPIJobStart	108	/* Start a job from the API */
#define		AifReqAPIJobUpdate	109	/* Update a job report from the API */
#define		AifReqAPIJobFinish	110	/* Finish a job from the API */

/* PMC NEW COMM: Request the event data */
#define		AifReqEvent		200
#define		AifRawDeviceRemove	203	/* RAW device deleted */
#define		AifNativeDeviceAdd	204	/* native HBA device added */
#define		AifNativeDeviceRemove	205	/* native HBA device removed */


/*
 *	Adapter Initiated FIB command structures. Start with the adapter
 *	initiated FIBs that really come from the adapter, and get responded
 *	to by the host.
 */

struct aac_aifcmd {
	__le32 command;		/* Tell host what type of notify this is */
	__le32 seqnum;		/* To allow ordering of reports (if necessary) */
	u8 data[1];		/* Undefined length (from kernel viewpoint) */
};

/**
 *	Convert capacity to cylinders
 *	accounting for the fact capacity could be a 64 bit value
 *
 */
static inline unsigned int cap_to_cyls(sector_t capacity, unsigned divisor)
{
	sector_div(capacity, divisor);
	return capacity;
}

static inline int aac_adapter_check_health(struct aac_dev *dev)
{
	if (unlikely(pci_channel_offline(dev->pdev)))
		return -1;

	return (dev)->a_ops.adapter_check_health(dev);
}

/* SCp.phase values */
#define AAC_OWNER_MIDLEVEL	0x101
#define AAC_OWNER_LOWLEVEL	0x102
#define AAC_OWNER_ERROR_HANDLER	0x103
#define AAC_OWNER_FIRMWARE	0x106

int aac_acquire_irq(struct aac_dev *dev);
void aac_free_irq(struct aac_dev *dev);
int aac_report_phys_luns(struct aac_dev *dev, struct fib *fibptr, int rescan);
int aac_issue_bmic_identify(struct aac_dev *dev, u32 bus, u32 target);
const char *aac_driverinfo(struct Scsi_Host *);
void aac_fib_vector_assign(struct aac_dev *dev);
struct fib *aac_fib_alloc(struct aac_dev *dev);
struct fib *aac_fib_alloc_tag(struct aac_dev *dev, struct scsi_cmnd *scmd);
int aac_fib_setup(struct aac_dev *dev);
void aac_fib_map_free(struct aac_dev *dev);
void aac_fib_free(struct fib * context);
void aac_fib_init(struct fib * context);
void aac_printf(struct aac_dev *dev, u32 val);
int aac_fib_send(u16 command, struct fib * context, unsigned long size, int priority, int wait, int reply, fib_callback callback, void *ctxt);
int aac_hba_send(u8 command, struct fib *context,
		fib_callback callback, void *ctxt);
int aac_consumer_get(struct aac_dev * dev, struct aac_queue * q, struct aac_entry **entry);
void aac_consumer_free(struct aac_dev * dev, struct aac_queue * q, u32 qnum);
int aac_fib_complete(struct fib * context);
void aac_hba_callback(void *context, struct fib *fibptr);
#define fib_data(fibctx) ((void *)(fibctx)->hw_fib_va->data)
struct aac_dev *aac_init_adapter(struct aac_dev *dev);
void aac_src_access_devreg(struct aac_dev *dev, int mode);
void aac_set_intx_mode(struct aac_dev *dev);
int aac_get_config_status(struct aac_dev *dev, int commit_flag);
int aac_get_containers(struct aac_dev *dev);
int aac_scsi_cmd(struct scsi_cmnd *cmd);
int aac_dev_ioctl(struct aac_dev *dev, int cmd, void __user *arg);
#ifndef shost_to_class
#define shost_to_class(shost) &shost->shost_dev
#endif
ssize_t aac_get_serial_number(struct device *dev, char *buf);
int aac_do_ioctl(struct aac_dev * dev, int cmd, void __user *arg);
int aac_rx_init(struct aac_dev *dev);
int aac_rkt_init(struct aac_dev *dev);
int aac_nark_init(struct aac_dev *dev);
int aac_sa_init(struct aac_dev *dev);
int aac_src_init(struct aac_dev *dev);
int aac_srcv_init(struct aac_dev *dev);
int aac_queue_get(struct aac_dev * dev, u32 * index, u32 qid, struct hw_fib * hw_fib, int wait, struct fib * fibptr, unsigned long *nonotify);
void aac_define_int_mode(struct aac_dev *dev);
unsigned int aac_response_normal(struct aac_queue * q);
unsigned int aac_command_normal(struct aac_queue * q);
unsigned int aac_intr_normal(struct aac_dev *dev, u32 Index,
			int isAif, int isFastResponse,
			struct hw_fib *aif_fib);
int aac_reset_adapter(struct aac_dev *dev, int forced, u8 reset_type);
int aac_check_health(struct aac_dev * dev);
int aac_command_thread(void *data);
int aac_close_fib_context(struct aac_dev * dev, struct aac_fib_context *fibctx);
int aac_fib_adapter_complete(struct fib * fibptr, unsigned short size);
struct aac_driver_ident* aac_get_driver_ident(int devtype);
int aac_get_adapter_info(struct aac_dev* dev);
int aac_send_shutdown(struct aac_dev *dev);
int aac_probe_container(struct aac_dev *dev, int cid);
int _aac_rx_init(struct aac_dev *dev);
int aac_rx_select_comm(struct aac_dev *dev, int comm);
int aac_rx_deliver_producer(struct fib * fib);

static inline int aac_is_src(struct aac_dev *dev)
{
	u16 device = dev->pdev->device;

	if (device == PMC_DEVICE_S6 ||
		device == PMC_DEVICE_S7 ||
		device == PMC_DEVICE_S8)
		return 1;
	return 0;
}

<<<<<<< HEAD
=======
static inline int aac_supports_2T(struct aac_dev *dev)
{
	return (dev->adapter_info.options & AAC_OPT_NEW_COMM_64);
}

>>>>>>> bb176f67
char * get_container_type(unsigned type);
extern int numacb;
extern char aac_driver_version[];
extern int startup_timeout;
extern int aif_timeout;
extern int expose_physicals;
extern int aac_reset_devices;
extern int aac_msi;
extern int aac_commit;
extern int update_interval;
extern int check_interval;
extern int aac_check_reset;
extern int aac_fib_dump;
#endif<|MERGE_RESOLUTION|>--- conflicted
+++ resolved
@@ -2701,14 +2701,11 @@
 	return 0;
 }
 
-<<<<<<< HEAD
-=======
 static inline int aac_supports_2T(struct aac_dev *dev)
 {
 	return (dev->adapter_info.options & AAC_OPT_NEW_COMM_64);
 }
 
->>>>>>> bb176f67
 char * get_container_type(unsigned type);
 extern int numacb;
 extern char aac_driver_version[];

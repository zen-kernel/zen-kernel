--- conflicted
+++ resolved
@@ -5100,12 +5100,9 @@
 	{ PCI_VENDOR_ID_NXP, 0x8d9b, pci_quirk_nxp_rp_acs },
 	/* Zhaoxin Root/Downstream Ports */
 	{ PCI_VENDOR_ID_ZHAOXIN, PCI_ANY_ID, pci_quirk_zhaoxin_pcie_ports_acs },
-<<<<<<< HEAD
 	{ PCI_ANY_ID, PCI_ANY_ID, pcie_acs_overrides },
-=======
 	/* Wangxun nics */
 	{ PCI_VENDOR_ID_WANGXUN, PCI_ANY_ID, pci_quirk_wangxun_nic_acs },
->>>>>>> 1cc3fcf6
 	{ 0 }
 };
 

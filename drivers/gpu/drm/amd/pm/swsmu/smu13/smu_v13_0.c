/*
 * Copyright 2020 Advanced Micro Devices, Inc.
 *
 * Permission is hereby granted, free of charge, to any person obtaining a
 * copy of this software and associated documentation files (the "Software"),
 * to deal in the Software without restriction, including without limitation
 * the rights to use, copy, modify, merge, publish, distribute, sublicense,
 * and/or sell copies of the Software, and to permit persons to whom the
 * Software is furnished to do so, subject to the following conditions:
 *
 * The above copyright notice and this permission notice shall be included in
 * all copies or substantial portions of the Software.
 *
 * THE SOFTWARE IS PROVIDED "AS IS", WITHOUT WARRANTY OF ANY KIND, EXPRESS OR
 * IMPLIED, INCLUDING BUT NOT LIMITED TO THE WARRANTIES OF MERCHANTABILITY,
 * FITNESS FOR A PARTICULAR PURPOSE AND NONINFRINGEMENT.  IN NO EVENT SHALL
 * THE COPYRIGHT HOLDER(S) OR AUTHOR(S) BE LIABLE FOR ANY CLAIM, DAMAGES OR
 * OTHER LIABILITY, WHETHER IN AN ACTION OF CONTRACT, TORT OR OTHERWISE,
 * ARISING FROM, OUT OF OR IN CONNECTION WITH THE SOFTWARE OR THE USE OR
 * OTHER DEALINGS IN THE SOFTWARE.
 */

#include <linux/firmware.h>
#include <linux/module.h>
#include <linux/pci.h>
#include <linux/reboot.h>

#define SMU_13_0_PARTIAL_PPTABLE
#define SWSMU_CODE_LAYER_L3

#include "amdgpu.h"
#include "amdgpu_smu.h"
#include "atomfirmware.h"
#include "amdgpu_atomfirmware.h"
#include "amdgpu_atombios.h"
#include "smu_v13_0.h"
#include "soc15_common.h"
#include "atom.h"
#include "amdgpu_ras.h"
#include "smu_cmn.h"

#include "asic_reg/thm/thm_13_0_2_offset.h"
#include "asic_reg/thm/thm_13_0_2_sh_mask.h"
#include "asic_reg/mp/mp_13_0_2_offset.h"
#include "asic_reg/mp/mp_13_0_2_sh_mask.h"
#include "asic_reg/smuio/smuio_13_0_2_offset.h"
#include "asic_reg/smuio/smuio_13_0_2_sh_mask.h"

/*
 * DO NOT use these for err/warn/info/debug messages.
 * Use dev_err, dev_warn, dev_info and dev_dbg instead.
 * They are more MGPU friendly.
 */
#undef pr_err
#undef pr_warn
#undef pr_info
#undef pr_debug

MODULE_FIRMWARE("amdgpu/aldebaran_smc.bin");
MODULE_FIRMWARE("amdgpu/smu_13_0_0.bin");
MODULE_FIRMWARE("amdgpu/smu_13_0_7.bin");
MODULE_FIRMWARE("amdgpu/smu_13_0_10.bin");

#define mmMP1_SMN_C2PMSG_66                                                                            0x0282
#define mmMP1_SMN_C2PMSG_66_BASE_IDX                                                                   0

#define mmMP1_SMN_C2PMSG_82                                                                            0x0292
#define mmMP1_SMN_C2PMSG_82_BASE_IDX                                                                   0

#define mmMP1_SMN_C2PMSG_90                                                                            0x029a
#define mmMP1_SMN_C2PMSG_90_BASE_IDX                                                                   0

#define SMU13_VOLTAGE_SCALE 4

#define LINK_WIDTH_MAX				6
#define LINK_SPEED_MAX				3

#define smnPCIE_LC_LINK_WIDTH_CNTL		0x11140288
#define PCIE_LC_LINK_WIDTH_CNTL__LC_LINK_WIDTH_RD_MASK 0x00000070L
#define PCIE_LC_LINK_WIDTH_CNTL__LC_LINK_WIDTH_RD__SHIFT 0x4
#define smnPCIE_LC_SPEED_CNTL			0x11140290
#define PCIE_LC_SPEED_CNTL__LC_CURRENT_DATA_RATE_MASK 0xC000
#define PCIE_LC_SPEED_CNTL__LC_CURRENT_DATA_RATE__SHIFT 0xE

#define ENABLE_IMU_ARG_GFXOFF_ENABLE		1

static const int link_width[] = {0, 1, 2, 4, 8, 12, 16};

const int pmfw_decoded_link_speed[5] = {1, 2, 3, 4, 5};
const int pmfw_decoded_link_width[7] = {0, 1, 2, 4, 8, 12, 16};

int smu_v13_0_init_microcode(struct smu_context *smu)
{
	struct amdgpu_device *adev = smu->adev;
	char fw_name[30];
	char ucode_prefix[15];
	int err = 0;
	const struct smc_firmware_header_v1_0 *hdr;
	const struct common_firmware_header *header;
	struct amdgpu_firmware_info *ucode = NULL;

	/* doesn't need to load smu firmware in IOV mode */
	if (amdgpu_sriov_vf(adev))
		return 0;

	amdgpu_ucode_ip_version_decode(adev, MP1_HWIP, ucode_prefix, sizeof(ucode_prefix));

	snprintf(fw_name, sizeof(fw_name), "amdgpu/%s.bin", ucode_prefix);

	err = amdgpu_ucode_request(adev, &adev->pm.fw, fw_name);
	if (err)
		goto out;

	hdr = (const struct smc_firmware_header_v1_0 *) adev->pm.fw->data;
	amdgpu_ucode_print_smc_hdr(&hdr->header);
	adev->pm.fw_version = le32_to_cpu(hdr->header.ucode_version);

	if (adev->firmware.load_type == AMDGPU_FW_LOAD_PSP) {
		ucode = &adev->firmware.ucode[AMDGPU_UCODE_ID_SMC];
		ucode->ucode_id = AMDGPU_UCODE_ID_SMC;
		ucode->fw = adev->pm.fw;
		header = (const struct common_firmware_header *)ucode->fw->data;
		adev->firmware.fw_size +=
			ALIGN(le32_to_cpu(header->ucode_size_bytes), PAGE_SIZE);
	}

out:
	if (err)
		amdgpu_ucode_release(&adev->pm.fw);
	return err;
}

void smu_v13_0_fini_microcode(struct smu_context *smu)
{
	struct amdgpu_device *adev = smu->adev;

	amdgpu_ucode_release(&adev->pm.fw);
	adev->pm.fw_version = 0;
}

int smu_v13_0_load_microcode(struct smu_context *smu)
{
#if 0
	struct amdgpu_device *adev = smu->adev;
	const uint32_t *src;
	const struct smc_firmware_header_v1_0 *hdr;
	uint32_t addr_start = MP1_SRAM;
	uint32_t i;
	uint32_t smc_fw_size;
	uint32_t mp1_fw_flags;

	hdr = (const struct smc_firmware_header_v1_0 *) adev->pm.fw->data;
	src = (const uint32_t *)(adev->pm.fw->data +
				 le32_to_cpu(hdr->header.ucode_array_offset_bytes));
	smc_fw_size = hdr->header.ucode_size_bytes;

	for (i = 1; i < smc_fw_size/4 - 1; i++) {
		WREG32_PCIE(addr_start, src[i]);
		addr_start += 4;
	}

	WREG32_PCIE(MP1_Public | (smnMP1_PUB_CTRL & 0xffffffff),
		    1 & MP1_SMN_PUB_CTRL__RESET_MASK);
	WREG32_PCIE(MP1_Public | (smnMP1_PUB_CTRL & 0xffffffff),
		    1 & ~MP1_SMN_PUB_CTRL__RESET_MASK);

	for (i = 0; i < adev->usec_timeout; i++) {
		mp1_fw_flags = RREG32_PCIE(MP1_Public |
					   (smnMP1_FIRMWARE_FLAGS & 0xffffffff));
		if ((mp1_fw_flags & MP1_FIRMWARE_FLAGS__INTERRUPTS_ENABLED_MASK) >>
		    MP1_FIRMWARE_FLAGS__INTERRUPTS_ENABLED__SHIFT)
			break;
		udelay(1);
	}

	if (i == adev->usec_timeout)
		return -ETIME;
#endif

	return 0;
}

int smu_v13_0_init_pptable_microcode(struct smu_context *smu)
{
	struct amdgpu_device *adev = smu->adev;
	struct amdgpu_firmware_info *ucode = NULL;
	uint32_t size = 0, pptable_id = 0;
	int ret = 0;
	void *table;

	/* doesn't need to load smu firmware in IOV mode */
	if (amdgpu_sriov_vf(adev))
		return 0;

	if (adev->firmware.load_type != AMDGPU_FW_LOAD_PSP)
		return 0;

	if (!adev->scpm_enabled)
		return 0;

	if ((amdgpu_ip_version(adev, MP1_HWIP, 0) == IP_VERSION(13, 0, 7)) ||
	    (amdgpu_ip_version(adev, MP1_HWIP, 0) == IP_VERSION(13, 0, 0)) ||
	    (amdgpu_ip_version(adev, MP1_HWIP, 0) == IP_VERSION(13, 0, 10)))
		return 0;

	/* override pptable_id from driver parameter */
	if (amdgpu_smu_pptable_id >= 0) {
		pptable_id = amdgpu_smu_pptable_id;
		dev_info(adev->dev, "override pptable id %d\n", pptable_id);
	} else {
		pptable_id = smu->smu_table.boot_values.pp_table_id;
	}

	/* "pptable_id == 0" means vbios carries the pptable. */
	if (!pptable_id)
		return 0;

	ret = smu_v13_0_get_pptable_from_firmware(smu, &table, &size, pptable_id);
	if (ret)
		return ret;

	smu->pptable_firmware.data = table;
	smu->pptable_firmware.size = size;

	ucode = &adev->firmware.ucode[AMDGPU_UCODE_ID_PPTABLE];
	ucode->ucode_id = AMDGPU_UCODE_ID_PPTABLE;
	ucode->fw = &smu->pptable_firmware;
	adev->firmware.fw_size +=
		ALIGN(smu->pptable_firmware.size, PAGE_SIZE);

	return 0;
}

int smu_v13_0_check_fw_status(struct smu_context *smu)
{
	struct amdgpu_device *adev = smu->adev;
	uint32_t mp1_fw_flags;

	switch (amdgpu_ip_version(adev, MP1_HWIP, 0)) {
	case IP_VERSION(13, 0, 4):
	case IP_VERSION(13, 0, 11):
		mp1_fw_flags = RREG32_PCIE(MP1_Public |
					   (smnMP1_V13_0_4_FIRMWARE_FLAGS & 0xffffffff));
		break;
	default:
		mp1_fw_flags = RREG32_PCIE(MP1_Public |
					   (smnMP1_FIRMWARE_FLAGS & 0xffffffff));
		break;
	}

	if ((mp1_fw_flags & MP1_FIRMWARE_FLAGS__INTERRUPTS_ENABLED_MASK) >>
	    MP1_FIRMWARE_FLAGS__INTERRUPTS_ENABLED__SHIFT)
		return 0;

	return -EIO;
}

int smu_v13_0_check_fw_version(struct smu_context *smu)
{
	struct amdgpu_device *adev = smu->adev;
	uint32_t if_version = 0xff, smu_version = 0xff;
	uint8_t smu_program, smu_major, smu_minor, smu_debug;
	int ret = 0;

	ret = smu_cmn_get_smc_version(smu, &if_version, &smu_version);
	if (ret)
		return ret;

	smu_program = (smu_version >> 24) & 0xff;
	smu_major = (smu_version >> 16) & 0xff;
	smu_minor = (smu_version >> 8) & 0xff;
	smu_debug = (smu_version >> 0) & 0xff;
	if (smu->is_apu ||
	    amdgpu_ip_version(adev, MP1_HWIP, 0) == IP_VERSION(13, 0, 6))
		adev->pm.fw_version = smu_version;

	/* only for dGPU w/ SMU13*/
	if (adev->pm.fw)
		dev_dbg(smu->adev->dev, "smu fw reported program %d, version = 0x%08x (%d.%d.%d)\n",
			 smu_program, smu_version, smu_major, smu_minor, smu_debug);

	/*
	 * 1. if_version mismatch is not critical as our fw is designed
	 * to be backward compatible.
	 * 2. New fw usually brings some optimizations. But that's visible
	 * only on the paired driver.
	 * Considering above, we just leave user a verbal message instead
	 * of halt driver loading.
	 */
	if (if_version != smu->smc_driver_if_version) {
		dev_info(adev->dev, "smu driver if version = 0x%08x, smu fw if version = 0x%08x, "
			 "smu fw program = %d, smu fw version = 0x%08x (%d.%d.%d)\n",
			 smu->smc_driver_if_version, if_version,
			 smu_program, smu_version, smu_major, smu_minor, smu_debug);
		dev_info(adev->dev, "SMU driver if version not matched\n");
	}

	return ret;
}

static int smu_v13_0_set_pptable_v2_0(struct smu_context *smu, void **table, uint32_t *size)
{
	struct amdgpu_device *adev = smu->adev;
	uint32_t ppt_offset_bytes;
	const struct smc_firmware_header_v2_0 *v2;

	v2 = (const struct smc_firmware_header_v2_0 *) adev->pm.fw->data;

	ppt_offset_bytes = le32_to_cpu(v2->ppt_offset_bytes);
	*size = le32_to_cpu(v2->ppt_size_bytes);
	*table = (uint8_t *)v2 + ppt_offset_bytes;

	return 0;
}

static int smu_v13_0_set_pptable_v2_1(struct smu_context *smu, void **table,
				      uint32_t *size, uint32_t pptable_id)
{
	struct amdgpu_device *adev = smu->adev;
	const struct smc_firmware_header_v2_1 *v2_1;
	struct smc_soft_pptable_entry *entries;
	uint32_t pptable_count = 0;
	int i = 0;

	v2_1 = (const struct smc_firmware_header_v2_1 *) adev->pm.fw->data;
	entries = (struct smc_soft_pptable_entry *)
		((uint8_t *)v2_1 + le32_to_cpu(v2_1->pptable_entry_offset));
	pptable_count = le32_to_cpu(v2_1->pptable_count);
	for (i = 0; i < pptable_count; i++) {
		if (le32_to_cpu(entries[i].id) == pptable_id) {
			*table = ((uint8_t *)v2_1 + le32_to_cpu(entries[i].ppt_offset_bytes));
			*size = le32_to_cpu(entries[i].ppt_size_bytes);
			break;
		}
	}

	if (i == pptable_count)
		return -EINVAL;

	return 0;
}

static int smu_v13_0_get_pptable_from_vbios(struct smu_context *smu, void **table, uint32_t *size)
{
	struct amdgpu_device *adev = smu->adev;
	uint16_t atom_table_size;
	uint8_t frev, crev;
	int ret, index;

	dev_info(adev->dev, "use vbios provided pptable\n");
	index = get_index_into_master_table(atom_master_list_of_data_tables_v2_1,
					    powerplayinfo);

	ret = amdgpu_atombios_get_data_table(adev, index, &atom_table_size, &frev, &crev,
					     (uint8_t **)table);
	if (ret)
		return ret;

	if (size)
		*size = atom_table_size;

	return 0;
}

int smu_v13_0_get_pptable_from_firmware(struct smu_context *smu,
					void **table,
					uint32_t *size,
					uint32_t pptable_id)
{
	const struct smc_firmware_header_v1_0 *hdr;
	struct amdgpu_device *adev = smu->adev;
	uint16_t version_major, version_minor;
	int ret;

	hdr = (const struct smc_firmware_header_v1_0 *) adev->pm.fw->data;
	if (!hdr)
		return -EINVAL;

	dev_info(adev->dev, "use driver provided pptable %d\n", pptable_id);

	version_major = le16_to_cpu(hdr->header.header_version_major);
	version_minor = le16_to_cpu(hdr->header.header_version_minor);
	if (version_major != 2) {
		dev_err(adev->dev, "Unsupported smu firmware version %d.%d\n",
			version_major, version_minor);
		return -EINVAL;
	}

	switch (version_minor) {
	case 0:
		ret = smu_v13_0_set_pptable_v2_0(smu, table, size);
		break;
	case 1:
		ret = smu_v13_0_set_pptable_v2_1(smu, table, size, pptable_id);
		break;
	default:
		ret = -EINVAL;
		break;
	}

	return ret;
}

int smu_v13_0_setup_pptable(struct smu_context *smu)
{
	struct amdgpu_device *adev = smu->adev;
	uint32_t size = 0, pptable_id = 0;
	void *table;
	int ret = 0;

	/* override pptable_id from driver parameter */
	if (amdgpu_smu_pptable_id >= 0) {
		pptable_id = amdgpu_smu_pptable_id;
		dev_info(adev->dev, "override pptable id %d\n", pptable_id);
	} else {
		pptable_id = smu->smu_table.boot_values.pp_table_id;
	}

	/* force using vbios pptable in sriov mode */
	if ((amdgpu_sriov_vf(adev) || !pptable_id) && (amdgpu_emu_mode != 1))
		ret = smu_v13_0_get_pptable_from_vbios(smu, &table, &size);
	else
		ret = smu_v13_0_get_pptable_from_firmware(smu, &table, &size, pptable_id);

	if (ret)
		return ret;

	if (!smu->smu_table.power_play_table)
		smu->smu_table.power_play_table = table;
	if (!smu->smu_table.power_play_table_size)
		smu->smu_table.power_play_table_size = size;

	return 0;
}

int smu_v13_0_init_smc_tables(struct smu_context *smu)
{
	struct smu_table_context *smu_table = &smu->smu_table;
	struct smu_table *tables = smu_table->tables;
	int ret = 0;

	smu_table->driver_pptable =
		kzalloc(tables[SMU_TABLE_PPTABLE].size, GFP_KERNEL);
	if (!smu_table->driver_pptable) {
		ret = -ENOMEM;
		goto err0_out;
	}

	smu_table->max_sustainable_clocks =
		kzalloc(sizeof(struct smu_13_0_max_sustainable_clocks), GFP_KERNEL);
	if (!smu_table->max_sustainable_clocks) {
		ret = -ENOMEM;
		goto err1_out;
	}

	/* Aldebaran does not support OVERDRIVE */
	if (tables[SMU_TABLE_OVERDRIVE].size) {
		smu_table->overdrive_table =
			kzalloc(tables[SMU_TABLE_OVERDRIVE].size, GFP_KERNEL);
		if (!smu_table->overdrive_table) {
			ret = -ENOMEM;
			goto err2_out;
		}

		smu_table->boot_overdrive_table =
			kzalloc(tables[SMU_TABLE_OVERDRIVE].size, GFP_KERNEL);
		if (!smu_table->boot_overdrive_table) {
			ret = -ENOMEM;
			goto err3_out;
		}

		smu_table->user_overdrive_table =
			kzalloc(tables[SMU_TABLE_OVERDRIVE].size, GFP_KERNEL);
		if (!smu_table->user_overdrive_table) {
			ret = -ENOMEM;
			goto err4_out;
		}
	}

	smu_table->combo_pptable =
		kzalloc(tables[SMU_TABLE_COMBO_PPTABLE].size, GFP_KERNEL);
	if (!smu_table->combo_pptable) {
		ret = -ENOMEM;
		goto err5_out;
	}

	return 0;

err5_out:
	kfree(smu_table->user_overdrive_table);
err4_out:
	kfree(smu_table->boot_overdrive_table);
err3_out:
	kfree(smu_table->overdrive_table);
err2_out:
	kfree(smu_table->max_sustainable_clocks);
err1_out:
	kfree(smu_table->driver_pptable);
err0_out:
	return ret;
}

int smu_v13_0_fini_smc_tables(struct smu_context *smu)
{
	struct smu_table_context *smu_table = &smu->smu_table;
	struct smu_dpm_context *smu_dpm = &smu->smu_dpm;

	kfree(smu_table->gpu_metrics_table);
	kfree(smu_table->combo_pptable);
	kfree(smu_table->user_overdrive_table);
	kfree(smu_table->boot_overdrive_table);
	kfree(smu_table->overdrive_table);
	kfree(smu_table->max_sustainable_clocks);
	kfree(smu_table->driver_pptable);
	smu_table->gpu_metrics_table = NULL;
	smu_table->combo_pptable = NULL;
	smu_table->user_overdrive_table = NULL;
	smu_table->boot_overdrive_table = NULL;
	smu_table->overdrive_table = NULL;
	smu_table->max_sustainable_clocks = NULL;
	smu_table->driver_pptable = NULL;
	kfree(smu_table->hardcode_pptable);
	smu_table->hardcode_pptable = NULL;

	kfree(smu_table->ecc_table);
	kfree(smu_table->metrics_table);
	kfree(smu_table->watermarks_table);
	smu_table->ecc_table = NULL;
	smu_table->metrics_table = NULL;
	smu_table->watermarks_table = NULL;
	smu_table->metrics_time = 0;

	kfree(smu_dpm->dpm_context);
	kfree(smu_dpm->golden_dpm_context);
	kfree(smu_dpm->dpm_current_power_state);
	kfree(smu_dpm->dpm_request_power_state);
	smu_dpm->dpm_context = NULL;
	smu_dpm->golden_dpm_context = NULL;
	smu_dpm->dpm_context_size = 0;
	smu_dpm->dpm_current_power_state = NULL;
	smu_dpm->dpm_request_power_state = NULL;

	return 0;
}

int smu_v13_0_init_power(struct smu_context *smu)
{
	struct smu_power_context *smu_power = &smu->smu_power;

	if (smu_power->power_context || smu_power->power_context_size != 0)
		return -EINVAL;

	smu_power->power_context = kzalloc(sizeof(struct smu_13_0_power_context),
					   GFP_KERNEL);
	if (!smu_power->power_context)
		return -ENOMEM;
	smu_power->power_context_size = sizeof(struct smu_13_0_power_context);

	return 0;
}

int smu_v13_0_fini_power(struct smu_context *smu)
{
	struct smu_power_context *smu_power = &smu->smu_power;

	if (!smu_power->power_context || smu_power->power_context_size == 0)
		return -EINVAL;

	kfree(smu_power->power_context);
	smu_power->power_context = NULL;
	smu_power->power_context_size = 0;

	return 0;
}

int smu_v13_0_get_vbios_bootup_values(struct smu_context *smu)
{
	int ret, index;
	uint16_t size;
	uint8_t frev, crev;
	struct atom_common_table_header *header;
	struct atom_firmware_info_v3_4 *v_3_4;
	struct atom_firmware_info_v3_3 *v_3_3;
	struct atom_firmware_info_v3_1 *v_3_1;
	struct atom_smu_info_v3_6 *smu_info_v3_6;
	struct atom_smu_info_v4_0 *smu_info_v4_0;

	index = get_index_into_master_table(atom_master_list_of_data_tables_v2_1,
					    firmwareinfo);

	ret = amdgpu_atombios_get_data_table(smu->adev, index, &size, &frev, &crev,
					     (uint8_t **)&header);
	if (ret)
		return ret;

	if (header->format_revision != 3) {
		dev_err(smu->adev->dev, "unknown atom_firmware_info version! for smu13\n");
		return -EINVAL;
	}

	switch (header->content_revision) {
	case 0:
	case 1:
	case 2:
		v_3_1 = (struct atom_firmware_info_v3_1 *)header;
		smu->smu_table.boot_values.revision = v_3_1->firmware_revision;
		smu->smu_table.boot_values.gfxclk = v_3_1->bootup_sclk_in10khz;
		smu->smu_table.boot_values.uclk = v_3_1->bootup_mclk_in10khz;
		smu->smu_table.boot_values.socclk = 0;
		smu->smu_table.boot_values.dcefclk = 0;
		smu->smu_table.boot_values.vddc = v_3_1->bootup_vddc_mv;
		smu->smu_table.boot_values.vddci = v_3_1->bootup_vddci_mv;
		smu->smu_table.boot_values.mvddc = v_3_1->bootup_mvddc_mv;
		smu->smu_table.boot_values.vdd_gfx = v_3_1->bootup_vddgfx_mv;
		smu->smu_table.boot_values.cooling_id = v_3_1->coolingsolution_id;
		smu->smu_table.boot_values.pp_table_id = 0;
		break;
	case 3:
		v_3_3 = (struct atom_firmware_info_v3_3 *)header;
		smu->smu_table.boot_values.revision = v_3_3->firmware_revision;
		smu->smu_table.boot_values.gfxclk = v_3_3->bootup_sclk_in10khz;
		smu->smu_table.boot_values.uclk = v_3_3->bootup_mclk_in10khz;
		smu->smu_table.boot_values.socclk = 0;
		smu->smu_table.boot_values.dcefclk = 0;
		smu->smu_table.boot_values.vddc = v_3_3->bootup_vddc_mv;
		smu->smu_table.boot_values.vddci = v_3_3->bootup_vddci_mv;
		smu->smu_table.boot_values.mvddc = v_3_3->bootup_mvddc_mv;
		smu->smu_table.boot_values.vdd_gfx = v_3_3->bootup_vddgfx_mv;
		smu->smu_table.boot_values.cooling_id = v_3_3->coolingsolution_id;
		smu->smu_table.boot_values.pp_table_id = v_3_3->pplib_pptable_id;
		break;
	case 4:
	default:
		v_3_4 = (struct atom_firmware_info_v3_4 *)header;
		smu->smu_table.boot_values.revision = v_3_4->firmware_revision;
		smu->smu_table.boot_values.gfxclk = v_3_4->bootup_sclk_in10khz;
		smu->smu_table.boot_values.uclk = v_3_4->bootup_mclk_in10khz;
		smu->smu_table.boot_values.socclk = 0;
		smu->smu_table.boot_values.dcefclk = 0;
		smu->smu_table.boot_values.vddc = v_3_4->bootup_vddc_mv;
		smu->smu_table.boot_values.vddci = v_3_4->bootup_vddci_mv;
		smu->smu_table.boot_values.mvddc = v_3_4->bootup_mvddc_mv;
		smu->smu_table.boot_values.vdd_gfx = v_3_4->bootup_vddgfx_mv;
		smu->smu_table.boot_values.cooling_id = v_3_4->coolingsolution_id;
		smu->smu_table.boot_values.pp_table_id = v_3_4->pplib_pptable_id;
		break;
	}

	smu->smu_table.boot_values.format_revision = header->format_revision;
	smu->smu_table.boot_values.content_revision = header->content_revision;

	index = get_index_into_master_table(atom_master_list_of_data_tables_v2_1,
					    smu_info);
	if (!amdgpu_atombios_get_data_table(smu->adev, index, &size, &frev, &crev,
					    (uint8_t **)&header)) {

		if ((frev == 3) && (crev == 6)) {
			smu_info_v3_6 = (struct atom_smu_info_v3_6 *)header;

			smu->smu_table.boot_values.socclk = smu_info_v3_6->bootup_socclk_10khz;
			smu->smu_table.boot_values.vclk = smu_info_v3_6->bootup_vclk_10khz;
			smu->smu_table.boot_values.dclk = smu_info_v3_6->bootup_dclk_10khz;
			smu->smu_table.boot_values.fclk = smu_info_v3_6->bootup_fclk_10khz;
		} else if ((frev == 3) && (crev == 1)) {
			return 0;
		} else if ((frev == 4) && (crev == 0)) {
			smu_info_v4_0 = (struct atom_smu_info_v4_0 *)header;

			smu->smu_table.boot_values.socclk = smu_info_v4_0->bootup_socclk_10khz;
			smu->smu_table.boot_values.dcefclk = smu_info_v4_0->bootup_dcefclk_10khz;
			smu->smu_table.boot_values.vclk = smu_info_v4_0->bootup_vclk0_10khz;
			smu->smu_table.boot_values.dclk = smu_info_v4_0->bootup_dclk0_10khz;
			smu->smu_table.boot_values.fclk = smu_info_v4_0->bootup_fclk_10khz;
		} else {
			dev_warn(smu->adev->dev, "Unexpected and unhandled version: %d.%d\n",
						(uint32_t)frev, (uint32_t)crev);
		}
	}

	return 0;
}


int smu_v13_0_notify_memory_pool_location(struct smu_context *smu)
{
	struct smu_table_context *smu_table = &smu->smu_table;
	struct smu_table *memory_pool = &smu_table->memory_pool;
	int ret = 0;
	uint64_t address;
	uint32_t address_low, address_high;

	if (memory_pool->size == 0 || memory_pool->cpu_addr == NULL)
		return ret;

	address = memory_pool->mc_address;
	address_high = (uint32_t)upper_32_bits(address);
	address_low  = (uint32_t)lower_32_bits(address);

	ret = smu_cmn_send_smc_msg_with_param(smu, SMU_MSG_DramLogSetDramAddrHigh,
					      address_high, NULL);
	if (ret)
		return ret;
	ret = smu_cmn_send_smc_msg_with_param(smu, SMU_MSG_DramLogSetDramAddrLow,
					      address_low, NULL);
	if (ret)
		return ret;
	ret = smu_cmn_send_smc_msg_with_param(smu, SMU_MSG_DramLogSetDramSize,
					      (uint32_t)memory_pool->size, NULL);
	if (ret)
		return ret;

	return ret;
}

int smu_v13_0_set_min_deep_sleep_dcefclk(struct smu_context *smu, uint32_t clk)
{
	int ret;

	ret = smu_cmn_send_smc_msg_with_param(smu,
					      SMU_MSG_SetMinDeepSleepDcefclk, clk, NULL);
	if (ret)
		dev_err(smu->adev->dev, "SMU13 attempt to set divider for DCEFCLK Failed!");

	return ret;
}

int smu_v13_0_set_driver_table_location(struct smu_context *smu)
{
	struct smu_table *driver_table = &smu->smu_table.driver_table;
	int ret = 0;

	if (driver_table->mc_address) {
		ret = smu_cmn_send_smc_msg_with_param(smu,
						      SMU_MSG_SetDriverDramAddrHigh,
						      upper_32_bits(driver_table->mc_address),
						      NULL);
		if (!ret)
			ret = smu_cmn_send_smc_msg_with_param(smu,
							      SMU_MSG_SetDriverDramAddrLow,
							      lower_32_bits(driver_table->mc_address),
							      NULL);
	}

	return ret;
}

int smu_v13_0_set_tool_table_location(struct smu_context *smu)
{
	int ret = 0;
	struct smu_table *tool_table = &smu->smu_table.tables[SMU_TABLE_PMSTATUSLOG];

	if (tool_table->mc_address) {
		ret = smu_cmn_send_smc_msg_with_param(smu,
						      SMU_MSG_SetToolsDramAddrHigh,
						      upper_32_bits(tool_table->mc_address),
						      NULL);
		if (!ret)
			ret = smu_cmn_send_smc_msg_with_param(smu,
							      SMU_MSG_SetToolsDramAddrLow,
							      lower_32_bits(tool_table->mc_address),
							      NULL);
	}

	return ret;
}

int smu_v13_0_init_display_count(struct smu_context *smu, uint32_t count)
{
	int ret = 0;

	if (!smu->pm_enabled)
		return ret;

	ret = smu_cmn_send_smc_msg_with_param(smu, SMU_MSG_NumOfDisplays, count, NULL);

	return ret;
}

int smu_v13_0_set_allowed_mask(struct smu_context *smu)
{
	struct smu_feature *feature = &smu->smu_feature;
	int ret = 0;
	uint32_t feature_mask[2];

	if (bitmap_empty(feature->allowed, SMU_FEATURE_MAX) ||
	    feature->feature_num < 64)
		return -EINVAL;

	bitmap_to_arr32(feature_mask, feature->allowed, 64);

	ret = smu_cmn_send_smc_msg_with_param(smu, SMU_MSG_SetAllowedFeaturesMaskHigh,
					      feature_mask[1], NULL);
	if (ret)
		return ret;

	return smu_cmn_send_smc_msg_with_param(smu,
					       SMU_MSG_SetAllowedFeaturesMaskLow,
					       feature_mask[0],
					       NULL);
}

int smu_v13_0_gfx_off_control(struct smu_context *smu, bool enable)
{
	int ret = 0;
	struct amdgpu_device *adev = smu->adev;

	switch (amdgpu_ip_version(adev, MP1_HWIP, 0)) {
	case IP_VERSION(13, 0, 0):
	case IP_VERSION(13, 0, 1):
	case IP_VERSION(13, 0, 3):
	case IP_VERSION(13, 0, 4):
	case IP_VERSION(13, 0, 5):
	case IP_VERSION(13, 0, 7):
	case IP_VERSION(13, 0, 8):
	case IP_VERSION(13, 0, 10):
	case IP_VERSION(13, 0, 11):
		if (!(adev->pm.pp_feature & PP_GFXOFF_MASK))
			return 0;
		if (enable)
			ret = smu_cmn_send_smc_msg(smu, SMU_MSG_AllowGfxOff, NULL);
		else
			ret = smu_cmn_send_smc_msg(smu, SMU_MSG_DisallowGfxOff, NULL);
		break;
	default:
		break;
	}

	return ret;
}

int smu_v13_0_system_features_control(struct smu_context *smu,
				      bool en)
{
	return smu_cmn_send_smc_msg(smu, (en ? SMU_MSG_EnableAllSmuFeatures :
					  SMU_MSG_DisableAllSmuFeatures), NULL);
}

int smu_v13_0_notify_display_change(struct smu_context *smu)
{
	int ret = 0;

	if (!amdgpu_device_has_dc_support(smu->adev))
		ret = smu_cmn_send_smc_msg(smu, SMU_MSG_DALNotPresent, NULL);

	return ret;
}

	static int
smu_v13_0_get_max_sustainable_clock(struct smu_context *smu, uint32_t *clock,
				    enum smu_clk_type clock_select)
{
	int ret = 0;
	int clk_id;

	if ((smu_cmn_to_asic_specific_index(smu, CMN2ASIC_MAPPING_MSG, SMU_MSG_GetDcModeMaxDpmFreq) < 0) ||
	    (smu_cmn_to_asic_specific_index(smu, CMN2ASIC_MAPPING_MSG, SMU_MSG_GetMaxDpmFreq) < 0))
		return 0;

	clk_id = smu_cmn_to_asic_specific_index(smu,
						CMN2ASIC_MAPPING_CLK,
						clock_select);
	if (clk_id < 0)
		return -EINVAL;

	ret = smu_cmn_send_smc_msg_with_param(smu, SMU_MSG_GetDcModeMaxDpmFreq,
					      clk_id << 16, clock);
	if (ret) {
		dev_err(smu->adev->dev, "[GetMaxSustainableClock] Failed to get max DC clock from SMC!");
		return ret;
	}

	if (*clock != 0)
		return 0;

	/* if DC limit is zero, return AC limit */
	ret = smu_cmn_send_smc_msg_with_param(smu, SMU_MSG_GetMaxDpmFreq,
					      clk_id << 16, clock);
	if (ret) {
		dev_err(smu->adev->dev, "[GetMaxSustainableClock] failed to get max AC clock from SMC!");
		return ret;
	}

	return 0;
}

int smu_v13_0_init_max_sustainable_clocks(struct smu_context *smu)
{
	struct smu_13_0_max_sustainable_clocks *max_sustainable_clocks =
		smu->smu_table.max_sustainable_clocks;
	int ret = 0;

	max_sustainable_clocks->uclock = smu->smu_table.boot_values.uclk / 100;
	max_sustainable_clocks->soc_clock = smu->smu_table.boot_values.socclk / 100;
	max_sustainable_clocks->dcef_clock = smu->smu_table.boot_values.dcefclk / 100;
	max_sustainable_clocks->display_clock = 0xFFFFFFFF;
	max_sustainable_clocks->phy_clock = 0xFFFFFFFF;
	max_sustainable_clocks->pixel_clock = 0xFFFFFFFF;

	if (smu_cmn_feature_is_enabled(smu, SMU_FEATURE_DPM_UCLK_BIT)) {
		ret = smu_v13_0_get_max_sustainable_clock(smu,
							  &(max_sustainable_clocks->uclock),
							  SMU_UCLK);
		if (ret) {
			dev_err(smu->adev->dev, "[%s] failed to get max UCLK from SMC!",
				__func__);
			return ret;
		}
	}

	if (smu_cmn_feature_is_enabled(smu, SMU_FEATURE_DPM_SOCCLK_BIT)) {
		ret = smu_v13_0_get_max_sustainable_clock(smu,
							  &(max_sustainable_clocks->soc_clock),
							  SMU_SOCCLK);
		if (ret) {
			dev_err(smu->adev->dev, "[%s] failed to get max SOCCLK from SMC!",
				__func__);
			return ret;
		}
	}

	if (smu_cmn_feature_is_enabled(smu, SMU_FEATURE_DPM_DCEFCLK_BIT)) {
		ret = smu_v13_0_get_max_sustainable_clock(smu,
							  &(max_sustainable_clocks->dcef_clock),
							  SMU_DCEFCLK);
		if (ret) {
			dev_err(smu->adev->dev, "[%s] failed to get max DCEFCLK from SMC!",
				__func__);
			return ret;
		}

		ret = smu_v13_0_get_max_sustainable_clock(smu,
							  &(max_sustainable_clocks->display_clock),
							  SMU_DISPCLK);
		if (ret) {
			dev_err(smu->adev->dev, "[%s] failed to get max DISPCLK from SMC!",
				__func__);
			return ret;
		}
		ret = smu_v13_0_get_max_sustainable_clock(smu,
							  &(max_sustainable_clocks->phy_clock),
							  SMU_PHYCLK);
		if (ret) {
			dev_err(smu->adev->dev, "[%s] failed to get max PHYCLK from SMC!",
				__func__);
			return ret;
		}
		ret = smu_v13_0_get_max_sustainable_clock(smu,
							  &(max_sustainable_clocks->pixel_clock),
							  SMU_PIXCLK);
		if (ret) {
			dev_err(smu->adev->dev, "[%s] failed to get max PIXCLK from SMC!",
				__func__);
			return ret;
		}
	}

	if (max_sustainable_clocks->soc_clock < max_sustainable_clocks->uclock)
		max_sustainable_clocks->uclock = max_sustainable_clocks->soc_clock;

	return 0;
}

int smu_v13_0_get_current_power_limit(struct smu_context *smu,
				      uint32_t *power_limit)
{
	int power_src;
	int ret = 0;

	if (!smu_cmn_feature_is_enabled(smu, SMU_FEATURE_PPT_BIT))
		return -EINVAL;

	power_src = smu_cmn_to_asic_specific_index(smu,
						   CMN2ASIC_MAPPING_PWR,
						   smu->adev->pm.ac_power ?
						   SMU_POWER_SOURCE_AC :
						   SMU_POWER_SOURCE_DC);
	if (power_src < 0)
		return -EINVAL;

	ret = smu_cmn_send_smc_msg_with_param(smu,
					      SMU_MSG_GetPptLimit,
					      power_src << 16,
					      power_limit);
	if (ret)
		dev_err(smu->adev->dev, "[%s] get PPT limit failed!", __func__);

	return ret;
}

int smu_v13_0_set_power_limit(struct smu_context *smu,
			      enum smu_ppt_limit_type limit_type,
			      uint32_t limit)
{
	int ret = 0;

	if (limit_type != SMU_DEFAULT_PPT_LIMIT)
		return -EINVAL;

	if (!smu_cmn_feature_is_enabled(smu, SMU_FEATURE_PPT_BIT)) {
		dev_err(smu->adev->dev, "Setting new power limit is not supported!\n");
		return -EOPNOTSUPP;
	}

	ret = smu_cmn_send_smc_msg_with_param(smu, SMU_MSG_SetPptLimit, limit, NULL);
	if (ret) {
		dev_err(smu->adev->dev, "[%s] Set power limit Failed!\n", __func__);
		return ret;
	}

	smu->current_power_limit = limit;

	return 0;
}

static int smu_v13_0_allow_ih_interrupt(struct smu_context *smu)
{
	return smu_cmn_send_smc_msg(smu,
				    SMU_MSG_AllowIHHostInterrupt,
				    NULL);
}

static int smu_v13_0_process_pending_interrupt(struct smu_context *smu)
{
	int ret = 0;

	if (smu->dc_controlled_by_gpio &&
	    smu_cmn_feature_is_enabled(smu, SMU_FEATURE_ACDC_BIT))
		ret = smu_v13_0_allow_ih_interrupt(smu);

	return ret;
}

int smu_v13_0_enable_thermal_alert(struct smu_context *smu)
{
	int ret = 0;

	if (!smu->irq_source.num_types)
		return 0;

	ret = amdgpu_irq_get(smu->adev, &smu->irq_source, 0);
	if (ret)
		return ret;

	return smu_v13_0_process_pending_interrupt(smu);
}

int smu_v13_0_disable_thermal_alert(struct smu_context *smu)
{
	if (!smu->irq_source.num_types)
		return 0;

	return amdgpu_irq_put(smu->adev, &smu->irq_source, 0);
}

static uint16_t convert_to_vddc(uint8_t vid)
{
	return (uint16_t) ((6200 - (vid * 25)) / SMU13_VOLTAGE_SCALE);
}

int smu_v13_0_get_gfx_vdd(struct smu_context *smu, uint32_t *value)
{
	struct amdgpu_device *adev = smu->adev;
	uint32_t vdd = 0, val_vid = 0;

	if (!value)
		return -EINVAL;
	val_vid = (RREG32_SOC15(SMUIO, 0, regSMUSVI0_TEL_PLANE0) &
		   SMUSVI0_TEL_PLANE0__SVI0_PLANE0_VDDCOR_MASK) >>
		SMUSVI0_TEL_PLANE0__SVI0_PLANE0_VDDCOR__SHIFT;

	vdd = (uint32_t)convert_to_vddc((uint8_t)val_vid);

	*value = vdd;

	return 0;

}

int
smu_v13_0_display_clock_voltage_request(struct smu_context *smu,
					struct pp_display_clock_request
					*clock_req)
{
	enum amd_pp_clock_type clk_type = clock_req->clock_type;
	int ret = 0;
	enum smu_clk_type clk_select = 0;
	uint32_t clk_freq = clock_req->clock_freq_in_khz / 1000;

	if (smu_cmn_feature_is_enabled(smu, SMU_FEATURE_DPM_DCEFCLK_BIT) ||
	    smu_cmn_feature_is_enabled(smu, SMU_FEATURE_DPM_UCLK_BIT)) {
		switch (clk_type) {
		case amd_pp_dcef_clock:
			clk_select = SMU_DCEFCLK;
			break;
		case amd_pp_disp_clock:
			clk_select = SMU_DISPCLK;
			break;
		case amd_pp_pixel_clock:
			clk_select = SMU_PIXCLK;
			break;
		case amd_pp_phy_clock:
			clk_select = SMU_PHYCLK;
			break;
		case amd_pp_mem_clock:
			clk_select = SMU_UCLK;
			break;
		default:
			dev_info(smu->adev->dev, "[%s] Invalid Clock Type!", __func__);
			ret = -EINVAL;
			break;
		}

		if (ret)
			goto failed;

		if (clk_select == SMU_UCLK && smu->disable_uclk_switch)
			return 0;

		ret = smu_v13_0_set_hard_freq_limited_range(smu, clk_select, clk_freq, 0);

		if (clk_select == SMU_UCLK)
			smu->hard_min_uclk_req_from_dal = clk_freq;
	}

failed:
	return ret;
}

uint32_t smu_v13_0_get_fan_control_mode(struct smu_context *smu)
{
	if (!smu_cmn_feature_is_enabled(smu, SMU_FEATURE_FAN_CONTROL_BIT))
		return AMD_FAN_CTRL_MANUAL;
	else
		return AMD_FAN_CTRL_AUTO;
}

	static int
smu_v13_0_auto_fan_control(struct smu_context *smu, bool auto_fan_control)
{
	int ret = 0;

	if (!smu_cmn_feature_is_supported(smu, SMU_FEATURE_FAN_CONTROL_BIT))
		return 0;

	ret = smu_cmn_feature_set_enabled(smu, SMU_FEATURE_FAN_CONTROL_BIT, auto_fan_control);
	if (ret)
		dev_err(smu->adev->dev, "[%s]%s smc FAN CONTROL feature failed!",
			__func__, (auto_fan_control ? "Start" : "Stop"));

	return ret;
}

	static int
smu_v13_0_set_fan_static_mode(struct smu_context *smu, uint32_t mode)
{
	struct amdgpu_device *adev = smu->adev;

	WREG32_SOC15(THM, 0, regCG_FDO_CTRL2,
		     REG_SET_FIELD(RREG32_SOC15(THM, 0, regCG_FDO_CTRL2),
				   CG_FDO_CTRL2, TMIN, 0));
	WREG32_SOC15(THM, 0, regCG_FDO_CTRL2,
		     REG_SET_FIELD(RREG32_SOC15(THM, 0, regCG_FDO_CTRL2),
				   CG_FDO_CTRL2, FDO_PWM_MODE, mode));

	return 0;
}

int smu_v13_0_set_fan_speed_pwm(struct smu_context *smu,
				uint32_t speed)
{
	struct amdgpu_device *adev = smu->adev;
	uint32_t duty100, duty;
	uint64_t tmp64;

	speed = min_t(uint32_t, speed, 255);

	if (smu_v13_0_auto_fan_control(smu, 0))
		return -EINVAL;

	duty100 = REG_GET_FIELD(RREG32_SOC15(THM, 0, regCG_FDO_CTRL1),
				CG_FDO_CTRL1, FMAX_DUTY100);
	if (!duty100)
		return -EINVAL;

	tmp64 = (uint64_t)speed * duty100;
	do_div(tmp64, 255);
	duty = (uint32_t)tmp64;

	WREG32_SOC15(THM, 0, regCG_FDO_CTRL0,
		     REG_SET_FIELD(RREG32_SOC15(THM, 0, regCG_FDO_CTRL0),
				   CG_FDO_CTRL0, FDO_STATIC_DUTY, duty));

	return smu_v13_0_set_fan_static_mode(smu, FDO_PWM_MODE_STATIC);
}

	int
smu_v13_0_set_fan_control_mode(struct smu_context *smu,
			       uint32_t mode)
{
	int ret = 0;

	switch (mode) {
	case AMD_FAN_CTRL_NONE:
		ret = smu_v13_0_set_fan_speed_pwm(smu, 255);
		break;
	case AMD_FAN_CTRL_MANUAL:
		ret = smu_v13_0_auto_fan_control(smu, 0);
		break;
	case AMD_FAN_CTRL_AUTO:
		ret = smu_v13_0_auto_fan_control(smu, 1);
		break;
	default:
		break;
	}

	if (ret) {
		dev_err(smu->adev->dev, "[%s]Set fan control mode failed!", __func__);
		return -EINVAL;
	}

	return ret;
}

int smu_v13_0_set_fan_speed_rpm(struct smu_context *smu,
				uint32_t speed)
{
	struct amdgpu_device *adev = smu->adev;
	uint32_t crystal_clock_freq = 2500;
	uint32_t tach_period;
	int ret;

	if (!speed)
		return -EINVAL;

	ret = smu_v13_0_auto_fan_control(smu, 0);
	if (ret)
		return ret;

	tach_period = 60 * crystal_clock_freq * 10000 / (8 * speed);
	WREG32_SOC15(THM, 0, regCG_TACH_CTRL,
		     REG_SET_FIELD(RREG32_SOC15(THM, 0, regCG_TACH_CTRL),
				   CG_TACH_CTRL, TARGET_PERIOD,
				   tach_period));

	return smu_v13_0_set_fan_static_mode(smu, FDO_PWM_MODE_STATIC_RPM);
}

int smu_v13_0_set_xgmi_pstate(struct smu_context *smu,
			      uint32_t pstate)
{
	int ret = 0;
	ret = smu_cmn_send_smc_msg_with_param(smu,
					      SMU_MSG_SetXgmiMode,
					      pstate ? XGMI_MODE_PSTATE_D0 : XGMI_MODE_PSTATE_D3,
					      NULL);
	return ret;
}

static int smu_v13_0_set_irq_state(struct amdgpu_device *adev,
				   struct amdgpu_irq_src *source,
				   unsigned tyep,
				   enum amdgpu_interrupt_state state)
{
	struct smu_context *smu = adev->powerplay.pp_handle;
	uint32_t low, high;
	uint32_t val = 0;

	switch (state) {
	case AMDGPU_IRQ_STATE_DISABLE:
		/* For THM irqs */
		val = RREG32_SOC15(THM, 0, regTHM_THERMAL_INT_CTRL);
		val = REG_SET_FIELD(val, THM_THERMAL_INT_CTRL, THERM_INTH_MASK, 1);
		val = REG_SET_FIELD(val, THM_THERMAL_INT_CTRL, THERM_INTL_MASK, 1);
		WREG32_SOC15(THM, 0, regTHM_THERMAL_INT_CTRL, val);

		WREG32_SOC15(THM, 0, regTHM_THERMAL_INT_ENA, 0);

		/* For MP1 SW irqs */
		val = RREG32_SOC15(MP1, 0, regMP1_SMN_IH_SW_INT_CTRL);
		val = REG_SET_FIELD(val, MP1_SMN_IH_SW_INT_CTRL, INT_MASK, 1);
		WREG32_SOC15(MP1, 0, regMP1_SMN_IH_SW_INT_CTRL, val);

		break;
	case AMDGPU_IRQ_STATE_ENABLE:
		/* For THM irqs */
		low = max(SMU_THERMAL_MINIMUM_ALERT_TEMP,
			  smu->thermal_range.min / SMU_TEMPERATURE_UNITS_PER_CENTIGRADES);
		high = min(SMU_THERMAL_MAXIMUM_ALERT_TEMP,
			   smu->thermal_range.software_shutdown_temp);

		val = RREG32_SOC15(THM, 0, regTHM_THERMAL_INT_CTRL);
		val = REG_SET_FIELD(val, THM_THERMAL_INT_CTRL, MAX_IH_CREDIT, 5);
		val = REG_SET_FIELD(val, THM_THERMAL_INT_CTRL, THERM_IH_HW_ENA, 1);
		val = REG_SET_FIELD(val, THM_THERMAL_INT_CTRL, THERM_INTH_MASK, 0);
		val = REG_SET_FIELD(val, THM_THERMAL_INT_CTRL, THERM_INTL_MASK, 0);
		val = REG_SET_FIELD(val, THM_THERMAL_INT_CTRL, DIG_THERM_INTH, (high & 0xff));
		val = REG_SET_FIELD(val, THM_THERMAL_INT_CTRL, DIG_THERM_INTL, (low & 0xff));
		val = val & (~THM_THERMAL_INT_CTRL__THERM_TRIGGER_MASK_MASK);
		WREG32_SOC15(THM, 0, regTHM_THERMAL_INT_CTRL, val);

		val = (1 << THM_THERMAL_INT_ENA__THERM_INTH_CLR__SHIFT);
		val |= (1 << THM_THERMAL_INT_ENA__THERM_INTL_CLR__SHIFT);
		val |= (1 << THM_THERMAL_INT_ENA__THERM_TRIGGER_CLR__SHIFT);
		WREG32_SOC15(THM, 0, regTHM_THERMAL_INT_ENA, val);

		/* For MP1 SW irqs */
		val = RREG32_SOC15(MP1, 0, regMP1_SMN_IH_SW_INT);
		val = REG_SET_FIELD(val, MP1_SMN_IH_SW_INT, ID, 0xFE);
		val = REG_SET_FIELD(val, MP1_SMN_IH_SW_INT, VALID, 0);
		WREG32_SOC15(MP1, 0, regMP1_SMN_IH_SW_INT, val);

		val = RREG32_SOC15(MP1, 0, regMP1_SMN_IH_SW_INT_CTRL);
		val = REG_SET_FIELD(val, MP1_SMN_IH_SW_INT_CTRL, INT_MASK, 0);
		WREG32_SOC15(MP1, 0, regMP1_SMN_IH_SW_INT_CTRL, val);

		break;
	default:
		break;
	}

	return 0;
}

static int smu_v13_0_ack_ac_dc_interrupt(struct smu_context *smu)
{
	return smu_cmn_send_smc_msg(smu,
				    SMU_MSG_ReenableAcDcInterrupt,
				    NULL);
}

#define THM_11_0__SRCID__THM_DIG_THERM_L2H		0		/* ASIC_TEMP > CG_THERMAL_INT.DIG_THERM_INTH  */
#define THM_11_0__SRCID__THM_DIG_THERM_H2L		1		/* ASIC_TEMP < CG_THERMAL_INT.DIG_THERM_INTL  */
#define SMUIO_11_0__SRCID__SMUIO_GPIO19			83

static int smu_v13_0_irq_process(struct amdgpu_device *adev,
				 struct amdgpu_irq_src *source,
				 struct amdgpu_iv_entry *entry)
{
	struct smu_context *smu = adev->powerplay.pp_handle;
	uint32_t client_id = entry->client_id;
	uint32_t src_id = entry->src_id;
	/*
	 * ctxid is used to distinguish different
	 * events for SMCToHost interrupt.
	 */
	uint32_t ctxid = entry->src_data[0];
	uint32_t data;
	uint32_t high;

	if (client_id == SOC15_IH_CLIENTID_THM) {
		switch (src_id) {
		case THM_11_0__SRCID__THM_DIG_THERM_L2H:
			schedule_delayed_work(&smu->swctf_delayed_work,
					      msecs_to_jiffies(AMDGPU_SWCTF_EXTRA_DELAY));
			break;
		case THM_11_0__SRCID__THM_DIG_THERM_H2L:
			dev_emerg(adev->dev, "ERROR: GPU under temperature range detected\n");
			break;
		default:
			dev_emerg(adev->dev, "ERROR: GPU under temperature range unknown src id (%d)\n",
				  src_id);
			break;
		}
	} else if (client_id == SOC15_IH_CLIENTID_ROM_SMUIO) {
		dev_emerg(adev->dev, "ERROR: GPU HW Critical Temperature Fault(aka CTF) detected!\n");
		/*
		 * HW CTF just occurred. Shutdown to prevent further damage.
		 */
		dev_emerg(adev->dev, "ERROR: System is going to shutdown due to GPU HW CTF!\n");
		orderly_poweroff(true);
	} else if (client_id == SOC15_IH_CLIENTID_MP1) {
		if (src_id == SMU_IH_INTERRUPT_ID_TO_DRIVER) {
			/* ACK SMUToHost interrupt */
			data = RREG32_SOC15(MP1, 0, regMP1_SMN_IH_SW_INT_CTRL);
			data = REG_SET_FIELD(data, MP1_SMN_IH_SW_INT_CTRL, INT_ACK, 1);
			WREG32_SOC15(MP1, 0, regMP1_SMN_IH_SW_INT_CTRL, data);

			switch (ctxid) {
			case SMU_IH_INTERRUPT_CONTEXT_ID_AC:
				dev_dbg(adev->dev, "Switched to AC mode!\n");
				smu_v13_0_ack_ac_dc_interrupt(smu);
				adev->pm.ac_power = true;
				break;
			case SMU_IH_INTERRUPT_CONTEXT_ID_DC:
				dev_dbg(adev->dev, "Switched to DC mode!\n");
				smu_v13_0_ack_ac_dc_interrupt(smu);
				adev->pm.ac_power = false;
				break;
			case SMU_IH_INTERRUPT_CONTEXT_ID_THERMAL_THROTTLING:
				/*
				 * Increment the throttle interrupt counter
				 */
				atomic64_inc(&smu->throttle_int_counter);

				if (!atomic_read(&adev->throttling_logging_enabled))
					return 0;

				if (__ratelimit(&adev->throttling_logging_rs))
					schedule_work(&smu->throttling_logging_work);

				break;
			case SMU_IH_INTERRUPT_CONTEXT_ID_FAN_ABNORMAL:
				high = smu->thermal_range.software_shutdown_temp +
					smu->thermal_range.software_shutdown_temp_offset;
				high = min_t(typeof(high),
					     SMU_THERMAL_MAXIMUM_ALERT_TEMP,
					     high);
				dev_emerg(adev->dev, "Reduce soft CTF limit to %d (by an offset %d)\n",
							high,
							smu->thermal_range.software_shutdown_temp_offset);

				data = RREG32_SOC15(THM, 0, regTHM_THERMAL_INT_CTRL);
				data = REG_SET_FIELD(data, THM_THERMAL_INT_CTRL,
							DIG_THERM_INTH,
							(high & 0xff));
				data = data & (~THM_THERMAL_INT_CTRL__THERM_TRIGGER_MASK_MASK);
				WREG32_SOC15(THM, 0, regTHM_THERMAL_INT_CTRL, data);
				break;
			case SMU_IH_INTERRUPT_CONTEXT_ID_FAN_RECOVERY:
				high = min_t(typeof(high),
					     SMU_THERMAL_MAXIMUM_ALERT_TEMP,
					     smu->thermal_range.software_shutdown_temp);
				dev_emerg(adev->dev, "Recover soft CTF limit to %d\n", high);

				data = RREG32_SOC15(THM, 0, regTHM_THERMAL_INT_CTRL);
				data = REG_SET_FIELD(data, THM_THERMAL_INT_CTRL,
							DIG_THERM_INTH,
							(high & 0xff));
				data = data & (~THM_THERMAL_INT_CTRL__THERM_TRIGGER_MASK_MASK);
				WREG32_SOC15(THM, 0, regTHM_THERMAL_INT_CTRL, data);
				break;
			default:
				dev_dbg(adev->dev, "Unhandled context id %d from client:%d!\n",
									ctxid, client_id);
				break;
			}
		}
	}

	return 0;
}

static const struct amdgpu_irq_src_funcs smu_v13_0_irq_funcs = {
	.set = smu_v13_0_set_irq_state,
	.process = smu_v13_0_irq_process,
};

int smu_v13_0_register_irq_handler(struct smu_context *smu)
{
	struct amdgpu_device *adev = smu->adev;
	struct amdgpu_irq_src *irq_src = &smu->irq_source;
	int ret = 0;

	if (amdgpu_sriov_vf(adev))
		return 0;

	irq_src->num_types = 1;
	irq_src->funcs = &smu_v13_0_irq_funcs;

	ret = amdgpu_irq_add_id(adev, SOC15_IH_CLIENTID_THM,
				THM_11_0__SRCID__THM_DIG_THERM_L2H,
				irq_src);
	if (ret)
		return ret;

	ret = amdgpu_irq_add_id(adev, SOC15_IH_CLIENTID_THM,
				THM_11_0__SRCID__THM_DIG_THERM_H2L,
				irq_src);
	if (ret)
		return ret;

	/* Register CTF(GPIO_19) interrupt */
	ret = amdgpu_irq_add_id(adev, SOC15_IH_CLIENTID_ROM_SMUIO,
				SMUIO_11_0__SRCID__SMUIO_GPIO19,
				irq_src);
	if (ret)
		return ret;

	ret = amdgpu_irq_add_id(adev, SOC15_IH_CLIENTID_MP1,
				SMU_IH_INTERRUPT_ID_TO_DRIVER,
				irq_src);
	if (ret)
		return ret;

	return ret;
}

int smu_v13_0_get_max_sustainable_clocks_by_dc(struct smu_context *smu,
					       struct pp_smu_nv_clock_table *max_clocks)
{
	struct smu_table_context *table_context = &smu->smu_table;
	struct smu_13_0_max_sustainable_clocks *sustainable_clocks = NULL;

	if (!max_clocks || !table_context->max_sustainable_clocks)
		return -EINVAL;

	sustainable_clocks = table_context->max_sustainable_clocks;

	max_clocks->dcfClockInKhz =
		(unsigned int) sustainable_clocks->dcef_clock * 1000;
	max_clocks->displayClockInKhz =
		(unsigned int) sustainable_clocks->display_clock * 1000;
	max_clocks->phyClockInKhz =
		(unsigned int) sustainable_clocks->phy_clock * 1000;
	max_clocks->pixelClockInKhz =
		(unsigned int) sustainable_clocks->pixel_clock * 1000;
	max_clocks->uClockInKhz =
		(unsigned int) sustainable_clocks->uclock * 1000;
	max_clocks->socClockInKhz =
		(unsigned int) sustainable_clocks->soc_clock * 1000;
	max_clocks->dscClockInKhz = 0;
	max_clocks->dppClockInKhz = 0;
	max_clocks->fabricClockInKhz = 0;

	return 0;
}

int smu_v13_0_set_azalia_d3_pme(struct smu_context *smu)
{
	int ret = 0;

	ret = smu_cmn_send_smc_msg(smu, SMU_MSG_BacoAudioD3PME, NULL);

	return ret;
}

static int smu_v13_0_wait_for_reset_complete(struct smu_context *smu,
					     uint64_t event_arg)
{
	int ret = 0;

	dev_dbg(smu->adev->dev, "waiting for smu reset complete\n");
	ret = smu_cmn_send_smc_msg(smu, SMU_MSG_GfxDriverResetRecovery, NULL);

	return ret;
}

int smu_v13_0_wait_for_event(struct smu_context *smu, enum smu_event_type event,
			     uint64_t event_arg)
{
	int ret = -EINVAL;

	switch (event) {
	case SMU_EVENT_RESET_COMPLETE:
		ret = smu_v13_0_wait_for_reset_complete(smu, event_arg);
		break;
	default:
		break;
	}

	return ret;
}

int smu_v13_0_get_dpm_ultimate_freq(struct smu_context *smu, enum smu_clk_type clk_type,
				    uint32_t *min, uint32_t *max)
{
	int ret = 0, clk_id = 0;
	uint32_t param = 0;
	uint32_t clock_limit;

	if (!smu_cmn_clk_dpm_is_enabled(smu, clk_type)) {
		switch (clk_type) {
		case SMU_MCLK:
		case SMU_UCLK:
			clock_limit = smu->smu_table.boot_values.uclk;
			break;
		case SMU_GFXCLK:
		case SMU_SCLK:
			clock_limit = smu->smu_table.boot_values.gfxclk;
			break;
		case SMU_SOCCLK:
			clock_limit = smu->smu_table.boot_values.socclk;
			break;
		default:
			clock_limit = 0;
			break;
		}

		/* clock in Mhz unit */
		if (min)
			*min = clock_limit / 100;
		if (max)
			*max = clock_limit / 100;

		return 0;
	}

	clk_id = smu_cmn_to_asic_specific_index(smu,
						CMN2ASIC_MAPPING_CLK,
						clk_type);
	if (clk_id < 0) {
		ret = -EINVAL;
		goto failed;
	}
	param = (clk_id & 0xffff) << 16;

	if (max) {
		if (smu->adev->pm.ac_power)
			ret = smu_cmn_send_smc_msg_with_param(smu,
							      SMU_MSG_GetMaxDpmFreq,
							      param,
							      max);
		else
			ret = smu_cmn_send_smc_msg_with_param(smu,
							      SMU_MSG_GetDcModeMaxDpmFreq,
							      param,
							      max);
		if (ret)
			goto failed;
	}

	if (min) {
		ret = smu_cmn_send_smc_msg_with_param(smu, SMU_MSG_GetMinDpmFreq, param, min);
		if (ret)
			goto failed;
	}

failed:
	return ret;
}

int smu_v13_0_set_soft_freq_limited_range(struct smu_context *smu,
					  enum smu_clk_type clk_type,
					  uint32_t min,
					  uint32_t max)
{
	int ret = 0, clk_id = 0;
	uint32_t param;

	if (!smu_cmn_clk_dpm_is_enabled(smu, clk_type))
		return 0;

	clk_id = smu_cmn_to_asic_specific_index(smu,
						CMN2ASIC_MAPPING_CLK,
						clk_type);
	if (clk_id < 0)
		return clk_id;

	if (max > 0) {
		param = (uint32_t)((clk_id << 16) | (max & 0xffff));
		ret = smu_cmn_send_smc_msg_with_param(smu, SMU_MSG_SetSoftMaxByFreq,
						      param, NULL);
		if (ret)
			goto out;
	}

	if (min > 0) {
		param = (uint32_t)((clk_id << 16) | (min & 0xffff));
		ret = smu_cmn_send_smc_msg_with_param(smu, SMU_MSG_SetSoftMinByFreq,
						      param, NULL);
		if (ret)
			goto out;
	}

out:
	return ret;
}

int smu_v13_0_set_hard_freq_limited_range(struct smu_context *smu,
					  enum smu_clk_type clk_type,
					  uint32_t min,
					  uint32_t max)
{
	int ret = 0, clk_id = 0;
	uint32_t param;

	if (min <= 0 && max <= 0)
		return -EINVAL;

	if (!smu_cmn_clk_dpm_is_enabled(smu, clk_type))
		return 0;

	clk_id = smu_cmn_to_asic_specific_index(smu,
						CMN2ASIC_MAPPING_CLK,
						clk_type);
	if (clk_id < 0)
		return clk_id;

	if (max > 0) {
		param = (uint32_t)((clk_id << 16) | (max & 0xffff));
		ret = smu_cmn_send_smc_msg_with_param(smu, SMU_MSG_SetHardMaxByFreq,
						      param, NULL);
		if (ret)
			return ret;
	}

	if (min > 0) {
		param = (uint32_t)((clk_id << 16) | (min & 0xffff));
		ret = smu_cmn_send_smc_msg_with_param(smu, SMU_MSG_SetHardMinByFreq,
						      param, NULL);
		if (ret)
			return ret;
	}

	return ret;
}

int smu_v13_0_set_performance_level(struct smu_context *smu,
				    enum amd_dpm_forced_level level)
{
	struct smu_13_0_dpm_context *dpm_context =
		smu->smu_dpm.dpm_context;
	struct smu_13_0_dpm_table *gfx_table =
		&dpm_context->dpm_tables.gfx_table;
	struct smu_13_0_dpm_table *mem_table =
		&dpm_context->dpm_tables.uclk_table;
	struct smu_13_0_dpm_table *soc_table =
		&dpm_context->dpm_tables.soc_table;
	struct smu_13_0_dpm_table *vclk_table =
		&dpm_context->dpm_tables.vclk_table;
	struct smu_13_0_dpm_table *dclk_table =
		&dpm_context->dpm_tables.dclk_table;
	struct smu_13_0_dpm_table *fclk_table =
		&dpm_context->dpm_tables.fclk_table;
	struct smu_umd_pstate_table *pstate_table =
		&smu->pstate_table;
	struct amdgpu_device *adev = smu->adev;
	uint32_t sclk_min = 0, sclk_max = 0;
	uint32_t mclk_min = 0, mclk_max = 0;
	uint32_t socclk_min = 0, socclk_max = 0;
	uint32_t vclk_min = 0, vclk_max = 0;
	uint32_t dclk_min = 0, dclk_max = 0;
	uint32_t fclk_min = 0, fclk_max = 0;
	int ret = 0, i;

	switch (level) {
	case AMD_DPM_FORCED_LEVEL_HIGH:
		sclk_min = sclk_max = gfx_table->max;
		mclk_min = mclk_max = mem_table->max;
		socclk_min = socclk_max = soc_table->max;
		vclk_min = vclk_max = vclk_table->max;
		dclk_min = dclk_max = dclk_table->max;
		fclk_min = fclk_max = fclk_table->max;
		break;
	case AMD_DPM_FORCED_LEVEL_LOW:
		sclk_min = sclk_max = gfx_table->min;
		mclk_min = mclk_max = mem_table->min;
		socclk_min = socclk_max = soc_table->min;
		vclk_min = vclk_max = vclk_table->min;
		dclk_min = dclk_max = dclk_table->min;
		fclk_min = fclk_max = fclk_table->min;
		break;
	case AMD_DPM_FORCED_LEVEL_AUTO:
		sclk_min = gfx_table->min;
		sclk_max = gfx_table->max;
		mclk_min = mem_table->min;
		mclk_max = mem_table->max;
		socclk_min = soc_table->min;
		socclk_max = soc_table->max;
		vclk_min = vclk_table->min;
		vclk_max = vclk_table->max;
		dclk_min = dclk_table->min;
		dclk_max = dclk_table->max;
		fclk_min = fclk_table->min;
		fclk_max = fclk_table->max;
		break;
	case AMD_DPM_FORCED_LEVEL_PROFILE_STANDARD:
		sclk_min = sclk_max = pstate_table->gfxclk_pstate.standard;
		mclk_min = mclk_max = pstate_table->uclk_pstate.standard;
		socclk_min = socclk_max = pstate_table->socclk_pstate.standard;
		vclk_min = vclk_max = pstate_table->vclk_pstate.standard;
		dclk_min = dclk_max = pstate_table->dclk_pstate.standard;
		fclk_min = fclk_max = pstate_table->fclk_pstate.standard;
		break;
	case AMD_DPM_FORCED_LEVEL_PROFILE_MIN_SCLK:
		sclk_min = sclk_max = pstate_table->gfxclk_pstate.min;
		break;
	case AMD_DPM_FORCED_LEVEL_PROFILE_MIN_MCLK:
		mclk_min = mclk_max = pstate_table->uclk_pstate.min;
		break;
	case AMD_DPM_FORCED_LEVEL_PROFILE_PEAK:
		sclk_min = sclk_max = pstate_table->gfxclk_pstate.peak;
		mclk_min = mclk_max = pstate_table->uclk_pstate.peak;
		socclk_min = socclk_max = pstate_table->socclk_pstate.peak;
		vclk_min = vclk_max = pstate_table->vclk_pstate.peak;
		dclk_min = dclk_max = pstate_table->dclk_pstate.peak;
		fclk_min = fclk_max = pstate_table->fclk_pstate.peak;
		break;
	case AMD_DPM_FORCED_LEVEL_MANUAL:
	case AMD_DPM_FORCED_LEVEL_PROFILE_EXIT:
		return 0;
	default:
		dev_err(adev->dev, "Invalid performance level %d\n", level);
		return -EINVAL;
	}

	/*
	 * Unset those settings for SMU 13.0.2. As soft limits settings
	 * for those clock domains are not supported.
	 */
	if (amdgpu_ip_version(smu->adev, MP1_HWIP, 0) == IP_VERSION(13, 0, 2)) {
		mclk_min = mclk_max = 0;
		socclk_min = socclk_max = 0;
		vclk_min = vclk_max = 0;
		dclk_min = dclk_max = 0;
		fclk_min = fclk_max = 0;
	}

	if (sclk_min && sclk_max) {
		ret = smu_v13_0_set_soft_freq_limited_range(smu,
							    SMU_GFXCLK,
							    sclk_min,
							    sclk_max);
		if (ret)
			return ret;

		pstate_table->gfxclk_pstate.curr.min = sclk_min;
		pstate_table->gfxclk_pstate.curr.max = sclk_max;
	}

	if (mclk_min && mclk_max) {
		ret = smu_v13_0_set_soft_freq_limited_range(smu,
							    SMU_MCLK,
							    mclk_min,
							    mclk_max);
		if (ret)
			return ret;

		pstate_table->uclk_pstate.curr.min = mclk_min;
		pstate_table->uclk_pstate.curr.max = mclk_max;
	}

	if (socclk_min && socclk_max) {
		ret = smu_v13_0_set_soft_freq_limited_range(smu,
							    SMU_SOCCLK,
							    socclk_min,
							    socclk_max);
		if (ret)
			return ret;

		pstate_table->socclk_pstate.curr.min = socclk_min;
		pstate_table->socclk_pstate.curr.max = socclk_max;
	}

	if (vclk_min && vclk_max) {
		for (i = 0; i < adev->vcn.num_vcn_inst; i++) {
			if (adev->vcn.harvest_config & (1 << i))
				continue;
			ret = smu_v13_0_set_soft_freq_limited_range(smu,
								    i ? SMU_VCLK1 : SMU_VCLK,
								    vclk_min,
								    vclk_max);
			if (ret)
				return ret;
		}
		pstate_table->vclk_pstate.curr.min = vclk_min;
		pstate_table->vclk_pstate.curr.max = vclk_max;
	}

	if (dclk_min && dclk_max) {
		for (i = 0; i < adev->vcn.num_vcn_inst; i++) {
			if (adev->vcn.harvest_config & (1 << i))
				continue;
			ret = smu_v13_0_set_soft_freq_limited_range(smu,
								    i ? SMU_DCLK1 : SMU_DCLK,
								    dclk_min,
								    dclk_max);
			if (ret)
				return ret;
		}
		pstate_table->dclk_pstate.curr.min = dclk_min;
		pstate_table->dclk_pstate.curr.max = dclk_max;
	}

	if (fclk_min && fclk_max) {
		ret = smu_v13_0_set_soft_freq_limited_range(smu,
							    SMU_FCLK,
							    fclk_min,
							    fclk_max);
		if (ret)
			return ret;

		pstate_table->fclk_pstate.curr.min = fclk_min;
		pstate_table->fclk_pstate.curr.max = fclk_max;
	}

	return ret;
}

int smu_v13_0_set_power_source(struct smu_context *smu,
			       enum smu_power_src_type power_src)
{
	int pwr_source;

	pwr_source = smu_cmn_to_asic_specific_index(smu,
						    CMN2ASIC_MAPPING_PWR,
						    (uint32_t)power_src);
	if (pwr_source < 0)
		return -EINVAL;

	return smu_cmn_send_smc_msg_with_param(smu,
					       SMU_MSG_NotifyPowerSource,
					       pwr_source,
					       NULL);
}

int smu_v13_0_get_dpm_freq_by_index(struct smu_context *smu,
				    enum smu_clk_type clk_type, uint16_t level,
				    uint32_t *value)
{
	int ret = 0, clk_id = 0;
	uint32_t param;

	if (!value)
		return -EINVAL;

	if (!smu_cmn_clk_dpm_is_enabled(smu, clk_type))
		return 0;

	clk_id = smu_cmn_to_asic_specific_index(smu,
						CMN2ASIC_MAPPING_CLK,
						clk_type);
	if (clk_id < 0)
		return clk_id;

	param = (uint32_t)(((clk_id & 0xffff) << 16) | (level & 0xffff));

	ret = smu_cmn_send_smc_msg_with_param(smu,
					      SMU_MSG_GetDpmFreqByIndex,
					      param,
					      value);
	if (ret)
		return ret;

	*value = *value & 0x7fffffff;

	return ret;
}

static int smu_v13_0_get_dpm_level_count(struct smu_context *smu,
					 enum smu_clk_type clk_type,
					 uint32_t *value)
{
	int ret;

	ret = smu_v13_0_get_dpm_freq_by_index(smu, clk_type, 0xff, value);
	/* SMU v13.0.2 FW returns 0 based max level, increment by one for it */
	if ((amdgpu_ip_version(smu->adev, MP1_HWIP, 0) == IP_VERSION(13, 0, 2)) && (!ret && value))
		++(*value);

	return ret;
}

static int smu_v13_0_get_fine_grained_status(struct smu_context *smu,
					     enum smu_clk_type clk_type,
					     bool *is_fine_grained_dpm)
{
	int ret = 0, clk_id = 0;
	uint32_t param;
	uint32_t value;

	if (!is_fine_grained_dpm)
		return -EINVAL;

	if (!smu_cmn_clk_dpm_is_enabled(smu, clk_type))
		return 0;

	clk_id = smu_cmn_to_asic_specific_index(smu,
						CMN2ASIC_MAPPING_CLK,
						clk_type);
	if (clk_id < 0)
		return clk_id;

	param = (uint32_t)(((clk_id & 0xffff) << 16) | 0xff);

	ret = smu_cmn_send_smc_msg_with_param(smu,
					      SMU_MSG_GetDpmFreqByIndex,
					      param,
					      &value);
	if (ret)
		return ret;

	/*
	 * BIT31:  1 - Fine grained DPM, 0 - Dicrete DPM
	 * now, we un-support it
	 */
	*is_fine_grained_dpm = value & 0x80000000;

	return 0;
}

int smu_v13_0_set_single_dpm_table(struct smu_context *smu,
				   enum smu_clk_type clk_type,
				   struct smu_13_0_dpm_table *single_dpm_table)
{
	int ret = 0;
	uint32_t clk;
	int i;

	ret = smu_v13_0_get_dpm_level_count(smu,
					    clk_type,
					    &single_dpm_table->count);
	if (ret) {
		dev_err(smu->adev->dev, "[%s] failed to get dpm levels!\n", __func__);
		return ret;
	}

	if (amdgpu_ip_version(smu->adev, MP1_HWIP, 0) != IP_VERSION(13, 0, 2)) {
		ret = smu_v13_0_get_fine_grained_status(smu,
							clk_type,
							&single_dpm_table->is_fine_grained);
		if (ret) {
			dev_err(smu->adev->dev, "[%s] failed to get fine grained status!\n", __func__);
			return ret;
		}
	}

	for (i = 0; i < single_dpm_table->count; i++) {
		ret = smu_v13_0_get_dpm_freq_by_index(smu,
						      clk_type,
						      i,
						      &clk);
		if (ret) {
			dev_err(smu->adev->dev, "[%s] failed to get dpm freq by index!\n", __func__);
			return ret;
		}

		single_dpm_table->dpm_levels[i].value = clk;
		single_dpm_table->dpm_levels[i].enabled = true;

		if (i == 0)
			single_dpm_table->min = clk;
		else if (i == single_dpm_table->count - 1)
			single_dpm_table->max = clk;
	}

	return 0;
}

int smu_v13_0_get_current_pcie_link_width_level(struct smu_context *smu)
{
	struct amdgpu_device *adev = smu->adev;

	return (RREG32_PCIE(smnPCIE_LC_LINK_WIDTH_CNTL) &
		PCIE_LC_LINK_WIDTH_CNTL__LC_LINK_WIDTH_RD_MASK)
		>> PCIE_LC_LINK_WIDTH_CNTL__LC_LINK_WIDTH_RD__SHIFT;
}

int smu_v13_0_get_current_pcie_link_width(struct smu_context *smu)
{
	uint32_t width_level;

	width_level = smu_v13_0_get_current_pcie_link_width_level(smu);
	if (width_level > LINK_WIDTH_MAX)
		width_level = 0;

	return link_width[width_level];
}

int smu_v13_0_get_current_pcie_link_speed_level(struct smu_context *smu)
{
	struct amdgpu_device *adev = smu->adev;

	return (RREG32_PCIE(smnPCIE_LC_SPEED_CNTL) &
		PCIE_LC_SPEED_CNTL__LC_CURRENT_DATA_RATE_MASK)
		>> PCIE_LC_SPEED_CNTL__LC_CURRENT_DATA_RATE__SHIFT;
}

int smu_v13_0_get_current_pcie_link_speed(struct smu_context *smu)
{
	uint32_t speed_level;

	speed_level = smu_v13_0_get_current_pcie_link_speed_level(smu);
	if (speed_level > LINK_SPEED_MAX)
		speed_level = 0;

	return link_speed[speed_level];
}

int smu_v13_0_set_vcn_enable(struct smu_context *smu,
			     bool enable)
{
	struct amdgpu_device *adev = smu->adev;
	int i, ret = 0;

	for (i = 0; i < adev->vcn.num_vcn_inst; i++) {
		if (adev->vcn.harvest_config & (1 << i))
			continue;

		ret = smu_cmn_send_smc_msg_with_param(smu, enable ?
						      SMU_MSG_PowerUpVcn : SMU_MSG_PowerDownVcn,
						      i << 16U, NULL);
		if (ret)
			return ret;
	}

	return ret;
}

int smu_v13_0_set_jpeg_enable(struct smu_context *smu,
			      bool enable)
{
	return smu_cmn_send_smc_msg_with_param(smu, enable ?
					       SMU_MSG_PowerUpJpeg : SMU_MSG_PowerDownJpeg,
					       0, NULL);
}

int smu_v13_0_run_btc(struct smu_context *smu)
{
	int res;

	res = smu_cmn_send_smc_msg(smu, SMU_MSG_RunDcBtc, NULL);
	if (res)
		dev_err(smu->adev->dev, "RunDcBtc failed!\n");

	return res;
}

int smu_v13_0_gpo_control(struct smu_context *smu,
			  bool enablement)
{
	int res;

	res = smu_cmn_send_smc_msg_with_param(smu,
					      SMU_MSG_AllowGpo,
					      enablement ? 1 : 0,
					      NULL);
	if (res)
		dev_err(smu->adev->dev, "SetGpoAllow %d failed!\n", enablement);

	return res;
}

int smu_v13_0_deep_sleep_control(struct smu_context *smu,
				 bool enablement)
{
	struct amdgpu_device *adev = smu->adev;
	int ret = 0;

	if (smu_cmn_feature_is_supported(smu, SMU_FEATURE_DS_GFXCLK_BIT)) {
		ret = smu_cmn_feature_set_enabled(smu, SMU_FEATURE_DS_GFXCLK_BIT, enablement);
		if (ret) {
			dev_err(adev->dev, "Failed to %s GFXCLK DS!\n", enablement ? "enable" : "disable");
			return ret;
		}
	}

	if (smu_cmn_feature_is_supported(smu, SMU_FEATURE_DS_UCLK_BIT)) {
		ret = smu_cmn_feature_set_enabled(smu, SMU_FEATURE_DS_UCLK_BIT, enablement);
		if (ret) {
			dev_err(adev->dev, "Failed to %s UCLK DS!\n", enablement ? "enable" : "disable");
			return ret;
		}
	}

	if (smu_cmn_feature_is_supported(smu, SMU_FEATURE_DS_FCLK_BIT)) {
		ret = smu_cmn_feature_set_enabled(smu, SMU_FEATURE_DS_FCLK_BIT, enablement);
		if (ret) {
			dev_err(adev->dev, "Failed to %s FCLK DS!\n", enablement ? "enable" : "disable");
			return ret;
		}
	}

	if (smu_cmn_feature_is_supported(smu, SMU_FEATURE_DS_SOCCLK_BIT)) {
		ret = smu_cmn_feature_set_enabled(smu, SMU_FEATURE_DS_SOCCLK_BIT, enablement);
		if (ret) {
			dev_err(adev->dev, "Failed to %s SOCCLK DS!\n", enablement ? "enable" : "disable");
			return ret;
		}
	}

	if (smu_cmn_feature_is_supported(smu, SMU_FEATURE_DS_LCLK_BIT)) {
		ret = smu_cmn_feature_set_enabled(smu, SMU_FEATURE_DS_LCLK_BIT, enablement);
		if (ret) {
			dev_err(adev->dev, "Failed to %s LCLK DS!\n", enablement ? "enable" : "disable");
			return ret;
		}
	}

	if (smu_cmn_feature_is_supported(smu, SMU_FEATURE_DS_VCN_BIT)) {
		ret = smu_cmn_feature_set_enabled(smu, SMU_FEATURE_DS_VCN_BIT, enablement);
		if (ret) {
			dev_err(adev->dev, "Failed to %s VCN DS!\n", enablement ? "enable" : "disable");
			return ret;
		}
	}

	if (smu_cmn_feature_is_supported(smu, SMU_FEATURE_DS_MP0CLK_BIT)) {
		ret = smu_cmn_feature_set_enabled(smu, SMU_FEATURE_DS_MP0CLK_BIT, enablement);
		if (ret) {
			dev_err(adev->dev, "Failed to %s MP0/MPIOCLK DS!\n", enablement ? "enable" : "disable");
			return ret;
		}
	}

	if (smu_cmn_feature_is_supported(smu, SMU_FEATURE_DS_MP1CLK_BIT)) {
		ret = smu_cmn_feature_set_enabled(smu, SMU_FEATURE_DS_MP1CLK_BIT, enablement);
		if (ret) {
			dev_err(adev->dev, "Failed to %s MP1CLK DS!\n", enablement ? "enable" : "disable");
			return ret;
		}
	}

	return ret;
}

int smu_v13_0_gfx_ulv_control(struct smu_context *smu,
			      bool enablement)
{
	int ret = 0;

	if (smu_cmn_feature_is_supported(smu, SMU_FEATURE_GFX_ULV_BIT))
		ret = smu_cmn_feature_set_enabled(smu, SMU_FEATURE_GFX_ULV_BIT, enablement);

	return ret;
}

static int smu_v13_0_baco_set_armd3_sequence(struct smu_context *smu,
				      enum smu_baco_seq baco_seq)
{
	struct smu_baco_context *smu_baco = &smu->smu_baco;
	int ret;

	ret = smu_cmn_send_smc_msg_with_param(smu,
					      SMU_MSG_ArmD3,
					      baco_seq,
					      NULL);
	if (ret)
		return ret;

	if (baco_seq == BACO_SEQ_BAMACO ||
	    baco_seq == BACO_SEQ_BACO)
		smu_baco->state = SMU_BACO_STATE_ENTER;
	else
		smu_baco->state = SMU_BACO_STATE_EXIT;

	return 0;
}

static enum smu_baco_state smu_v13_0_baco_get_state(struct smu_context *smu)
{
	struct smu_baco_context *smu_baco = &smu->smu_baco;

	return smu_baco->state;
}

static int smu_v13_0_baco_set_state(struct smu_context *smu,
			     enum smu_baco_state state)
{
	struct smu_baco_context *smu_baco = &smu->smu_baco;
	struct amdgpu_device *adev = smu->adev;
	int ret = 0;

	if (smu_v13_0_baco_get_state(smu) == state)
		return 0;

	if (state == SMU_BACO_STATE_ENTER) {
		ret = smu_cmn_send_smc_msg_with_param(smu,
						      SMU_MSG_EnterBaco,
<<<<<<< HEAD
						      (smu_baco->maco_support && amdgpu_runtime_pm != 1) ?
=======
						      (adev->pm.rpm_mode == AMDGPU_RUNPM_BAMACO) ?
>>>>>>> 0c383648
						      BACO_SEQ_BAMACO : BACO_SEQ_BACO,
						      NULL);
	} else {
		ret = smu_cmn_send_smc_msg(smu,
					   SMU_MSG_ExitBaco,
					   NULL);
		if (ret)
			return ret;

		/* clear vbios scratch 6 and 7 for coming asic reinit */
		WREG32(adev->bios_scratch_reg_offset + 6, 0);
		WREG32(adev->bios_scratch_reg_offset + 7, 0);
	}

	if (!ret)
		smu_baco->state = state;

	return ret;
}

<<<<<<< HEAD
bool smu_v13_0_baco_is_support(struct smu_context *smu)
{
	struct smu_baco_context *smu_baco = &smu->smu_baco;

	if (amdgpu_sriov_vf(smu->adev) || !smu_baco->platform_support)
		return false;

	/* return true if ASIC is in BACO state already */
	if (smu_v13_0_baco_get_state(smu) == SMU_BACO_STATE_ENTER)
		return true;

	if (smu_cmn_feature_is_supported(smu, SMU_FEATURE_BACO_BIT) &&
	    !smu_cmn_feature_is_enabled(smu, SMU_FEATURE_BACO_BIT))
		return false;

	return true;
=======
int smu_v13_0_get_bamaco_support(struct smu_context *smu)
{
	struct smu_baco_context *smu_baco = &smu->smu_baco;
	int bamaco_support = 0;

	if (amdgpu_sriov_vf(smu->adev) || !smu_baco->platform_support)
		return 0;

	if (smu_baco->maco_support)
		bamaco_support |= MACO_SUPPORT;

	/* return true if ASIC is in BACO state already */
	if (smu_v13_0_baco_get_state(smu) == SMU_BACO_STATE_ENTER)
		return bamaco_support |= BACO_SUPPORT;

	if (smu_cmn_feature_is_supported(smu, SMU_FEATURE_BACO_BIT) &&
	    !smu_cmn_feature_is_enabled(smu, SMU_FEATURE_BACO_BIT))
		return 0;

	return (bamaco_support |= BACO_SUPPORT);
>>>>>>> 0c383648
}

int smu_v13_0_baco_enter(struct smu_context *smu)
{
<<<<<<< HEAD
	struct smu_baco_context *smu_baco = &smu->smu_baco;
=======
>>>>>>> 0c383648
	struct amdgpu_device *adev = smu->adev;
	int ret;

	if (adev->in_runpm && smu_cmn_is_audio_func_enabled(adev)) {
		return smu_v13_0_baco_set_armd3_sequence(smu,
<<<<<<< HEAD
				(smu_baco->maco_support && amdgpu_runtime_pm != 1) ?
=======
				(adev->pm.rpm_mode == AMDGPU_RUNPM_BAMACO) ?
>>>>>>> 0c383648
					BACO_SEQ_BAMACO : BACO_SEQ_BACO);
	} else {
		ret = smu_v13_0_baco_set_state(smu, SMU_BACO_STATE_ENTER);
		if (!ret)
			usleep_range(10000, 11000);

		return ret;
	}
}

int smu_v13_0_baco_exit(struct smu_context *smu)
{
	struct amdgpu_device *adev = smu->adev;
	int ret;

	if (adev->in_runpm && smu_cmn_is_audio_func_enabled(adev)) {
		/* Wait for PMFW handling for the Dstate change */
		usleep_range(10000, 11000);
		ret = smu_v13_0_baco_set_armd3_sequence(smu, BACO_SEQ_ULPS);
	} else {
		ret = smu_v13_0_baco_set_state(smu, SMU_BACO_STATE_EXIT);
	}

	if (!ret)
		adev->gfx.is_poweron = false;

	return ret;
}

int smu_v13_0_set_gfx_power_up_by_imu(struct smu_context *smu)
{
	uint16_t index;
	struct amdgpu_device *adev = smu->adev;

	if (adev->firmware.load_type == AMDGPU_FW_LOAD_PSP) {
		return smu_cmn_send_smc_msg_with_param(smu, SMU_MSG_EnableGfxImu,
						       ENABLE_IMU_ARG_GFXOFF_ENABLE, NULL);
	}

	index = smu_cmn_to_asic_specific_index(smu, CMN2ASIC_MAPPING_MSG,
					       SMU_MSG_EnableGfxImu);
	return smu_cmn_send_msg_without_waiting(smu, index,
						ENABLE_IMU_ARG_GFXOFF_ENABLE);
}

int smu_v13_0_od_edit_dpm_table(struct smu_context *smu,
				enum PP_OD_DPM_TABLE_COMMAND type,
				long input[], uint32_t size)
{
	struct smu_dpm_context *smu_dpm = &(smu->smu_dpm);
	int ret = 0;

	/* Only allowed in manual mode */
	if (smu_dpm->dpm_level != AMD_DPM_FORCED_LEVEL_MANUAL)
		return -EINVAL;

	switch (type) {
	case PP_OD_EDIT_SCLK_VDDC_TABLE:
		if (size != 2) {
			dev_err(smu->adev->dev, "Input parameter number not correct\n");
			return -EINVAL;
		}

		if (input[0] == 0) {
			if (input[1] < smu->gfx_default_hard_min_freq) {
				dev_warn(smu->adev->dev,
					 "Fine grain setting minimum sclk (%ld) MHz is less than the minimum allowed (%d) MHz\n",
					 input[1], smu->gfx_default_hard_min_freq);
				return -EINVAL;
			}
			smu->gfx_actual_hard_min_freq = input[1];
		} else if (input[0] == 1) {
			if (input[1] > smu->gfx_default_soft_max_freq) {
				dev_warn(smu->adev->dev,
					 "Fine grain setting maximum sclk (%ld) MHz is greater than the maximum allowed (%d) MHz\n",
					 input[1], smu->gfx_default_soft_max_freq);
				return -EINVAL;
			}
			smu->gfx_actual_soft_max_freq = input[1];
		} else {
			return -EINVAL;
		}
		break;
	case PP_OD_RESTORE_DEFAULT_TABLE:
		if (size != 0) {
			dev_err(smu->adev->dev, "Input parameter number not correct\n");
			return -EINVAL;
		}
		smu->gfx_actual_hard_min_freq = smu->gfx_default_hard_min_freq;
		smu->gfx_actual_soft_max_freq = smu->gfx_default_soft_max_freq;
		break;
	case PP_OD_COMMIT_DPM_TABLE:
		if (size != 0) {
			dev_err(smu->adev->dev, "Input parameter number not correct\n");
			return -EINVAL;
		}
		if (smu->gfx_actual_hard_min_freq > smu->gfx_actual_soft_max_freq) {
			dev_err(smu->adev->dev,
				"The setting minimum sclk (%d) MHz is greater than the setting maximum sclk (%d) MHz\n",
				smu->gfx_actual_hard_min_freq,
				smu->gfx_actual_soft_max_freq);
			return -EINVAL;
		}

		ret = smu_cmn_send_smc_msg_with_param(smu, SMU_MSG_SetHardMinGfxClk,
						      smu->gfx_actual_hard_min_freq,
						      NULL);
		if (ret) {
			dev_err(smu->adev->dev, "Set hard min sclk failed!");
			return ret;
		}

		ret = smu_cmn_send_smc_msg_with_param(smu, SMU_MSG_SetSoftMaxGfxClk,
						      smu->gfx_actual_soft_max_freq,
						      NULL);
		if (ret) {
			dev_err(smu->adev->dev, "Set soft max sclk failed!");
			return ret;
		}
		break;
	default:
		return -ENOSYS;
	}

	return ret;
}

int smu_v13_0_set_default_dpm_tables(struct smu_context *smu)
{
	struct smu_table_context *smu_table = &smu->smu_table;

	return smu_cmn_update_table(smu, SMU_TABLE_DPMCLOCKS, 0,
				    smu_table->clocks_table, false);
}

void smu_v13_0_set_smu_mailbox_registers(struct smu_context *smu)
{
	struct amdgpu_device *adev = smu->adev;

	smu->param_reg = SOC15_REG_OFFSET(MP1, 0, mmMP1_SMN_C2PMSG_82);
	smu->msg_reg = SOC15_REG_OFFSET(MP1, 0, mmMP1_SMN_C2PMSG_66);
	smu->resp_reg = SOC15_REG_OFFSET(MP1, 0, mmMP1_SMN_C2PMSG_90);
}

int smu_v13_0_mode1_reset(struct smu_context *smu)
{
	int ret = 0;

	ret = smu_cmn_send_smc_msg(smu, SMU_MSG_Mode1Reset, NULL);
	if (!ret)
		msleep(SMU13_MODE1_RESET_WAIT_TIME_IN_MS);

	return ret;
}

int smu_v13_0_update_pcie_parameters(struct smu_context *smu,
				     uint8_t pcie_gen_cap,
				     uint8_t pcie_width_cap)
{
	struct smu_13_0_dpm_context *dpm_context = smu->smu_dpm.dpm_context;
	struct smu_13_0_pcie_table *pcie_table =
				&dpm_context->dpm_tables.pcie_table;
	int num_of_levels = pcie_table->num_of_link_levels;
	uint32_t smu_pcie_arg;
	int ret, i;

	if (!num_of_levels)
		return 0;

	if (!(smu->adev->pm.pp_feature & PP_PCIE_DPM_MASK)) {
		if (pcie_table->pcie_gen[num_of_levels - 1] < pcie_gen_cap)
			pcie_gen_cap = pcie_table->pcie_gen[num_of_levels - 1];

		if (pcie_table->pcie_lane[num_of_levels - 1] < pcie_width_cap)
			pcie_width_cap = pcie_table->pcie_lane[num_of_levels - 1];

		/* Force all levels to use the same settings */
		for (i = 0; i < num_of_levels; i++) {
			pcie_table->pcie_gen[i] = pcie_gen_cap;
			pcie_table->pcie_lane[i] = pcie_width_cap;
		}
	} else {
		for (i = 0; i < num_of_levels; i++) {
			if (pcie_table->pcie_gen[i] > pcie_gen_cap)
				pcie_table->pcie_gen[i] = pcie_gen_cap;
			if (pcie_table->pcie_lane[i] > pcie_width_cap)
				pcie_table->pcie_lane[i] = pcie_width_cap;
		}
	}

	for (i = 0; i < num_of_levels; i++) {
		smu_pcie_arg = i << 16;
		smu_pcie_arg |= pcie_table->pcie_gen[i] << 8;
		smu_pcie_arg |= pcie_table->pcie_lane[i];

		ret = smu_cmn_send_smc_msg_with_param(smu,
						      SMU_MSG_OverridePcieParameters,
						      smu_pcie_arg,
						      NULL);
		if (ret)
			return ret;
	}

	return 0;
}

int smu_v13_0_disable_pmfw_state(struct smu_context *smu)
{
	int ret;
	struct amdgpu_device *adev = smu->adev;

	WREG32_PCIE(MP1_Public | (smnMP1_FIRMWARE_FLAGS & 0xffffffff), 0);

	ret = RREG32_PCIE(MP1_Public |
					   (smnMP1_FIRMWARE_FLAGS & 0xffffffff));

	return ret == 0 ? 0 : -EINVAL;
}

int smu_v13_0_enable_uclk_shadow(struct smu_context *smu, bool enable)
{
	return smu_cmn_send_smc_msg_with_param(smu, SMU_MSG_EnableUCLKShadow, enable, NULL);
}

int smu_v13_0_set_wbrf_exclusion_ranges(struct smu_context *smu,
						 struct freq_band_range *exclusion_ranges)
{
	WifiBandEntryTable_t wifi_bands;
	int valid_entries = 0;
	int ret, i;

	memset(&wifi_bands, 0, sizeof(wifi_bands));
	for (i = 0; i < ARRAY_SIZE(wifi_bands.WifiBandEntry); i++) {
		if (!exclusion_ranges[i].start && !exclusion_ranges[i].end)
			break;

		/* PMFW expects the inputs to be in Mhz unit */
		wifi_bands.WifiBandEntry[valid_entries].LowFreq =
			DIV_ROUND_DOWN_ULL(exclusion_ranges[i].start, HZ_PER_MHZ);
		wifi_bands.WifiBandEntry[valid_entries++].HighFreq =
			DIV_ROUND_UP_ULL(exclusion_ranges[i].end, HZ_PER_MHZ);
	}
	wifi_bands.WifiBandEntryNum = valid_entries;

	/*
	 * Per confirm with PMFW team, WifiBandEntryNum = 0
	 * is a valid setting.
	 *
	 * Considering the scenarios below:
	 * - At first the wifi device adds an exclusion range e.g. (2400,2500) to
	 *   BIOS and our driver gets notified. We will set WifiBandEntryNum = 1
	 *   and pass the WifiBandEntry (2400, 2500) to PMFW.
	 *
	 * - Later the wifi device removes the wifiband list added above and
	 *   our driver gets notified again. At this time, driver will set
	 *   WifiBandEntryNum = 0 and pass an empty WifiBandEntry list to PMFW.
	 *
	 * - PMFW may still need to do some uclk shadow update(e.g. switching
	 *   from shadow clock back to primary clock) on receiving this.
	 */
	ret = smu_cmn_update_table(smu, SMU_TABLE_WIFIBAND, 0, &wifi_bands, true);
	if (ret)
		dev_warn(smu->adev->dev, "Failed to set wifiband!");

	return ret;
}<|MERGE_RESOLUTION|>--- conflicted
+++ resolved
@@ -2247,11 +2247,7 @@
 	if (state == SMU_BACO_STATE_ENTER) {
 		ret = smu_cmn_send_smc_msg_with_param(smu,
 						      SMU_MSG_EnterBaco,
-<<<<<<< HEAD
-						      (smu_baco->maco_support && amdgpu_runtime_pm != 1) ?
-=======
 						      (adev->pm.rpm_mode == AMDGPU_RUNPM_BAMACO) ?
->>>>>>> 0c383648
 						      BACO_SEQ_BAMACO : BACO_SEQ_BACO,
 						      NULL);
 	} else {
@@ -2272,24 +2268,6 @@
 	return ret;
 }
 
-<<<<<<< HEAD
-bool smu_v13_0_baco_is_support(struct smu_context *smu)
-{
-	struct smu_baco_context *smu_baco = &smu->smu_baco;
-
-	if (amdgpu_sriov_vf(smu->adev) || !smu_baco->platform_support)
-		return false;
-
-	/* return true if ASIC is in BACO state already */
-	if (smu_v13_0_baco_get_state(smu) == SMU_BACO_STATE_ENTER)
-		return true;
-
-	if (smu_cmn_feature_is_supported(smu, SMU_FEATURE_BACO_BIT) &&
-	    !smu_cmn_feature_is_enabled(smu, SMU_FEATURE_BACO_BIT))
-		return false;
-
-	return true;
-=======
 int smu_v13_0_get_bamaco_support(struct smu_context *smu)
 {
 	struct smu_baco_context *smu_baco = &smu->smu_baco;
@@ -2310,25 +2288,16 @@
 		return 0;
 
 	return (bamaco_support |= BACO_SUPPORT);
->>>>>>> 0c383648
 }
 
 int smu_v13_0_baco_enter(struct smu_context *smu)
 {
-<<<<<<< HEAD
-	struct smu_baco_context *smu_baco = &smu->smu_baco;
-=======
->>>>>>> 0c383648
 	struct amdgpu_device *adev = smu->adev;
 	int ret;
 
 	if (adev->in_runpm && smu_cmn_is_audio_func_enabled(adev)) {
 		return smu_v13_0_baco_set_armd3_sequence(smu,
-<<<<<<< HEAD
-				(smu_baco->maco_support && amdgpu_runtime_pm != 1) ?
-=======
 				(adev->pm.rpm_mode == AMDGPU_RUNPM_BAMACO) ?
->>>>>>> 0c383648
 					BACO_SEQ_BAMACO : BACO_SEQ_BACO);
 	} else {
 		ret = smu_v13_0_baco_set_state(smu, SMU_BACO_STATE_ENTER);

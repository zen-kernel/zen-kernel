--- conflicted
+++ resolved
@@ -59,8 +59,6 @@
 		ast->support_wuxga = true;
 }
 
-<<<<<<< HEAD
-=======
 static const struct ast_device_quirks ast_2600_device_quirks = {
 	.crtc_mem_req_threshold_low = 160,
 	.crtc_mem_req_threshold_high = 224,
@@ -68,7 +66,6 @@
 	.crtc_hsync_add4_needed = true,
 };
 
->>>>>>> 7ea04683
 struct drm_device *ast_2600_device_create(struct pci_dev *pdev,
 					  const struct drm_driver *drv,
 					  enum ast_chip chip,
@@ -86,13 +83,9 @@
 		return ERR_CAST(ast);
 	dev = &ast->base;
 
-<<<<<<< HEAD
-	ast_device_init(ast, chip, config_mode, regs, ioregs);
-=======
 	ast_device_init(ast, chip, config_mode, regs, ioregs, &ast_2600_device_quirks);
 
 	ast->dclk_table = ast_2500_dclk_table;
->>>>>>> 7ea04683
 
 	ast_2300_detect_tx_chip(ast);
 

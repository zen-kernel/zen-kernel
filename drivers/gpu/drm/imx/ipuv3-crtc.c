/*
 * i.MX IPUv3 Graphics driver
 *
 * Copyright (C) 2011 Sascha Hauer, Pengutronix
 *
 * This program is free software; you can redistribute it and/or
 * modify it under the terms of the GNU General Public License
 * as published by the Free Software Foundation; either version 2
 * of the License, or (at your option) any later version.
 * This program is distributed in the hope that it will be useful,
 * but WITHOUT ANY WARRANTY; without even the implied warranty of
 * MERCHANTABILITY or FITNESS FOR A PARTICULAR PURPOSE.  See the
 * GNU General Public License for more details.
 */
#include <linux/component.h>
#include <linux/module.h>
#include <linux/export.h>
#include <linux/device.h>
#include <linux/platform_device.h>
#include <drm/drmP.h>
#include <drm/drm_crtc_helper.h>
#include <linux/fb.h>
#include <linux/clk.h>
#include <linux/errno.h>
#include <linux/reservation.h>
#include <linux/dma-buf.h>
#include <drm/drm_gem_cma_helper.h>
#include <drm/drm_fb_cma_helper.h>

#include <video/imx-ipu-v3.h>
#include "imx-drm.h"
#include "ipuv3-plane.h"

#define DRIVER_DESC		"i.MX IPUv3 Graphics"

enum ipu_flip_status {
	IPU_FLIP_NONE,
	IPU_FLIP_PENDING,
	IPU_FLIP_SUBMITTED,
};

struct ipu_flip_work {
	struct work_struct		unref_work;
	struct drm_gem_object		*bo;
	struct drm_pending_vblank_event *page_flip_event;
	struct work_struct		fence_work;
	struct ipu_crtc			*crtc;
	struct fence			*excl;
	unsigned			shared_count;
	struct fence			**shared;
};

struct ipu_crtc {
	struct device		*dev;
	struct drm_crtc		base;
	struct imx_drm_crtc	*imx_crtc;

	/* plane[0] is the full plane, plane[1] is the partial plane */
	struct ipu_plane	*plane[2];

	struct ipu_dc		*dc;
	struct ipu_di		*di;
	int			enabled;
	enum ipu_flip_status	flip_state;
	struct workqueue_struct *flip_queue;
	struct ipu_flip_work	*flip_work;
	int			irq;
	u32			bus_format;
	int			di_hsync_pin;
	int			di_vsync_pin;
};

#define to_ipu_crtc(x) container_of(x, struct ipu_crtc, base)

static void ipu_fb_enable(struct ipu_crtc *ipu_crtc)
{
	struct ipu_soc *ipu = dev_get_drvdata(ipu_crtc->dev->parent);

	if (ipu_crtc->enabled)
		return;

	ipu_dc_enable(ipu);
	ipu_plane_enable(ipu_crtc->plane[0]);
	/* Start DC channel and DI after IDMAC */
	ipu_dc_enable_channel(ipu_crtc->dc);
	ipu_di_enable(ipu_crtc->di);

	ipu_crtc->enabled = 1;
}

static void ipu_fb_disable(struct ipu_crtc *ipu_crtc)
{
	struct ipu_soc *ipu = dev_get_drvdata(ipu_crtc->dev->parent);

	if (!ipu_crtc->enabled)
		return;

	/* Stop DC channel and DI before IDMAC */
	ipu_dc_disable_channel(ipu_crtc->dc);
	ipu_di_disable(ipu_crtc->di);
	ipu_plane_disable(ipu_crtc->plane[0]);
	ipu_dc_disable(ipu);

	ipu_crtc->enabled = 0;
}

static void ipu_crtc_dpms(struct drm_crtc *crtc, int mode)
{
	struct ipu_crtc *ipu_crtc = to_ipu_crtc(crtc);

	dev_dbg(ipu_crtc->dev, "%s mode: %d\n", __func__, mode);

	switch (mode) {
	case DRM_MODE_DPMS_ON:
		ipu_fb_enable(ipu_crtc);
		break;
	case DRM_MODE_DPMS_STANDBY:
	case DRM_MODE_DPMS_SUSPEND:
	case DRM_MODE_DPMS_OFF:
		ipu_fb_disable(ipu_crtc);
		break;
	}
}

static void ipu_flip_unref_work_func(struct work_struct *__work)
{
	struct ipu_flip_work *work =
			container_of(__work, struct ipu_flip_work, unref_work);

	drm_gem_object_unreference_unlocked(work->bo);
	kfree(work);
}

static void ipu_flip_fence_work_func(struct work_struct *__work)
{
	struct ipu_flip_work *work =
			container_of(__work, struct ipu_flip_work, fence_work);
	int i;

	/* wait for all fences attached to the FB obj to signal */
	if (work->excl) {
		fence_wait(work->excl, false);
		fence_put(work->excl);
	}
	for (i = 0; i < work->shared_count; i++) {
		fence_wait(work->shared[i], false);
		fence_put(work->shared[i]);
	}

	work->crtc->flip_state = IPU_FLIP_SUBMITTED;
}

static int ipu_page_flip(struct drm_crtc *crtc,
		struct drm_framebuffer *fb,
		struct drm_pending_vblank_event *event,
		uint32_t page_flip_flags)
{
	struct drm_gem_cma_object *cma_obj = drm_fb_cma_get_gem_obj(fb, 0);
	struct ipu_crtc *ipu_crtc = to_ipu_crtc(crtc);
	struct ipu_flip_work *flip_work;
	int ret;

	if (ipu_crtc->flip_state != IPU_FLIP_NONE)
		return -EBUSY;

	ret = imx_drm_crtc_vblank_get(ipu_crtc->imx_crtc);
	if (ret) {
		dev_dbg(ipu_crtc->dev, "failed to acquire vblank counter\n");
		list_del(&event->base.link);

		return ret;
	}

	flip_work = kzalloc(sizeof *flip_work, GFP_KERNEL);
	if (!flip_work) {
		ret = -ENOMEM;
		goto put_vblank;
	}
	INIT_WORK(&flip_work->unref_work, ipu_flip_unref_work_func);
	flip_work->page_flip_event = event;

	/* get BO backing the old framebuffer and take a reference */
	flip_work->bo = &drm_fb_cma_get_gem_obj(crtc->primary->fb, 0)->base;
	drm_gem_object_reference(flip_work->bo);

	ipu_crtc->flip_work = flip_work;
	/*
	 * If the object has a DMABUF attached, we need to wait on its fences
	 * if there are any.
	 */
	if (cma_obj->base.dma_buf) {
		INIT_WORK(&flip_work->fence_work, ipu_flip_fence_work_func);
		flip_work->crtc = ipu_crtc;

		ret = reservation_object_get_fences_rcu(
				cma_obj->base.dma_buf->resv, &flip_work->excl,
				&flip_work->shared_count, &flip_work->shared);

		if (unlikely(ret)) {
			DRM_ERROR("failed to get fences for buffer\n");
			goto free_flip_work;
		}

		/* No need to queue the worker if the are no fences */
		if (!flip_work->excl && !flip_work->shared_count) {
			ipu_crtc->flip_state = IPU_FLIP_SUBMITTED;
		} else {
			ipu_crtc->flip_state = IPU_FLIP_PENDING;
			queue_work(ipu_crtc->flip_queue,
				   &flip_work->fence_work);
		}
	} else {
		ipu_crtc->flip_state = IPU_FLIP_SUBMITTED;
	}

	return 0;

free_flip_work:
	drm_gem_object_unreference_unlocked(flip_work->bo);
	kfree(flip_work);
	ipu_crtc->flip_work = NULL;
put_vblank:
	imx_drm_crtc_vblank_put(ipu_crtc->imx_crtc);

	return ret;
}

static const struct drm_crtc_funcs ipu_crtc_funcs = {
	.set_config = drm_crtc_helper_set_config,
	.destroy = drm_crtc_cleanup,
	.page_flip = ipu_page_flip,
};

static int ipu_crtc_mode_set(struct drm_crtc *crtc,
			       struct drm_display_mode *orig_mode,
			       struct drm_display_mode *mode,
			       int x, int y,
			       struct drm_framebuffer *old_fb)
{
	struct drm_device *dev = crtc->dev;
	struct drm_encoder *encoder;
	struct ipu_crtc *ipu_crtc = to_ipu_crtc(crtc);
	struct ipu_di_signal_cfg sig_cfg = {};
	unsigned long encoder_types = 0;
	int ret;

	dev_dbg(ipu_crtc->dev, "%s: mode->hdisplay: %d\n", __func__,
			mode->hdisplay);
	dev_dbg(ipu_crtc->dev, "%s: mode->vdisplay: %d\n", __func__,
			mode->vdisplay);

	list_for_each_entry(encoder, &dev->mode_config.encoder_list, head)
		if (encoder->crtc == crtc)
			encoder_types |= BIT(encoder->encoder_type);

	dev_dbg(ipu_crtc->dev, "%s: attached to encoder types 0x%lx\n",
		__func__, encoder_types);

	/*
	 * If we have DAC or LDB, then we need the IPU DI clock to be
	 * the same as the LDB DI clock. For TVDAC, derive the IPU DI
	 * clock from 27 MHz TVE_DI clock, but allow to divide it.
	 */
	if (encoder_types & (BIT(DRM_MODE_ENCODER_DAC) |
			     BIT(DRM_MODE_ENCODER_LVDS)))
		sig_cfg.clkflags = IPU_DI_CLKMODE_SYNC | IPU_DI_CLKMODE_EXT;
	else if (encoder_types & BIT(DRM_MODE_ENCODER_TVDAC))
		sig_cfg.clkflags = IPU_DI_CLKMODE_EXT;
	else
		sig_cfg.clkflags = 0;

	sig_cfg.enable_pol = 1;
	sig_cfg.clk_pol = 0;
	sig_cfg.bus_format = ipu_crtc->bus_format;
	sig_cfg.v_to_h_sync = 0;
	sig_cfg.hsync_pin = ipu_crtc->di_hsync_pin;
	sig_cfg.vsync_pin = ipu_crtc->di_vsync_pin;

	drm_display_mode_to_videomode(mode, &sig_cfg.mode);

	ret = ipu_dc_init_sync(ipu_crtc->dc, ipu_crtc->di,
			       mode->flags & DRM_MODE_FLAG_INTERLACE,
			       ipu_crtc->bus_format, mode->hdisplay);
	if (ret) {
		dev_err(ipu_crtc->dev,
				"initializing display controller failed with %d\n",
				ret);
		return ret;
	}

	ret = ipu_di_init_sync_panel(ipu_crtc->di, &sig_cfg);
	if (ret) {
		dev_err(ipu_crtc->dev,
				"initializing panel failed with %d\n", ret);
		return ret;
	}

	return ipu_plane_mode_set(ipu_crtc->plane[0], crtc, mode,
				  crtc->primary->fb,
				  0, 0, mode->hdisplay, mode->vdisplay,
				  x, y, mode->hdisplay, mode->vdisplay,
				  mode->flags & DRM_MODE_FLAG_INTERLACE);
}

static void ipu_crtc_handle_pageflip(struct ipu_crtc *ipu_crtc)
{
	unsigned long flags;
	struct drm_device *drm = ipu_crtc->base.dev;
	struct ipu_flip_work *work = ipu_crtc->flip_work;

	spin_lock_irqsave(&drm->event_lock, flags);
	if (work->page_flip_event)
		drm_crtc_send_vblank_event(&ipu_crtc->base,
					   work->page_flip_event);
	imx_drm_crtc_vblank_put(ipu_crtc->imx_crtc);
	spin_unlock_irqrestore(&drm->event_lock, flags);
}

static irqreturn_t ipu_irq_handler(int irq, void *dev_id)
{
	struct ipu_crtc *ipu_crtc = dev_id;

	imx_drm_handle_vblank(ipu_crtc->imx_crtc);

	if (ipu_crtc->flip_state == IPU_FLIP_SUBMITTED) {
		struct ipu_plane *plane = ipu_crtc->plane[0];

		ipu_plane_set_base(plane, ipu_crtc->base.primary->fb,
				   plane->x, plane->y);
		ipu_crtc_handle_pageflip(ipu_crtc);
		queue_work(ipu_crtc->flip_queue,
			   &ipu_crtc->flip_work->unref_work);
		ipu_crtc->flip_state = IPU_FLIP_NONE;
	}

	return IRQ_HANDLED;
}

static bool ipu_crtc_mode_fixup(struct drm_crtc *crtc,
				  const struct drm_display_mode *mode,
				  struct drm_display_mode *adjusted_mode)
{
	struct ipu_crtc *ipu_crtc = to_ipu_crtc(crtc);
	struct videomode vm;
	int ret;

	drm_display_mode_to_videomode(adjusted_mode, &vm);

	ret = ipu_di_adjust_videomode(ipu_crtc->di, &vm);
	if (ret)
		return false;

	drm_display_mode_from_videomode(&vm, adjusted_mode);

	return true;
}

static void ipu_crtc_prepare(struct drm_crtc *crtc)
{
	struct ipu_crtc *ipu_crtc = to_ipu_crtc(crtc);

	ipu_fb_disable(ipu_crtc);
}

static void ipu_crtc_commit(struct drm_crtc *crtc)
{
	struct ipu_crtc *ipu_crtc = to_ipu_crtc(crtc);

	ipu_fb_enable(ipu_crtc);
}

static const struct drm_crtc_helper_funcs ipu_helper_funcs = {
	.dpms = ipu_crtc_dpms,
	.mode_fixup = ipu_crtc_mode_fixup,
	.mode_set = ipu_crtc_mode_set,
	.prepare = ipu_crtc_prepare,
	.commit = ipu_crtc_commit,
};

static int ipu_enable_vblank(struct drm_crtc *crtc)
{
	struct ipu_crtc *ipu_crtc = to_ipu_crtc(crtc);

	enable_irq(ipu_crtc->irq);

	return 0;
}

static void ipu_disable_vblank(struct drm_crtc *crtc)
{
<<<<<<< HEAD
=======
	struct ipu_crtc *ipu_crtc = to_ipu_crtc(crtc);

	disable_irq_nosync(ipu_crtc->irq);
>>>>>>> a90cc3f2
}

static int ipu_set_interface_pix_fmt(struct drm_crtc *crtc,
		u32 bus_format, int hsync_pin, int vsync_pin)
{
	struct ipu_crtc *ipu_crtc = to_ipu_crtc(crtc);

	ipu_crtc->bus_format = bus_format;
	ipu_crtc->di_hsync_pin = hsync_pin;
	ipu_crtc->di_vsync_pin = vsync_pin;

	return 0;
}

static const struct imx_drm_crtc_helper_funcs ipu_crtc_helper_funcs = {
	.enable_vblank = ipu_enable_vblank,
	.disable_vblank = ipu_disable_vblank,
	.set_interface_pix_fmt = ipu_set_interface_pix_fmt,
	.crtc_funcs = &ipu_crtc_funcs,
	.crtc_helper_funcs = &ipu_helper_funcs,
};

static void ipu_put_resources(struct ipu_crtc *ipu_crtc)
{
	if (!IS_ERR_OR_NULL(ipu_crtc->dc))
		ipu_dc_put(ipu_crtc->dc);
	if (!IS_ERR_OR_NULL(ipu_crtc->di))
		ipu_di_put(ipu_crtc->di);
}

static int ipu_get_resources(struct ipu_crtc *ipu_crtc,
		struct ipu_client_platformdata *pdata)
{
	struct ipu_soc *ipu = dev_get_drvdata(ipu_crtc->dev->parent);
	int ret;

	ipu_crtc->dc = ipu_dc_get(ipu, pdata->dc);
	if (IS_ERR(ipu_crtc->dc)) {
		ret = PTR_ERR(ipu_crtc->dc);
		goto err_out;
	}

	ipu_crtc->di = ipu_di_get(ipu, pdata->di);
	if (IS_ERR(ipu_crtc->di)) {
		ret = PTR_ERR(ipu_crtc->di);
		goto err_out;
	}

	return 0;
err_out:
	ipu_put_resources(ipu_crtc);

	return ret;
}

static int ipu_crtc_init(struct ipu_crtc *ipu_crtc,
	struct ipu_client_platformdata *pdata, struct drm_device *drm)
{
	struct ipu_soc *ipu = dev_get_drvdata(ipu_crtc->dev->parent);
	int dp = -EINVAL;
	int ret;

	ret = ipu_get_resources(ipu_crtc, pdata);
	if (ret) {
		dev_err(ipu_crtc->dev, "getting resources failed with %d.\n",
				ret);
		return ret;
	}

	if (pdata->dp >= 0)
		dp = IPU_DP_FLOW_SYNC_BG;
	ipu_crtc->plane[0] = ipu_plane_init(drm, ipu, pdata->dma[0], dp, 0,
					    DRM_PLANE_TYPE_PRIMARY);
	if (IS_ERR(ipu_crtc->plane[0])) {
		ret = PTR_ERR(ipu_crtc->plane[0]);
		goto err_put_resources;
	}

	ret = imx_drm_add_crtc(drm, &ipu_crtc->base, &ipu_crtc->imx_crtc,
			&ipu_crtc->plane[0]->base, &ipu_crtc_helper_funcs,
			ipu_crtc->dev->of_node);
	if (ret) {
		dev_err(ipu_crtc->dev, "adding crtc failed with %d.\n", ret);
		goto err_put_resources;
	}

	ret = ipu_plane_get_resources(ipu_crtc->plane[0]);
	if (ret) {
		dev_err(ipu_crtc->dev, "getting plane 0 resources failed with %d.\n",
			ret);
		goto err_remove_crtc;
	}

	/* If this crtc is using the DP, add an overlay plane */
	if (pdata->dp >= 0 && pdata->dma[1] > 0) {
		ipu_crtc->plane[1] = ipu_plane_init(drm, ipu, pdata->dma[1],
						IPU_DP_FLOW_SYNC_FG,
						drm_crtc_mask(&ipu_crtc->base),
						DRM_PLANE_TYPE_OVERLAY);
		if (IS_ERR(ipu_crtc->plane[1]))
			ipu_crtc->plane[1] = NULL;
	}

	ipu_crtc->irq = ipu_plane_irq(ipu_crtc->plane[0]);
	ret = devm_request_irq(ipu_crtc->dev, ipu_crtc->irq, ipu_irq_handler, 0,
			"imx_drm", ipu_crtc);
	if (ret < 0) {
		dev_err(ipu_crtc->dev, "irq request failed with %d.\n", ret);
		goto err_put_plane_res;
	}
	/* Only enable IRQ when we actually need it to trigger work. */
	disable_irq(ipu_crtc->irq);

	ipu_crtc->flip_queue = create_singlethread_workqueue("ipu-crtc-flip");

	return 0;

err_put_plane_res:
	ipu_plane_put_resources(ipu_crtc->plane[0]);
err_remove_crtc:
	imx_drm_remove_crtc(ipu_crtc->imx_crtc);
err_put_resources:
	ipu_put_resources(ipu_crtc);

	return ret;
}

static int ipu_drm_bind(struct device *dev, struct device *master, void *data)
{
	struct ipu_client_platformdata *pdata = dev->platform_data;
	struct drm_device *drm = data;
	struct ipu_crtc *ipu_crtc;
	int ret;

	ipu_crtc = devm_kzalloc(dev, sizeof(*ipu_crtc), GFP_KERNEL);
	if (!ipu_crtc)
		return -ENOMEM;

	ipu_crtc->dev = dev;

	ret = ipu_crtc_init(ipu_crtc, pdata, drm);
	if (ret)
		return ret;

	dev_set_drvdata(dev, ipu_crtc);

	return 0;
}

static void ipu_drm_unbind(struct device *dev, struct device *master,
	void *data)
{
	struct ipu_crtc *ipu_crtc = dev_get_drvdata(dev);

	imx_drm_remove_crtc(ipu_crtc->imx_crtc);

	destroy_workqueue(ipu_crtc->flip_queue);
	ipu_plane_put_resources(ipu_crtc->plane[0]);
	ipu_put_resources(ipu_crtc);
}

static const struct component_ops ipu_crtc_ops = {
	.bind = ipu_drm_bind,
	.unbind = ipu_drm_unbind,
};

static int ipu_drm_probe(struct platform_device *pdev)
{
	struct device *dev = &pdev->dev;
	int ret;

	if (!dev->platform_data)
		return -EINVAL;

	ret = dma_set_coherent_mask(dev, DMA_BIT_MASK(32));
	if (ret)
		return ret;

	return component_add(dev, &ipu_crtc_ops);
}

static int ipu_drm_remove(struct platform_device *pdev)
{
	component_del(&pdev->dev, &ipu_crtc_ops);
	return 0;
}

static struct platform_driver ipu_drm_driver = {
	.driver = {
		.name = "imx-ipuv3-crtc",
	},
	.probe = ipu_drm_probe,
	.remove = ipu_drm_remove,
};
module_platform_driver(ipu_drm_driver);

MODULE_AUTHOR("Sascha Hauer <s.hauer@pengutronix.de>");
MODULE_DESCRIPTION(DRIVER_DESC);
MODULE_LICENSE("GPL");
MODULE_ALIAS("platform:imx-ipuv3-crtc");<|MERGE_RESOLUTION|>--- conflicted
+++ resolved
@@ -388,12 +388,9 @@
 
 static void ipu_disable_vblank(struct drm_crtc *crtc)
 {
-<<<<<<< HEAD
-=======
 	struct ipu_crtc *ipu_crtc = to_ipu_crtc(crtc);
 
 	disable_irq_nosync(ipu_crtc->irq);
->>>>>>> a90cc3f2
 }
 
 static int ipu_set_interface_pix_fmt(struct drm_crtc *crtc,

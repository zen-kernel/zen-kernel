// SPDX-License-Identifier: GPL-2.0-or-later
/*
    Copyright (c) 1998 - 2002 Frodo Looijaard <frodol@dds.nl> and
    Philip Edelbrock <phil@netroedge.com>

*/

/*
   Supports:
	Intel PIIX4, 440MX
	Serverworks OSB4, CSB5, CSB6, HT-1000, HT-1100
	ATI IXP200, IXP300, IXP400, SB600, SB700/SP5100, SB800
	AMD Hudson-2, ML, CZ
	Hygon CZ
	SMSC Victory66

   Note: we assume there can only be one device, with one or more
   SMBus interfaces.
   The device can register multiple i2c_adapters (up to PIIX4_MAX_ADAPTERS).
   For devices supporting multiple ports the i2c_adapter should provide
   an i2c_algorithm to access them.
*/

#include <linux/module.h>
#include <linux/moduleparam.h>
#include <linux/pci.h>
#include <linux/kernel.h>
#include <linux/delay.h>
#include <linux/stddef.h>
#include <linux/ioport.h>
#include <linux/i2c.h>
#include <linux/slab.h>
#include <linux/dmi.h>
#include <linux/acpi.h>
#include <linux/io.h>


/* PIIX4 SMBus address offsets */
#define SMBHSTSTS	(0 + piix4_smba)
#define SMBHSLVSTS	(1 + piix4_smba)
#define SMBHSTCNT	(2 + piix4_smba)
#define SMBHSTCMD	(3 + piix4_smba)
#define SMBHSTADD	(4 + piix4_smba)
#define SMBHSTDAT0	(5 + piix4_smba)
#define SMBHSTDAT1	(6 + piix4_smba)
#define SMBBLKDAT	(7 + piix4_smba)
#define SMBSLVCNT	(8 + piix4_smba)
#define SMBSHDWCMD	(9 + piix4_smba)
#define SMBSLVEVT	(0xA + piix4_smba)
#define SMBSLVDAT	(0xC + piix4_smba)

/* count for request_region */
#define SMBIOSIZE	9

/* PCI Address Constants */
#define SMBBA		0x090
#define SMBHSTCFG	0x0D2
#define SMBSLVC		0x0D3
#define SMBSHDW1	0x0D4
#define SMBSHDW2	0x0D5
#define SMBREV		0x0D6

/* Other settings */
#define MAX_TIMEOUT	500
#define  ENABLE_INT9	0

/* PIIX4 constants */
#define PIIX4_QUICK		0x00
#define PIIX4_BYTE		0x04
#define PIIX4_BYTE_DATA		0x08
#define PIIX4_WORD_DATA		0x0C
#define PIIX4_BLOCK_DATA	0x14

/* Multi-port constants */
#define PIIX4_MAX_ADAPTERS	4
#define HUDSON2_MAIN_PORTS	2 /* HUDSON2, KERNCZ reserves ports 3, 4 */

/* SB800 constants */
#define SB800_PIIX4_SMB_IDX		0xcd6

#define KERNCZ_IMC_IDX			0x3e
#define KERNCZ_IMC_DATA			0x3f

/*
 * SB800 port is selected by bits 2:1 of the smb_en register (0x2c)
 * or the smb_sel register (0x2e), depending on bit 0 of register 0x2f.
 * Hudson-2/Bolton port is always selected by bits 2:1 of register 0x2f.
 */
#define SB800_PIIX4_PORT_IDX		0x2c
#define SB800_PIIX4_PORT_IDX_ALT	0x2e
#define SB800_PIIX4_PORT_IDX_SEL	0x2f
#define SB800_PIIX4_PORT_IDX_MASK	0x06
#define SB800_PIIX4_PORT_IDX_SHIFT	1

/* On kerncz and Hudson2, SmBus0Sel is at bit 20:19 of PMx00 DecodeEn */
#define SB800_PIIX4_PORT_IDX_KERNCZ		0x02
#define SB800_PIIX4_PORT_IDX_MASK_KERNCZ	0x18
#define SB800_PIIX4_PORT_IDX_SHIFT_KERNCZ	3

/* insmod parameters */

/* If force is set to anything different from 0, we forcibly enable the
   PIIX4. DANGEROUS! */
static int force;
module_param (force, int, 0);
MODULE_PARM_DESC(force, "Forcibly enable the PIIX4. DANGEROUS!");

/* If force_addr is set to anything different from 0, we forcibly enable
   the PIIX4 at the given address. VERY DANGEROUS! */
static int force_addr;
module_param_hw(force_addr, int, ioport, 0);
MODULE_PARM_DESC(force_addr,
		 "Forcibly enable the PIIX4 at the given address. "
		 "EXTREMELY DANGEROUS!");

static int srvrworks_csb5_delay;
static struct pci_driver piix4_driver;

static const struct dmi_system_id piix4_dmi_blacklist[] = {
	{
		.ident = "Sapphire AM2RD790",
		.matches = {
			DMI_MATCH(DMI_BOARD_VENDOR, "SAPPHIRE Inc."),
			DMI_MATCH(DMI_BOARD_NAME, "PC-AM2RD790"),
		},
	},
	{
		.ident = "DFI Lanparty UT 790FX",
		.matches = {
			DMI_MATCH(DMI_BOARD_VENDOR, "DFI Inc."),
			DMI_MATCH(DMI_BOARD_NAME, "LP UT 790FX"),
		},
	},
	{ }
};

/* The IBM entry is in a separate table because we only check it
   on Intel-based systems */
static const struct dmi_system_id piix4_dmi_ibm[] = {
	{
		.ident = "IBM",
		.matches = { DMI_MATCH(DMI_SYS_VENDOR, "IBM"), },
	},
	{ },
};

/*
 * SB800 globals
 */
static u8 piix4_port_sel_sb800;
static u8 piix4_port_mask_sb800;
static u8 piix4_port_shift_sb800;
static const char *piix4_main_port_names_sb800[PIIX4_MAX_ADAPTERS] = {
	" port 0", " port 2", " port 3", " port 4"
};
static const char *piix4_aux_port_name_sb800 = " port 1";

struct i2c_piix4_adapdata {
	unsigned short smba;

	/* SB800 */
	bool sb800_main;
	bool notify_imc;
	u8 port;		/* Port number, shifted */
};

static int piix4_setup(struct pci_dev *PIIX4_dev,
		       const struct pci_device_id *id)
{
	unsigned char temp;
	unsigned short piix4_smba;

	if ((PIIX4_dev->vendor == PCI_VENDOR_ID_SERVERWORKS) &&
	    (PIIX4_dev->device == PCI_DEVICE_ID_SERVERWORKS_CSB5))
		srvrworks_csb5_delay = 1;

	/* On some motherboards, it was reported that accessing the SMBus
	   caused severe hardware problems */
	if (dmi_check_system(piix4_dmi_blacklist)) {
		dev_err(&PIIX4_dev->dev,
			"Accessing the SMBus on this system is unsafe!\n");
		return -EPERM;
	}

	/* Don't access SMBus on IBM systems which get corrupted eeproms */
	if (dmi_check_system(piix4_dmi_ibm) &&
			PIIX4_dev->vendor == PCI_VENDOR_ID_INTEL) {
		dev_err(&PIIX4_dev->dev, "IBM system detected; this module "
			"may corrupt your serial eeprom! Refusing to load "
			"module!\n");
		return -EPERM;
	}

	/* Determine the address of the SMBus areas */
	if (force_addr) {
		piix4_smba = force_addr & 0xfff0;
		force = 0;
	} else {
		pci_read_config_word(PIIX4_dev, SMBBA, &piix4_smba);
		piix4_smba &= 0xfff0;
		if(piix4_smba == 0) {
			dev_err(&PIIX4_dev->dev, "SMBus base address "
				"uninitialized - upgrade BIOS or use "
				"force_addr=0xaddr\n");
			return -ENODEV;
		}
	}

	if (acpi_check_region(piix4_smba, SMBIOSIZE, piix4_driver.name))
		return -ENODEV;

	if (!request_region(piix4_smba, SMBIOSIZE, piix4_driver.name)) {
		dev_err(&PIIX4_dev->dev, "SMBus region 0x%x already in use!\n",
			piix4_smba);
		return -EBUSY;
	}

	pci_read_config_byte(PIIX4_dev, SMBHSTCFG, &temp);

	/* If force_addr is set, we program the new address here. Just to make
	   sure, we disable the PIIX4 first. */
	if (force_addr) {
		pci_write_config_byte(PIIX4_dev, SMBHSTCFG, temp & 0xfe);
		pci_write_config_word(PIIX4_dev, SMBBA, piix4_smba);
		pci_write_config_byte(PIIX4_dev, SMBHSTCFG, temp | 0x01);
		dev_info(&PIIX4_dev->dev, "WARNING: SMBus interface set to "
			"new address %04x!\n", piix4_smba);
	} else if ((temp & 1) == 0) {
		if (force) {
			/* This should never need to be done, but has been
			 * noted that many Dell machines have the SMBus
			 * interface on the PIIX4 disabled!? NOTE: This assumes
			 * I/O space and other allocations WERE done by the
			 * Bios!  Don't complain if your hardware does weird
			 * things after enabling this. :') Check for Bios
			 * updates before resorting to this.
			 */
			pci_write_config_byte(PIIX4_dev, SMBHSTCFG,
					      temp | 1);
			dev_notice(&PIIX4_dev->dev,
				   "WARNING: SMBus interface has been FORCEFULLY ENABLED!\n");
		} else {
			dev_err(&PIIX4_dev->dev,
				"SMBus Host Controller not enabled!\n");
			release_region(piix4_smba, SMBIOSIZE);
			return -ENODEV;
		}
	}

	if (((temp & 0x0E) == 8) || ((temp & 0x0E) == 2))
		dev_dbg(&PIIX4_dev->dev, "Using IRQ for SMBus\n");
	else if ((temp & 0x0E) == 0)
		dev_dbg(&PIIX4_dev->dev, "Using SMI# for SMBus\n");
	else
		dev_err(&PIIX4_dev->dev, "Illegal Interrupt configuration "
			"(or code out of date)!\n");

	pci_read_config_byte(PIIX4_dev, SMBREV, &temp);
	dev_info(&PIIX4_dev->dev,
		 "SMBus Host Controller at 0x%x, revision %d\n",
		 piix4_smba, temp);

	return piix4_smba;
}

static int piix4_setup_sb800(struct pci_dev *PIIX4_dev,
			     const struct pci_device_id *id, u8 aux)
{
	unsigned short piix4_smba;
	u8 smba_en_lo, smba_en_hi, smb_en, smb_en_status, port_sel;
	u8 i2ccfg, i2ccfg_offset = 0x10;

	/* SB800 and later SMBus does not support forcing address */
	if (force || force_addr) {
		dev_err(&PIIX4_dev->dev, "SMBus does not support "
			"forcing address!\n");
		return -EINVAL;
	}

	/* Determine the address of the SMBus areas */
	if ((PIIX4_dev->vendor == PCI_VENDOR_ID_AMD &&
	     PIIX4_dev->device == PCI_DEVICE_ID_AMD_HUDSON2_SMBUS &&
	     PIIX4_dev->revision >= 0x41) ||
	    (PIIX4_dev->vendor == PCI_VENDOR_ID_AMD &&
	     PIIX4_dev->device == PCI_DEVICE_ID_AMD_KERNCZ_SMBUS &&
	     PIIX4_dev->revision >= 0x49) ||
	    (PIIX4_dev->vendor == PCI_VENDOR_ID_HYGON &&
	     PIIX4_dev->device == PCI_DEVICE_ID_AMD_KERNCZ_SMBUS))
		smb_en = 0x00;
	else
		smb_en = (aux) ? 0x28 : 0x2c;

	if (!request_muxed_region(SB800_PIIX4_SMB_IDX, 2, "sb800_piix4_smb")) {
		dev_err(&PIIX4_dev->dev,
			"SMB base address index region 0x%x already in use.\n",
			SB800_PIIX4_SMB_IDX);
		return -EBUSY;
	}

	outb_p(smb_en, SB800_PIIX4_SMB_IDX);
	smba_en_lo = inb_p(SB800_PIIX4_SMB_IDX + 1);
	outb_p(smb_en + 1, SB800_PIIX4_SMB_IDX);
	smba_en_hi = inb_p(SB800_PIIX4_SMB_IDX + 1);

	release_region(SB800_PIIX4_SMB_IDX, 2);

	if (!smb_en) {
		smb_en_status = smba_en_lo & 0x10;
		piix4_smba = smba_en_hi << 8;
		if (aux)
			piix4_smba |= 0x20;
	} else {
		smb_en_status = smba_en_lo & 0x01;
		piix4_smba = ((smba_en_hi << 8) | smba_en_lo) & 0xffe0;
	}

	if (!smb_en_status) {
		dev_err(&PIIX4_dev->dev,
			"SMBus Host Controller not enabled!\n");
		return -ENODEV;
	}

	if (acpi_check_region(piix4_smba, SMBIOSIZE, piix4_driver.name))
		return -ENODEV;

	if (!request_region(piix4_smba, SMBIOSIZE, piix4_driver.name)) {
		dev_err(&PIIX4_dev->dev, "SMBus region 0x%x already in use!\n",
			piix4_smba);
		return -EBUSY;
	}

	/* Aux SMBus does not support IRQ information */
	if (aux) {
		dev_info(&PIIX4_dev->dev,
			 "Auxiliary SMBus Host Controller at 0x%x\n",
			 piix4_smba);
		return piix4_smba;
	}

	/* Request the SMBus I2C bus config region */
	if (!request_region(piix4_smba + i2ccfg_offset, 1, "i2ccfg")) {
		dev_err(&PIIX4_dev->dev, "SMBus I2C bus config region "
			"0x%x already in use!\n", piix4_smba + i2ccfg_offset);
		release_region(piix4_smba, SMBIOSIZE);
		return -EBUSY;
	}
	i2ccfg = inb_p(piix4_smba + i2ccfg_offset);
	release_region(piix4_smba + i2ccfg_offset, 1);

	if (i2ccfg & 1)
		dev_dbg(&PIIX4_dev->dev, "Using IRQ for SMBus\n");
	else
		dev_dbg(&PIIX4_dev->dev, "Using SMI# for SMBus\n");

	dev_info(&PIIX4_dev->dev,
		 "SMBus Host Controller at 0x%x, revision %d\n",
		 piix4_smba, i2ccfg >> 4);

	/* Find which register is used for port selection */
	if (PIIX4_dev->vendor == PCI_VENDOR_ID_AMD ||
	    PIIX4_dev->vendor == PCI_VENDOR_ID_HYGON) {
		if (PIIX4_dev->device == PCI_DEVICE_ID_AMD_KERNCZ_SMBUS ||
		    (PIIX4_dev->device == PCI_DEVICE_ID_AMD_HUDSON2_SMBUS &&
		     PIIX4_dev->revision >= 0x1F)) {
			piix4_port_sel_sb800 = SB800_PIIX4_PORT_IDX_KERNCZ;
			piix4_port_mask_sb800 = SB800_PIIX4_PORT_IDX_MASK_KERNCZ;
			piix4_port_shift_sb800 = SB800_PIIX4_PORT_IDX_SHIFT_KERNCZ;
		} else {
			piix4_port_sel_sb800 = SB800_PIIX4_PORT_IDX_ALT;
			piix4_port_mask_sb800 = SB800_PIIX4_PORT_IDX_MASK;
			piix4_port_shift_sb800 = SB800_PIIX4_PORT_IDX_SHIFT;
		}
	} else {
		if (!request_muxed_region(SB800_PIIX4_SMB_IDX, 2,
					  "sb800_piix4_smb")) {
			release_region(piix4_smba, SMBIOSIZE);
			return -EBUSY;
		}

		outb_p(SB800_PIIX4_PORT_IDX_SEL, SB800_PIIX4_SMB_IDX);
		port_sel = inb_p(SB800_PIIX4_SMB_IDX + 1);
		piix4_port_sel_sb800 = (port_sel & 0x01) ?
				       SB800_PIIX4_PORT_IDX_ALT :
				       SB800_PIIX4_PORT_IDX;
		piix4_port_mask_sb800 = SB800_PIIX4_PORT_IDX_MASK;
		piix4_port_shift_sb800 = SB800_PIIX4_PORT_IDX_SHIFT;
		release_region(SB800_PIIX4_SMB_IDX, 2);
	}

	dev_info(&PIIX4_dev->dev,
		 "Using register 0x%02x for SMBus port selection\n",
		 (unsigned int)piix4_port_sel_sb800);

	return piix4_smba;
}

static int piix4_setup_aux(struct pci_dev *PIIX4_dev,
			   const struct pci_device_id *id,
			   unsigned short base_reg_addr)
{
	/* Set up auxiliary SMBus controllers found on some
	 * AMD chipsets e.g. SP5100 (SB700 derivative) */

	unsigned short piix4_smba;

	/* Read address of auxiliary SMBus controller */
	pci_read_config_word(PIIX4_dev, base_reg_addr, &piix4_smba);
	if ((piix4_smba & 1) == 0) {
		dev_dbg(&PIIX4_dev->dev,
			"Auxiliary SMBus controller not enabled\n");
		return -ENODEV;
	}

	piix4_smba &= 0xfff0;
	if (piix4_smba == 0) {
		dev_dbg(&PIIX4_dev->dev,
			"Auxiliary SMBus base address uninitialized\n");
		return -ENODEV;
	}

	if (acpi_check_region(piix4_smba, SMBIOSIZE, piix4_driver.name))
		return -ENODEV;

	if (!request_region(piix4_smba, SMBIOSIZE, piix4_driver.name)) {
		dev_err(&PIIX4_dev->dev, "Auxiliary SMBus region 0x%x "
			"already in use!\n", piix4_smba);
		return -EBUSY;
	}

	dev_info(&PIIX4_dev->dev,
		 "Auxiliary SMBus Host Controller at 0x%x\n",
		 piix4_smba);

	return piix4_smba;
}

static int piix4_transaction(struct i2c_adapter *piix4_adapter)
{
	struct i2c_piix4_adapdata *adapdata = i2c_get_adapdata(piix4_adapter);
	unsigned short piix4_smba = adapdata->smba;
	int temp;
	int result = 0;
	int timeout = 0;

	dev_dbg(&piix4_adapter->dev, "Transaction (pre): CNT=%02x, CMD=%02x, "
		"ADD=%02x, DAT0=%02x, DAT1=%02x\n", inb_p(SMBHSTCNT),
		inb_p(SMBHSTCMD), inb_p(SMBHSTADD), inb_p(SMBHSTDAT0),
		inb_p(SMBHSTDAT1));

	/* Make sure the SMBus host is ready to start transmitting */
	if ((temp = inb_p(SMBHSTSTS)) != 0x00) {
		dev_dbg(&piix4_adapter->dev, "SMBus busy (%02x). "
			"Resetting...\n", temp);
		outb_p(temp, SMBHSTSTS);
		if ((temp = inb_p(SMBHSTSTS)) != 0x00) {
			dev_err(&piix4_adapter->dev, "Failed! (%02x)\n", temp);
			return -EBUSY;
		} else {
			dev_dbg(&piix4_adapter->dev, "Successful!\n");
		}
	}

	/* start the transaction by setting bit 6 */
	outb_p(inb(SMBHSTCNT) | 0x040, SMBHSTCNT);

	/* We will always wait for a fraction of a second! (See PIIX4 docs errata) */
	if (srvrworks_csb5_delay) /* Extra delay for SERVERWORKS_CSB5 */
		usleep_range(2000, 2100);
	else
		usleep_range(25, 50);

	while ((++timeout < MAX_TIMEOUT) &&
	       ((temp = inb_p(SMBHSTSTS)) & 0x01))
		usleep_range(25, 50);

	/* If the SMBus is still busy, we give up */
	if (timeout == MAX_TIMEOUT) {
		dev_err(&piix4_adapter->dev, "SMBus Timeout!\n");
		result = -ETIMEDOUT;
	}

	if (temp & 0x10) {
		result = -EIO;
		dev_err(&piix4_adapter->dev, "Error: Failed bus transaction\n");
	}

	if (temp & 0x08) {
		result = -EIO;
		dev_dbg(&piix4_adapter->dev, "Bus collision! SMBus may be "
			"locked until next hard reset. (sorry!)\n");
		/* Clock stops and slave is stuck in mid-transmission */
	}

	if (temp & 0x04) {
		result = -ENXIO;
		dev_dbg(&piix4_adapter->dev, "Error: no response!\n");
	}

	if (inb_p(SMBHSTSTS) != 0x00)
		outb_p(inb(SMBHSTSTS), SMBHSTSTS);

	if ((temp = inb_p(SMBHSTSTS)) != 0x00) {
		dev_err(&piix4_adapter->dev, "Failed reset at end of "
			"transaction (%02x)\n", temp);
	}
	dev_dbg(&piix4_adapter->dev, "Transaction (post): CNT=%02x, CMD=%02x, "
		"ADD=%02x, DAT0=%02x, DAT1=%02x\n", inb_p(SMBHSTCNT),
		inb_p(SMBHSTCMD), inb_p(SMBHSTADD), inb_p(SMBHSTDAT0),
		inb_p(SMBHSTDAT1));
	return result;
}

/* Return negative errno on error. */
static s32 piix4_access(struct i2c_adapter * adap, u16 addr,
		 unsigned short flags, char read_write,
		 u8 command, int size, union i2c_smbus_data * data)
{
	struct i2c_piix4_adapdata *adapdata = i2c_get_adapdata(adap);
	unsigned short piix4_smba = adapdata->smba;
	int i, len;
	int status;

	switch (size) {
	case I2C_SMBUS_QUICK:
		outb_p((addr << 1) | read_write,
		       SMBHSTADD);
		size = PIIX4_QUICK;
		break;
	case I2C_SMBUS_BYTE:
		outb_p((addr << 1) | read_write,
		       SMBHSTADD);
		if (read_write == I2C_SMBUS_WRITE)
			outb_p(command, SMBHSTCMD);
		size = PIIX4_BYTE;
		break;
	case I2C_SMBUS_BYTE_DATA:
		outb_p((addr << 1) | read_write,
		       SMBHSTADD);
		outb_p(command, SMBHSTCMD);
		if (read_write == I2C_SMBUS_WRITE)
			outb_p(data->byte, SMBHSTDAT0);
		size = PIIX4_BYTE_DATA;
		break;
	case I2C_SMBUS_WORD_DATA:
		outb_p((addr << 1) | read_write,
		       SMBHSTADD);
		outb_p(command, SMBHSTCMD);
		if (read_write == I2C_SMBUS_WRITE) {
			outb_p(data->word & 0xff, SMBHSTDAT0);
			outb_p((data->word & 0xff00) >> 8, SMBHSTDAT1);
		}
		size = PIIX4_WORD_DATA;
		break;
	case I2C_SMBUS_BLOCK_DATA:
		outb_p((addr << 1) | read_write,
		       SMBHSTADD);
		outb_p(command, SMBHSTCMD);
		if (read_write == I2C_SMBUS_WRITE) {
			len = data->block[0];
			if (len == 0 || len > I2C_SMBUS_BLOCK_MAX)
				return -EINVAL;
			outb_p(len, SMBHSTDAT0);
			inb_p(SMBHSTCNT);	/* Reset SMBBLKDAT */
			for (i = 1; i <= len; i++)
				outb_p(data->block[i], SMBBLKDAT);
		}
		size = PIIX4_BLOCK_DATA;
		break;
	default:
		dev_warn(&adap->dev, "Unsupported transaction %d\n", size);
		return -EOPNOTSUPP;
	}

	outb_p((size & 0x1C) + (ENABLE_INT9 & 1), SMBHSTCNT);

	status = piix4_transaction(adap);
	if (status)
		return status;

	if ((read_write == I2C_SMBUS_WRITE) || (size == PIIX4_QUICK))
		return 0;


	switch (size) {
	case PIIX4_BYTE:
	case PIIX4_BYTE_DATA:
		data->byte = inb_p(SMBHSTDAT0);
		break;
	case PIIX4_WORD_DATA:
		data->word = inb_p(SMBHSTDAT0) + (inb_p(SMBHSTDAT1) << 8);
		break;
	case PIIX4_BLOCK_DATA:
		data->block[0] = inb_p(SMBHSTDAT0);
		if (data->block[0] == 0 || data->block[0] > I2C_SMBUS_BLOCK_MAX)
			return -EPROTO;
		inb_p(SMBHSTCNT);	/* Reset SMBBLKDAT */
		for (i = 1; i <= data->block[0]; i++)
			data->block[i] = inb_p(SMBBLKDAT);
		break;
	}
	return 0;
}

static uint8_t piix4_imc_read(uint8_t idx)
{
	outb_p(idx, KERNCZ_IMC_IDX);
	return inb_p(KERNCZ_IMC_DATA);
}

static void piix4_imc_write(uint8_t idx, uint8_t value)
{
	outb_p(idx, KERNCZ_IMC_IDX);
	outb_p(value, KERNCZ_IMC_DATA);
}

static int piix4_imc_sleep(void)
{
	int timeout = MAX_TIMEOUT;

	if (!request_muxed_region(KERNCZ_IMC_IDX, 2, "smbus_kerncz_imc"))
		return -EBUSY;

	/* clear response register */
	piix4_imc_write(0x82, 0x00);
	/* request ownership flag */
	piix4_imc_write(0x83, 0xB4);
	/* kick off IMC Mailbox command 96 */
	piix4_imc_write(0x80, 0x96);

	while (timeout--) {
		if (piix4_imc_read(0x82) == 0xfa) {
			release_region(KERNCZ_IMC_IDX, 2);
			return 0;
		}
		usleep_range(1000, 2000);
	}

	release_region(KERNCZ_IMC_IDX, 2);
	return -ETIMEDOUT;
}

static void piix4_imc_wakeup(void)
{
	int timeout = MAX_TIMEOUT;

	if (!request_muxed_region(KERNCZ_IMC_IDX, 2, "smbus_kerncz_imc"))
		return;

	/* clear response register */
	piix4_imc_write(0x82, 0x00);
	/* release ownership flag */
	piix4_imc_write(0x83, 0xB5);
	/* kick off IMC Mailbox command 96 */
	piix4_imc_write(0x80, 0x96);

	while (timeout--) {
		if (piix4_imc_read(0x82) == 0xfa)
			break;
		usleep_range(1000, 2000);
	}

	release_region(KERNCZ_IMC_IDX, 2);
}

/*
 * Handles access to multiple SMBus ports on the SB800.
 * The port is selected by bits 2:1 of the smb_en register (0x2c).
 * Returns negative errno on error.
 *
 * Note: The selected port must be returned to the initial selection to avoid
 * problems on certain systems.
 */
static s32 piix4_access_sb800(struct i2c_adapter *adap, u16 addr,
		 unsigned short flags, char read_write,
		 u8 command, int size, union i2c_smbus_data *data)
{
	struct i2c_piix4_adapdata *adapdata = i2c_get_adapdata(adap);
	unsigned short piix4_smba = adapdata->smba;
	int retries = MAX_TIMEOUT;
	int smbslvcnt;
	u8 smba_en_lo;
	u8 port;
	int retval;

	if (!request_muxed_region(SB800_PIIX4_SMB_IDX, 2, "sb800_piix4_smb"))
		return -EBUSY;

	/* Request the SMBUS semaphore, avoid conflicts with the IMC */
	smbslvcnt  = inb_p(SMBSLVCNT);
	do {
		outb_p(smbslvcnt | 0x10, SMBSLVCNT);

		/* Check the semaphore status */
		smbslvcnt  = inb_p(SMBSLVCNT);
		if (smbslvcnt & 0x10)
			break;

		usleep_range(1000, 2000);
	} while (--retries);
	/* SMBus is still owned by the IMC, we give up */
	if (!retries) {
		retval = -EBUSY;
		goto release;
	}

	/*
	 * Notify the IMC (Integrated Micro Controller) if required.
	 * Among other responsibilities, the IMC is in charge of monitoring
	 * the System fans and temperature sensors, and act accordingly.
	 * All this is done through SMBus and can/will collide
	 * with our transactions if they are long (BLOCK_DATA).
	 * Therefore we need to request the ownership flag during those
	 * transactions.
	 */
	if ((size == I2C_SMBUS_BLOCK_DATA) && adapdata->notify_imc) {
		int ret;

		ret = piix4_imc_sleep();
		switch (ret) {
		case -EBUSY:
			dev_warn(&adap->dev,
				 "IMC base address index region 0x%x already in use.\n",
				 KERNCZ_IMC_IDX);
			break;
		case -ETIMEDOUT:
			dev_warn(&adap->dev,
				 "Failed to communicate with the IMC.\n");
			break;
		default:
			break;
		}

		/* If IMC communication fails do not retry */
		if (ret) {
			dev_warn(&adap->dev,
				 "Continuing without IMC notification.\n");
			adapdata->notify_imc = false;
		}
	}

	outb_p(piix4_port_sel_sb800, SB800_PIIX4_SMB_IDX);
	smba_en_lo = inb_p(SB800_PIIX4_SMB_IDX + 1);

	port = adapdata->port;
	if ((smba_en_lo & piix4_port_mask_sb800) != port)
		outb_p((smba_en_lo & ~piix4_port_mask_sb800) | port,
		       SB800_PIIX4_SMB_IDX + 1);

	retval = piix4_access(adap, addr, flags, read_write,
			      command, size, data);

	outb_p(smba_en_lo, SB800_PIIX4_SMB_IDX + 1);

	/* Release the semaphore */
	outb_p(smbslvcnt | 0x20, SMBSLVCNT);

	if ((size == I2C_SMBUS_BLOCK_DATA) && adapdata->notify_imc)
		piix4_imc_wakeup();

release:
	release_region(SB800_PIIX4_SMB_IDX, 2);
	return retval;
}

static u32 piix4_func(struct i2c_adapter *adapter)
{
	return I2C_FUNC_SMBUS_QUICK | I2C_FUNC_SMBUS_BYTE |
	    I2C_FUNC_SMBUS_BYTE_DATA | I2C_FUNC_SMBUS_WORD_DATA |
	    I2C_FUNC_SMBUS_BLOCK_DATA;
}

static const struct i2c_algorithm smbus_algorithm = {
	.smbus_xfer	= piix4_access,
	.functionality	= piix4_func,
};

static const struct i2c_algorithm piix4_smbus_algorithm_sb800 = {
	.smbus_xfer	= piix4_access_sb800,
	.functionality	= piix4_func,
};

static const struct pci_device_id piix4_ids[] = {
	{ PCI_DEVICE(PCI_VENDOR_ID_INTEL, PCI_DEVICE_ID_INTEL_82371AB_3) },
	{ PCI_DEVICE(PCI_VENDOR_ID_INTEL, PCI_DEVICE_ID_INTEL_82443MX_3) },
	{ PCI_DEVICE(PCI_VENDOR_ID_EFAR, PCI_DEVICE_ID_EFAR_SLC90E66_3) },
	{ PCI_DEVICE(PCI_VENDOR_ID_ATI, PCI_DEVICE_ID_ATI_IXP200_SMBUS) },
	{ PCI_DEVICE(PCI_VENDOR_ID_ATI, PCI_DEVICE_ID_ATI_IXP300_SMBUS) },
	{ PCI_DEVICE(PCI_VENDOR_ID_ATI, PCI_DEVICE_ID_ATI_IXP400_SMBUS) },
	{ PCI_DEVICE(PCI_VENDOR_ID_ATI, PCI_DEVICE_ID_ATI_SBX00_SMBUS) },
	{ PCI_DEVICE(PCI_VENDOR_ID_AMD, PCI_DEVICE_ID_AMD_HUDSON2_SMBUS) },
	{ PCI_DEVICE(PCI_VENDOR_ID_AMD, PCI_DEVICE_ID_AMD_KERNCZ_SMBUS) },
	{ PCI_DEVICE(PCI_VENDOR_ID_HYGON, PCI_DEVICE_ID_AMD_KERNCZ_SMBUS) },
	{ PCI_DEVICE(PCI_VENDOR_ID_SERVERWORKS,
		     PCI_DEVICE_ID_SERVERWORKS_OSB4) },
	{ PCI_DEVICE(PCI_VENDOR_ID_SERVERWORKS,
		     PCI_DEVICE_ID_SERVERWORKS_CSB5) },
	{ PCI_DEVICE(PCI_VENDOR_ID_SERVERWORKS,
		     PCI_DEVICE_ID_SERVERWORKS_CSB6) },
	{ PCI_DEVICE(PCI_VENDOR_ID_SERVERWORKS,
		     PCI_DEVICE_ID_SERVERWORKS_HT1000SB) },
	{ PCI_DEVICE(PCI_VENDOR_ID_SERVERWORKS,
		     PCI_DEVICE_ID_SERVERWORKS_HT1100LD) },
	{ 0, }
};

MODULE_DEVICE_TABLE (pci, piix4_ids);

static struct i2c_adapter *piix4_main_adapters[PIIX4_MAX_ADAPTERS];
static struct i2c_adapter *piix4_aux_adapter;
static int piix4_adapter_count;

static int piix4_add_adapter(struct pci_dev *dev, unsigned short smba,
			     bool sb800_main, u8 port, bool notify_imc,
			     u8 hw_port_nr, const char *name,
			     struct i2c_adapter **padap)
{
	struct i2c_adapter *adap;
	struct i2c_piix4_adapdata *adapdata;
	int retval;

	adap = kzalloc(sizeof(*adap), GFP_KERNEL);
	if (adap == NULL) {
		release_region(smba, SMBIOSIZE);
		return -ENOMEM;
	}

	adap->owner = THIS_MODULE;
	adap->class = I2C_CLASS_HWMON | I2C_CLASS_SPD;
	adap->algo = sb800_main ? &piix4_smbus_algorithm_sb800
				: &smbus_algorithm;

	adapdata = kzalloc(sizeof(*adapdata), GFP_KERNEL);
	if (adapdata == NULL) {
		kfree(adap);
		release_region(smba, SMBIOSIZE);
		return -ENOMEM;
	}

	adapdata->smba = smba;
	adapdata->sb800_main = sb800_main;
	adapdata->port = port << piix4_port_shift_sb800;
	adapdata->notify_imc = notify_imc;

	/* set up the sysfs linkage to our parent device */
	adap->dev.parent = &dev->dev;

	if (has_acpi_companion(&dev->dev)) {
		acpi_preset_companion(&adap->dev,
				      ACPI_COMPANION(&dev->dev),
				      hw_port_nr);
	}

	snprintf(adap->name, sizeof(adap->name),
		"SMBus PIIX4 adapter%s at %04x", name, smba);

	i2c_set_adapdata(adap, adapdata);

	retval = i2c_add_adapter(adap);
	if (retval) {
		kfree(adapdata);
		kfree(adap);
		release_region(smba, SMBIOSIZE);
		return retval;
	}

	*padap = adap;
	return 0;
}

static int piix4_add_adapters_sb800(struct pci_dev *dev, unsigned short smba,
				    bool notify_imc)
{
	struct i2c_piix4_adapdata *adapdata;
	int port;
	int retval;

	if (dev->device == PCI_DEVICE_ID_AMD_KERNCZ_SMBUS ||
	    (dev->device == PCI_DEVICE_ID_AMD_HUDSON2_SMBUS &&
	     dev->revision >= 0x1F)) {
		piix4_adapter_count = HUDSON2_MAIN_PORTS;
	} else {
		piix4_adapter_count = PIIX4_MAX_ADAPTERS;
	}

	for (port = 0; port < piix4_adapter_count; port++) {
		u8 hw_port_nr = port == 0 ? 0 : port + 1;

		retval = piix4_add_adapter(dev, smba, true, port, notify_imc,
					   hw_port_nr,
					   piix4_main_port_names_sb800[port],
					   &piix4_main_adapters[port]);
		if (retval < 0)
			goto error;
	}

	return retval;

error:
	dev_err(&dev->dev,
		"Error setting up SB800 adapters. Unregistering!\n");
	while (--port >= 0) {
		adapdata = i2c_get_adapdata(piix4_main_adapters[port]);
		if (adapdata->smba) {
			i2c_del_adapter(piix4_main_adapters[port]);
			kfree(adapdata);
			kfree(piix4_main_adapters[port]);
			piix4_main_adapters[port] = NULL;
		}
	}

	return retval;
}

static int piix4_probe(struct pci_dev *dev, const struct pci_device_id *id)
{
	int retval;
	bool is_sb800 = false;

	if ((dev->vendor == PCI_VENDOR_ID_ATI &&
	     dev->device == PCI_DEVICE_ID_ATI_SBX00_SMBUS &&
	     dev->revision >= 0x40) ||
	    dev->vendor == PCI_VENDOR_ID_AMD ||
	    dev->vendor == PCI_VENDOR_ID_HYGON) {
		bool notify_imc = false;
		is_sb800 = true;

		if ((dev->vendor == PCI_VENDOR_ID_AMD ||
		     dev->vendor == PCI_VENDOR_ID_HYGON) &&
		    dev->device == PCI_DEVICE_ID_AMD_KERNCZ_SMBUS) {
			u8 imc;

			/*
			 * Detect if IMC is active or not, this method is
			 * described on coreboot's AMD IMC notes
			 */
			pci_bus_read_config_byte(dev->bus, PCI_DEVFN(0x14, 3),
						 0x40, &imc);
			if (imc & 0x80)
				notify_imc = true;
		}

		/* base address location etc changed in SB800 */
		retval = piix4_setup_sb800(dev, id, 0);
		if (retval < 0)
			return retval;

		/*
		 * Try to register multiplexed main SMBus adapter,
		 * give up if we can't
		 */
		retval = piix4_add_adapters_sb800(dev, retval, notify_imc);
		if (retval < 0)
			return retval;
	} else {
		retval = piix4_setup(dev, id);
		if (retval < 0)
			return retval;

		/* Try to register main SMBus adapter, give up if we can't */
		retval = piix4_add_adapter(dev, retval, false, 0, false, 0,
					   "", &piix4_main_adapters[0]);
		if (retval < 0)
			return retval;
	}

	/* Check for auxiliary SMBus on some AMD chipsets */
	retval = -ENODEV;

	if (dev->vendor == PCI_VENDOR_ID_ATI &&
	    dev->device == PCI_DEVICE_ID_ATI_SBX00_SMBUS) {
		if (dev->revision < 0x40) {
			retval = piix4_setup_aux(dev, id, 0x58);
		} else {
			/* SB800 added aux bus too */
			retval = piix4_setup_sb800(dev, id, 1);
		}
	}

	if (dev->vendor == PCI_VENDOR_ID_AMD &&
	    (dev->device == PCI_DEVICE_ID_AMD_HUDSON2_SMBUS ||
	     dev->device == PCI_DEVICE_ID_AMD_KERNCZ_SMBUS)) {
<<<<<<< HEAD
		retval = piix4_setup_sb800(dev, id, 1);
	}

	if (dev->vendor == PCI_VENDOR_ID_AMD &&
	    dev->device == PCI_DEVICE_ID_AMD_KERNCZ_SMBUS) {
=======
>>>>>>> c03b335f
		retval = piix4_setup_sb800(dev, id, 1);
	}

	if (retval > 0) {
		/* Try to add the aux adapter if it exists,
		 * piix4_add_adapter will clean up if this fails */
		piix4_add_adapter(dev, retval, false, 0, false, 1,
				  is_sb800 ? piix4_aux_port_name_sb800 : "",
				  &piix4_aux_adapter);
	}

	return 0;
}

static void piix4_adap_remove(struct i2c_adapter *adap)
{
	struct i2c_piix4_adapdata *adapdata = i2c_get_adapdata(adap);

	if (adapdata->smba) {
		i2c_del_adapter(adap);
		if (adapdata->port == (0 << piix4_port_shift_sb800))
			release_region(adapdata->smba, SMBIOSIZE);
		kfree(adapdata);
		kfree(adap);
	}
}

static void piix4_remove(struct pci_dev *dev)
{
	int port = piix4_adapter_count;

	while (--port >= 0) {
		if (piix4_main_adapters[port]) {
			piix4_adap_remove(piix4_main_adapters[port]);
			piix4_main_adapters[port] = NULL;
		}
	}

	if (piix4_aux_adapter) {
		piix4_adap_remove(piix4_aux_adapter);
		piix4_aux_adapter = NULL;
	}
}

static struct pci_driver piix4_driver = {
	.name		= "piix4_smbus",
	.id_table	= piix4_ids,
	.probe		= piix4_probe,
	.remove		= piix4_remove,
};

module_pci_driver(piix4_driver);

MODULE_AUTHOR("Frodo Looijaard <frodol@dds.nl> and "
		"Philip Edelbrock <phil@netroedge.com>");
MODULE_DESCRIPTION("PIIX4 SMBus driver");
MODULE_LICENSE("GPL");<|MERGE_RESOLUTION|>--- conflicted
+++ resolved
@@ -979,14 +979,6 @@
 	if (dev->vendor == PCI_VENDOR_ID_AMD &&
 	    (dev->device == PCI_DEVICE_ID_AMD_HUDSON2_SMBUS ||
 	     dev->device == PCI_DEVICE_ID_AMD_KERNCZ_SMBUS)) {
-<<<<<<< HEAD
-		retval = piix4_setup_sb800(dev, id, 1);
-	}
-
-	if (dev->vendor == PCI_VENDOR_ID_AMD &&
-	    dev->device == PCI_DEVICE_ID_AMD_KERNCZ_SMBUS) {
-=======
->>>>>>> c03b335f
 		retval = piix4_setup_sb800(dev, id, 1);
 	}
 

--- conflicted
+++ resolved
@@ -143,15 +143,8 @@
 
 	dev->irq = irq;
 	priv->base = addr;
-<<<<<<< HEAD
-#ifdef CONFIG_HAVE_CLK
 	priv->can.clock.freq = clk_get_rate(clk);
 	priv->priv = clk;
-#endif
-=======
-	priv->can.clock.freq = clk_get_rate(clk);
-	priv->priv = clk;
->>>>>>> 29fbbf80
 
 	platform_set_drvdata(pdev, dev);
 	SET_NETDEV_DEV(dev, &pdev->dev);

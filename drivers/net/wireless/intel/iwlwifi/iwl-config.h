--- conflicted
+++ resolved
@@ -312,10 +312,7 @@
  * @smem_offset: offset from which the SMEM begins
  * @smem_len: the length of SMEM
  * @mq_rx_supported: multi-queue rx support
-<<<<<<< HEAD
-=======
  * @vht_mu_mimo_supported: VHT MU-MIMO support
->>>>>>> 53f09e74
  *
  * We enable the driver to be backward compatible wrt. hardware features.
  * API differences in uCode shouldn't be handled here but through TLVs
@@ -368,10 +365,7 @@
 	const struct iwl_tt_params *thermal_params;
 	bool apmg_not_supported;
 	bool mq_rx_supported;
-<<<<<<< HEAD
-=======
 	bool vht_mu_mimo_supported;
->>>>>>> 53f09e74
 };
 
 /*

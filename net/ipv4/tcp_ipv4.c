/*
 * INET		An implementation of the TCP/IP protocol suite for the LINUX
 *		operating system.  INET is implemented using the  BSD Socket
 *		interface as the means of communication with the user level.
 *
 *		Implementation of the Transmission Control Protocol(TCP).
 *
 *		IPv4 specific functions
 *
 *
 *		code split from:
 *		linux/ipv4/tcp.c
 *		linux/ipv4/tcp_input.c
 *		linux/ipv4/tcp_output.c
 *
 *		See tcp.c for author information
 *
 *	This program is free software; you can redistribute it and/or
 *      modify it under the terms of the GNU General Public License
 *      as published by the Free Software Foundation; either version
 *      2 of the License, or (at your option) any later version.
 */

/*
 * Changes:
 *		David S. Miller	:	New socket lookup architecture.
 *					This code is dedicated to John Dyson.
 *		David S. Miller :	Change semantics of established hash,
 *					half is devoted to TIME_WAIT sockets
 *					and the rest go in the other half.
 *		Andi Kleen :		Add support for syncookies and fixed
 *					some bugs: ip options weren't passed to
 *					the TCP layer, missed a check for an
 *					ACK bit.
 *		Andi Kleen :		Implemented fast path mtu discovery.
 *	     				Fixed many serious bugs in the
 *					request_sock handling and moved
 *					most of it into the af independent code.
 *					Added tail drop and some other bugfixes.
 *					Added new listen semantics.
 *		Mike McLagan	:	Routing by source
 *	Juan Jose Ciarlante:		ip_dynaddr bits
 *		Andi Kleen:		various fixes.
 *	Vitaly E. Lavrov	:	Transparent proxy revived after year
 *					coma.
 *	Andi Kleen		:	Fix new listen.
 *	Andi Kleen		:	Fix accept error reporting.
 *	YOSHIFUJI Hideaki @USAGI and:	Support IPV6_V6ONLY socket option, which
 *	Alexey Kuznetsov		allow both IPv4 and IPv6 sockets to bind
 *					a single port at the same time.
 */

#define pr_fmt(fmt) "TCP: " fmt

#include <linux/bottom_half.h>
#include <linux/types.h>
#include <linux/fcntl.h>
#include <linux/module.h>
#include <linux/random.h>
#include <linux/cache.h>
#include <linux/jhash.h>
#include <linux/init.h>
#include <linux/times.h>
#include <linux/slab.h>

#include <net/net_namespace.h>
#include <net/icmp.h>
#include <net/inet_hashtables.h>
#include <net/tcp.h>
#include <net/transp_v6.h>
#include <net/ipv6.h>
#include <net/inet_common.h>
#include <net/timewait_sock.h>
#include <net/xfrm.h>
#include <net/netdma.h>
#include <net/secure_seq.h>
#include <net/tcp_memcontrol.h>

#include <linux/inet.h>
#include <linux/ipv6.h>
#include <linux/stddef.h>
#include <linux/proc_fs.h>
#include <linux/seq_file.h>

#include <linux/crypto.h>
#include <linux/scatterlist.h>

int sysctl_tcp_tw_reuse __read_mostly;
int sysctl_tcp_low_latency __read_mostly;
EXPORT_SYMBOL(sysctl_tcp_low_latency);


#ifdef CONFIG_TCP_MD5SIG
static int tcp_v4_md5_hash_hdr(char *md5_hash, const struct tcp_md5sig_key *key,
			       __be32 daddr, __be32 saddr, const struct tcphdr *th);
#endif

struct inet_hashinfo tcp_hashinfo;
EXPORT_SYMBOL(tcp_hashinfo);

static inline __u32 tcp_v4_init_sequence(const struct sk_buff *skb)
{
	return secure_tcp_sequence_number(ip_hdr(skb)->daddr,
					  ip_hdr(skb)->saddr,
					  tcp_hdr(skb)->dest,
					  tcp_hdr(skb)->source);
}

int tcp_twsk_unique(struct sock *sk, struct sock *sktw, void *twp)
{
	const struct tcp_timewait_sock *tcptw = tcp_twsk(sktw);
	struct tcp_sock *tp = tcp_sk(sk);

	/* With PAWS, it is safe from the viewpoint
	   of data integrity. Even without PAWS it is safe provided sequence
	   spaces do not overlap i.e. at data rates <= 80Mbit/sec.

	   Actually, the idea is close to VJ's one, only timestamp cache is
	   held not per host, but per port pair and TW bucket is used as state
	   holder.

	   If TW bucket has been already destroyed we fall back to VJ's scheme
	   and use initial timestamp retrieved from peer table.
	 */
	if (tcptw->tw_ts_recent_stamp &&
	    (twp == NULL || (sysctl_tcp_tw_reuse &&
			     get_seconds() - tcptw->tw_ts_recent_stamp > 1))) {
		tp->write_seq = tcptw->tw_snd_nxt + 65535 + 2;
		if (tp->write_seq == 0)
			tp->write_seq = 1;
		tp->rx_opt.ts_recent	   = tcptw->tw_ts_recent;
		tp->rx_opt.ts_recent_stamp = tcptw->tw_ts_recent_stamp;
		sock_hold(sktw);
		return 1;
	}

	return 0;
}
EXPORT_SYMBOL_GPL(tcp_twsk_unique);

static int tcp_repair_connect(struct sock *sk)
{
	tcp_connect_init(sk);
	tcp_finish_connect(sk, NULL);

	return 0;
}

/* This will initiate an outgoing connection. */
int tcp_v4_connect(struct sock *sk, struct sockaddr *uaddr, int addr_len)
{
	struct sockaddr_in *usin = (struct sockaddr_in *)uaddr;
	struct inet_sock *inet = inet_sk(sk);
	struct tcp_sock *tp = tcp_sk(sk);
	__be16 orig_sport, orig_dport;
	__be32 daddr, nexthop;
	struct flowi4 *fl4;
	struct rtable *rt;
	int err;
	struct ip_options_rcu *inet_opt;

	if (addr_len < sizeof(struct sockaddr_in))
		return -EINVAL;

	if (usin->sin_family != AF_INET)
		return -EAFNOSUPPORT;

	nexthop = daddr = usin->sin_addr.s_addr;
	inet_opt = rcu_dereference_protected(inet->inet_opt,
					     sock_owned_by_user(sk));
	if (inet_opt && inet_opt->opt.srr) {
		if (!daddr)
			return -EINVAL;
		nexthop = inet_opt->opt.faddr;
	}

	orig_sport = inet->inet_sport;
	orig_dport = usin->sin_port;
	fl4 = &inet->cork.fl.u.ip4;
	rt = ip_route_connect(fl4, nexthop, inet->inet_saddr,
			      RT_CONN_FLAGS(sk), sk->sk_bound_dev_if,
			      IPPROTO_TCP,
			      orig_sport, orig_dport, sk, true);
	if (IS_ERR(rt)) {
		err = PTR_ERR(rt);
		if (err == -ENETUNREACH)
			IP_INC_STATS_BH(sock_net(sk), IPSTATS_MIB_OUTNOROUTES);
		return err;
	}

	if (rt->rt_flags & (RTCF_MULTICAST | RTCF_BROADCAST)) {
		ip_rt_put(rt);
		return -ENETUNREACH;
	}

	if (!inet_opt || !inet_opt->opt.srr)
		daddr = fl4->daddr;

	if (!inet->inet_saddr)
		inet->inet_saddr = fl4->saddr;
	inet->inet_rcv_saddr = inet->inet_saddr;

	if (tp->rx_opt.ts_recent_stamp && inet->inet_daddr != daddr) {
		/* Reset inherited state */
		tp->rx_opt.ts_recent	   = 0;
		tp->rx_opt.ts_recent_stamp = 0;
		if (likely(!tp->repair))
			tp->write_seq	   = 0;
	}

	if (tcp_death_row.sysctl_tw_recycle &&
	    !tp->rx_opt.ts_recent_stamp && fl4->daddr == daddr)
		tcp_fetch_timewait_stamp(sk, &rt->dst);

	inet->inet_dport = usin->sin_port;
	inet->inet_daddr = daddr;

	inet_csk(sk)->icsk_ext_hdr_len = 0;
	if (inet_opt)
		inet_csk(sk)->icsk_ext_hdr_len = inet_opt->opt.optlen;

	tp->rx_opt.mss_clamp = TCP_MSS_DEFAULT;

	/* Socket identity is still unknown (sport may be zero).
	 * However we set state to SYN-SENT and not releasing socket
	 * lock select source port, enter ourselves into the hash tables and
	 * complete initialization after this.
	 */
	tcp_set_state(sk, TCP_SYN_SENT);
	err = inet_hash_connect(&tcp_death_row, sk);
	if (err)
		goto failure;

	rt = ip_route_newports(fl4, rt, orig_sport, orig_dport,
			       inet->inet_sport, inet->inet_dport, sk);
	if (IS_ERR(rt)) {
		err = PTR_ERR(rt);
		rt = NULL;
		goto failure;
	}
	/* OK, now commit destination to socket.  */
	sk->sk_gso_type = SKB_GSO_TCPV4;
	sk_setup_caps(sk, &rt->dst);

	if (!tp->write_seq && likely(!tp->repair))
		tp->write_seq = secure_tcp_sequence_number(inet->inet_saddr,
							   inet->inet_daddr,
							   inet->inet_sport,
							   usin->sin_port);

	inet->inet_id = tp->write_seq ^ jiffies;

	if (likely(!tp->repair))
		err = tcp_connect(sk);
	else
		err = tcp_repair_connect(sk);

	rt = NULL;
	if (err)
		goto failure;

	return 0;

failure:
	/*
	 * This unhashes the socket and releases the local port,
	 * if necessary.
	 */
	tcp_set_state(sk, TCP_CLOSE);
	ip_rt_put(rt);
	sk->sk_route_caps = 0;
	inet->inet_dport = 0;
	return err;
}
EXPORT_SYMBOL(tcp_v4_connect);

/*
 * This routine reacts to ICMP_FRAG_NEEDED mtu indications as defined in RFC1191.
 * It can be called through tcp_release_cb() if socket was owned by user
 * at the time tcp_v4_err() was called to handle ICMP message.
 */
static void tcp_v4_mtu_reduced(struct sock *sk)
{
	struct dst_entry *dst;
	struct inet_sock *inet = inet_sk(sk);
	u32 mtu = tcp_sk(sk)->mtu_info;

	/* We are not interested in TCP_LISTEN and open_requests (SYN-ACKs
	 * send out by Linux are always <576bytes so they should go through
	 * unfragmented).
	 */
	if (sk->sk_state == TCP_LISTEN)
		return;

	dst = inet_csk_update_pmtu(sk, mtu);
	if (!dst)
		return;

	/* Something is about to be wrong... Remember soft error
	 * for the case, if this connection will not able to recover.
	 */
	if (mtu < dst_mtu(dst) && ip_dont_fragment(sk, dst))
		sk->sk_err_soft = EMSGSIZE;

	mtu = dst_mtu(dst);

	if (inet->pmtudisc != IP_PMTUDISC_DONT &&
	    inet_csk(sk)->icsk_pmtu_cookie > mtu) {
		tcp_sync_mss(sk, mtu);

		/* Resend the TCP packet because it's
		 * clear that the old packet has been
		 * dropped. This is the new "fast" path mtu
		 * discovery.
		 */
		tcp_simple_retransmit(sk);
	} /* else let the usual retransmit timer handle it */
}

static void do_redirect(struct sk_buff *skb, struct sock *sk)
{
	struct dst_entry *dst = __sk_dst_check(sk, 0);

	if (dst)
		dst->ops->redirect(dst, sk, skb);
}

/*
 * This routine is called by the ICMP module when it gets some
 * sort of error condition.  If err < 0 then the socket should
 * be closed and the error returned to the user.  If err > 0
 * it's just the icmp type << 8 | icmp code.  After adjustment
 * header points to the first 8 bytes of the tcp header.  We need
 * to find the appropriate port.
 *
 * The locking strategy used here is very "optimistic". When
 * someone else accesses the socket the ICMP is just dropped
 * and for some paths there is no check at all.
 * A more general error queue to queue errors for later handling
 * is probably better.
 *
 */

void tcp_v4_err(struct sk_buff *icmp_skb, u32 info)
{
	const struct iphdr *iph = (const struct iphdr *)icmp_skb->data;
	struct tcphdr *th = (struct tcphdr *)(icmp_skb->data + (iph->ihl << 2));
	struct inet_connection_sock *icsk;
	struct tcp_sock *tp;
	struct inet_sock *inet;
	const int type = icmp_hdr(icmp_skb)->type;
	const int code = icmp_hdr(icmp_skb)->code;
	struct sock *sk;
	struct sk_buff *skb;
	__u32 seq;
	__u32 remaining;
	int err;
	struct net *net = dev_net(icmp_skb->dev);

	if (icmp_skb->len < (iph->ihl << 2) + 8) {
		ICMP_INC_STATS_BH(net, ICMP_MIB_INERRORS);
		return;
	}

	sk = inet_lookup(net, &tcp_hashinfo, iph->daddr, th->dest,
			iph->saddr, th->source, inet_iif(icmp_skb));
	if (!sk) {
		ICMP_INC_STATS_BH(net, ICMP_MIB_INERRORS);
		return;
	}
	if (sk->sk_state == TCP_TIME_WAIT) {
		inet_twsk_put(inet_twsk(sk));
		return;
	}

	bh_lock_sock(sk);
	/* If too many ICMPs get dropped on busy
	 * servers this needs to be solved differently.
	 * We do take care of PMTU discovery (RFC1191) special case :
	 * we can receive locally generated ICMP messages while socket is held.
	 */
	if (sock_owned_by_user(sk) &&
	    type != ICMP_DEST_UNREACH &&
	    code != ICMP_FRAG_NEEDED)
		NET_INC_STATS_BH(net, LINUX_MIB_LOCKDROPPEDICMPS);

	if (sk->sk_state == TCP_CLOSE)
		goto out;

	if (unlikely(iph->ttl < inet_sk(sk)->min_ttl)) {
		NET_INC_STATS_BH(net, LINUX_MIB_TCPMINTTLDROP);
		goto out;
	}

	icsk = inet_csk(sk);
	tp = tcp_sk(sk);
	seq = ntohl(th->seq);
	if (sk->sk_state != TCP_LISTEN &&
	    !between(seq, tp->snd_una, tp->snd_nxt)) {
		NET_INC_STATS_BH(net, LINUX_MIB_OUTOFWINDOWICMPS);
		goto out;
	}

	switch (type) {
	case ICMP_REDIRECT:
		do_redirect(icmp_skb, sk);
		goto out;
	case ICMP_SOURCE_QUENCH:
		/* Just silently ignore these. */
		goto out;
	case ICMP_PARAMETERPROB:
		err = EPROTO;
		break;
	case ICMP_DEST_UNREACH:
		if (code > NR_ICMP_UNREACH)
			goto out;

		if (code == ICMP_FRAG_NEEDED) { /* PMTU discovery (RFC1191) */
			tp->mtu_info = info;
			if (!sock_owned_by_user(sk))
				tcp_v4_mtu_reduced(sk);
			else
				set_bit(TCP_MTU_REDUCED_DEFERRED, &tp->tsq_flags);
			goto out;
		}

		err = icmp_err_convert[code].errno;
		/* check if icmp_skb allows revert of backoff
		 * (see draft-zimmermann-tcp-lcd) */
		if (code != ICMP_NET_UNREACH && code != ICMP_HOST_UNREACH)
			break;
		if (seq != tp->snd_una  || !icsk->icsk_retransmits ||
		    !icsk->icsk_backoff)
			break;

		if (sock_owned_by_user(sk))
			break;

		icsk->icsk_backoff--;
		inet_csk(sk)->icsk_rto = (tp->srtt ? __tcp_set_rto(tp) :
			TCP_TIMEOUT_INIT) << icsk->icsk_backoff;
		tcp_bound_rto(sk);

		skb = tcp_write_queue_head(sk);
		BUG_ON(!skb);

		remaining = icsk->icsk_rto - min(icsk->icsk_rto,
				tcp_time_stamp - TCP_SKB_CB(skb)->when);

		if (remaining) {
			inet_csk_reset_xmit_timer(sk, ICSK_TIME_RETRANS,
						  remaining, TCP_RTO_MAX);
		} else {
			/* RTO revert clocked out retransmission.
			 * Will retransmit now */
			tcp_retransmit_timer(sk);
		}

		break;
	case ICMP_TIME_EXCEEDED:
		err = EHOSTUNREACH;
		break;
	default:
		goto out;
	}

	switch (sk->sk_state) {
		struct request_sock *req, **prev;
	case TCP_LISTEN:
		if (sock_owned_by_user(sk))
			goto out;

		req = inet_csk_search_req(sk, &prev, th->dest,
					  iph->daddr, iph->saddr);
		if (!req)
			goto out;

		/* ICMPs are not backlogged, hence we cannot get
		   an established socket here.
		 */
		WARN_ON(req->sk);

		if (seq != tcp_rsk(req)->snt_isn) {
			NET_INC_STATS_BH(net, LINUX_MIB_OUTOFWINDOWICMPS);
			goto out;
		}

		/*
		 * Still in SYN_RECV, just remove it silently.
		 * There is no good way to pass the error to the newly
		 * created socket, and POSIX does not want network
		 * errors returned from accept().
		 */
		inet_csk_reqsk_queue_drop(sk, req, prev);
		goto out;

	case TCP_SYN_SENT:
	case TCP_SYN_RECV:  /* Cannot happen.
			       It can f.e. if SYNs crossed.
			     */
		if (!sock_owned_by_user(sk)) {
			sk->sk_err = err;

			sk->sk_error_report(sk);

			tcp_done(sk);
		} else {
			sk->sk_err_soft = err;
		}
		goto out;
	}

	/* If we've already connected we will keep trying
	 * until we time out, or the user gives up.
	 *
	 * rfc1122 4.2.3.9 allows to consider as hard errors
	 * only PROTO_UNREACH and PORT_UNREACH (well, FRAG_FAILED too,
	 * but it is obsoleted by pmtu discovery).
	 *
	 * Note, that in modern internet, where routing is unreliable
	 * and in each dark corner broken firewalls sit, sending random
	 * errors ordered by their masters even this two messages finally lose
	 * their original sense (even Linux sends invalid PORT_UNREACHs)
	 *
	 * Now we are in compliance with RFCs.
	 *							--ANK (980905)
	 */

	inet = inet_sk(sk);
	if (!sock_owned_by_user(sk) && inet->recverr) {
		sk->sk_err = err;
		sk->sk_error_report(sk);
	} else	{ /* Only an error on timeout */
		sk->sk_err_soft = err;
	}

out:
	bh_unlock_sock(sk);
	sock_put(sk);
}

static void __tcp_v4_send_check(struct sk_buff *skb,
				__be32 saddr, __be32 daddr)
{
	struct tcphdr *th = tcp_hdr(skb);

	if (skb->ip_summed == CHECKSUM_PARTIAL) {
		th->check = ~tcp_v4_check(skb->len, saddr, daddr, 0);
		skb->csum_start = skb_transport_header(skb) - skb->head;
		skb->csum_offset = offsetof(struct tcphdr, check);
	} else {
		th->check = tcp_v4_check(skb->len, saddr, daddr,
					 csum_partial(th,
						      th->doff << 2,
						      skb->csum));
	}
}

/* This routine computes an IPv4 TCP checksum. */
void tcp_v4_send_check(struct sock *sk, struct sk_buff *skb)
{
	const struct inet_sock *inet = inet_sk(sk);

	__tcp_v4_send_check(skb, inet->inet_saddr, inet->inet_daddr);
}
EXPORT_SYMBOL(tcp_v4_send_check);

int tcp_v4_gso_send_check(struct sk_buff *skb)
{
	const struct iphdr *iph;
	struct tcphdr *th;

	if (!pskb_may_pull(skb, sizeof(*th)))
		return -EINVAL;

	iph = ip_hdr(skb);
	th = tcp_hdr(skb);

	th->check = 0;
	skb->ip_summed = CHECKSUM_PARTIAL;
	__tcp_v4_send_check(skb, iph->saddr, iph->daddr);
	return 0;
}

/*
 *	This routine will send an RST to the other tcp.
 *
 *	Someone asks: why I NEVER use socket parameters (TOS, TTL etc.)
 *		      for reset.
 *	Answer: if a packet caused RST, it is not for a socket
 *		existing in our system, if it is matched to a socket,
 *		it is just duplicate segment or bug in other side's TCP.
 *		So that we build reply only basing on parameters
 *		arrived with segment.
 *	Exception: precedence violation. We do not implement it in any case.
 */

static void tcp_v4_send_reset(struct sock *sk, struct sk_buff *skb)
{
	const struct tcphdr *th = tcp_hdr(skb);
	struct {
		struct tcphdr th;
#ifdef CONFIG_TCP_MD5SIG
		__be32 opt[(TCPOLEN_MD5SIG_ALIGNED >> 2)];
#endif
	} rep;
	struct ip_reply_arg arg;
#ifdef CONFIG_TCP_MD5SIG
	struct tcp_md5sig_key *key;
	const __u8 *hash_location = NULL;
	unsigned char newhash[16];
	int genhash;
	struct sock *sk1 = NULL;
#endif
	struct net *net;

	/* Never send a reset in response to a reset. */
	if (th->rst)
		return;

	if (skb_rtable(skb)->rt_type != RTN_LOCAL)
		return;

	/* Swap the send and the receive. */
	memset(&rep, 0, sizeof(rep));
	rep.th.dest   = th->source;
	rep.th.source = th->dest;
	rep.th.doff   = sizeof(struct tcphdr) / 4;
	rep.th.rst    = 1;

	if (th->ack) {
		rep.th.seq = th->ack_seq;
	} else {
		rep.th.ack = 1;
		rep.th.ack_seq = htonl(ntohl(th->seq) + th->syn + th->fin +
				       skb->len - (th->doff << 2));
	}

	memset(&arg, 0, sizeof(arg));
	arg.iov[0].iov_base = (unsigned char *)&rep;
	arg.iov[0].iov_len  = sizeof(rep.th);

#ifdef CONFIG_TCP_MD5SIG
	hash_location = tcp_parse_md5sig_option(th);
	if (!sk && hash_location) {
		/*
		 * active side is lost. Try to find listening socket through
		 * source port, and then find md5 key through listening socket.
		 * we are not loose security here:
		 * Incoming packet is checked with md5 hash with finding key,
		 * no RST generated if md5 hash doesn't match.
		 */
		sk1 = __inet_lookup_listener(dev_net(skb_dst(skb)->dev),
					     &tcp_hashinfo, ip_hdr(skb)->daddr,
					     ntohs(th->source), inet_iif(skb));
		/* don't send rst if it can't find key */
		if (!sk1)
			return;
		rcu_read_lock();
		key = tcp_md5_do_lookup(sk1, (union tcp_md5_addr *)
					&ip_hdr(skb)->saddr, AF_INET);
		if (!key)
			goto release_sk1;

		genhash = tcp_v4_md5_hash_skb(newhash, key, NULL, NULL, skb);
		if (genhash || memcmp(hash_location, newhash, 16) != 0)
			goto release_sk1;
	} else {
		key = sk ? tcp_md5_do_lookup(sk, (union tcp_md5_addr *)
					     &ip_hdr(skb)->saddr,
					     AF_INET) : NULL;
	}

	if (key) {
		rep.opt[0] = htonl((TCPOPT_NOP << 24) |
				   (TCPOPT_NOP << 16) |
				   (TCPOPT_MD5SIG << 8) |
				   TCPOLEN_MD5SIG);
		/* Update length and the length the header thinks exists */
		arg.iov[0].iov_len += TCPOLEN_MD5SIG_ALIGNED;
		rep.th.doff = arg.iov[0].iov_len / 4;

		tcp_v4_md5_hash_hdr((__u8 *) &rep.opt[1],
				     key, ip_hdr(skb)->saddr,
				     ip_hdr(skb)->daddr, &rep.th);
	}
#endif
	arg.csum = csum_tcpudp_nofold(ip_hdr(skb)->daddr,
				      ip_hdr(skb)->saddr, /* XXX */
				      arg.iov[0].iov_len, IPPROTO_TCP, 0);
	arg.csumoffset = offsetof(struct tcphdr, check) / 2;
	arg.flags = (sk && inet_sk(sk)->transparent) ? IP_REPLY_ARG_NOSRCCHECK : 0;
	/* When socket is gone, all binding information is lost.
	 * routing might fail in this case. using iif for oif to
	 * make sure we can deliver it
	 */
	arg.bound_dev_if = sk ? sk->sk_bound_dev_if : inet_iif(skb);

	net = dev_net(skb_dst(skb)->dev);
	arg.tos = ip_hdr(skb)->tos;
	ip_send_unicast_reply(net, skb, ip_hdr(skb)->saddr,
			      ip_hdr(skb)->daddr, &arg, arg.iov[0].iov_len);

	TCP_INC_STATS_BH(net, TCP_MIB_OUTSEGS);
	TCP_INC_STATS_BH(net, TCP_MIB_OUTRSTS);

#ifdef CONFIG_TCP_MD5SIG
release_sk1:
	if (sk1) {
		rcu_read_unlock();
		sock_put(sk1);
	}
#endif
}

/* The code following below sending ACKs in SYN-RECV and TIME-WAIT states
   outside socket context is ugly, certainly. What can I do?
 */

static void tcp_v4_send_ack(struct sk_buff *skb, u32 seq, u32 ack,
			    u32 win, u32 ts, int oif,
			    struct tcp_md5sig_key *key,
			    int reply_flags, u8 tos)
{
	const struct tcphdr *th = tcp_hdr(skb);
	struct {
		struct tcphdr th;
		__be32 opt[(TCPOLEN_TSTAMP_ALIGNED >> 2)
#ifdef CONFIG_TCP_MD5SIG
			   + (TCPOLEN_MD5SIG_ALIGNED >> 2)
#endif
			];
	} rep;
	struct ip_reply_arg arg;
	struct net *net = dev_net(skb_dst(skb)->dev);

	memset(&rep.th, 0, sizeof(struct tcphdr));
	memset(&arg, 0, sizeof(arg));

	arg.iov[0].iov_base = (unsigned char *)&rep;
	arg.iov[0].iov_len  = sizeof(rep.th);
	if (ts) {
		rep.opt[0] = htonl((TCPOPT_NOP << 24) | (TCPOPT_NOP << 16) |
				   (TCPOPT_TIMESTAMP << 8) |
				   TCPOLEN_TIMESTAMP);
		rep.opt[1] = htonl(tcp_time_stamp);
		rep.opt[2] = htonl(ts);
		arg.iov[0].iov_len += TCPOLEN_TSTAMP_ALIGNED;
	}

	/* Swap the send and the receive. */
	rep.th.dest    = th->source;
	rep.th.source  = th->dest;
	rep.th.doff    = arg.iov[0].iov_len / 4;
	rep.th.seq     = htonl(seq);
	rep.th.ack_seq = htonl(ack);
	rep.th.ack     = 1;
	rep.th.window  = htons(win);

#ifdef CONFIG_TCP_MD5SIG
	if (key) {
		int offset = (ts) ? 3 : 0;

		rep.opt[offset++] = htonl((TCPOPT_NOP << 24) |
					  (TCPOPT_NOP << 16) |
					  (TCPOPT_MD5SIG << 8) |
					  TCPOLEN_MD5SIG);
		arg.iov[0].iov_len += TCPOLEN_MD5SIG_ALIGNED;
		rep.th.doff = arg.iov[0].iov_len/4;

		tcp_v4_md5_hash_hdr((__u8 *) &rep.opt[offset],
				    key, ip_hdr(skb)->saddr,
				    ip_hdr(skb)->daddr, &rep.th);
	}
#endif
	arg.flags = reply_flags;
	arg.csum = csum_tcpudp_nofold(ip_hdr(skb)->daddr,
				      ip_hdr(skb)->saddr, /* XXX */
				      arg.iov[0].iov_len, IPPROTO_TCP, 0);
	arg.csumoffset = offsetof(struct tcphdr, check) / 2;
	if (oif)
		arg.bound_dev_if = oif;
	arg.tos = tos;
	ip_send_unicast_reply(net, skb, ip_hdr(skb)->saddr,
			      ip_hdr(skb)->daddr, &arg, arg.iov[0].iov_len);

	TCP_INC_STATS_BH(net, TCP_MIB_OUTSEGS);
}

static void tcp_v4_timewait_ack(struct sock *sk, struct sk_buff *skb)
{
	struct inet_timewait_sock *tw = inet_twsk(sk);
	struct tcp_timewait_sock *tcptw = tcp_twsk(sk);

	tcp_v4_send_ack(skb, tcptw->tw_snd_nxt, tcptw->tw_rcv_nxt,
			tcptw->tw_rcv_wnd >> tw->tw_rcv_wscale,
			tcptw->tw_ts_recent,
			tw->tw_bound_dev_if,
			tcp_twsk_md5_key(tcptw),
			tw->tw_transparent ? IP_REPLY_ARG_NOSRCCHECK : 0,
			tw->tw_tos
			);

	inet_twsk_put(tw);
}

static void tcp_v4_reqsk_send_ack(struct sock *sk, struct sk_buff *skb,
				  struct request_sock *req)
{
	tcp_v4_send_ack(skb, tcp_rsk(req)->snt_isn + 1,
			tcp_rsk(req)->rcv_isn + 1, req->rcv_wnd,
			req->ts_recent,
			0,
			tcp_md5_do_lookup(sk, (union tcp_md5_addr *)&ip_hdr(skb)->daddr,
					  AF_INET),
			inet_rsk(req)->no_srccheck ? IP_REPLY_ARG_NOSRCCHECK : 0,
			ip_hdr(skb)->tos);
}

/*
 *	Send a SYN-ACK after having received a SYN.
 *	This still operates on a request_sock only, not on a big
 *	socket.
 */
static int tcp_v4_send_synack(struct sock *sk, struct dst_entry *dst,
			      struct request_sock *req,
			      struct request_values *rvp,
			      u16 queue_mapping,
			      bool nocache)
{
	const struct inet_request_sock *ireq = inet_rsk(req);
	struct flowi4 fl4;
	int err = -1;
	struct sk_buff * skb;

	/* First, grab a route. */
	if (!dst && (dst = inet_csk_route_req(sk, &fl4, req)) == NULL)
		return -1;

	skb = tcp_make_synack(sk, dst, req, rvp);

	if (skb) {
		__tcp_v4_send_check(skb, ireq->loc_addr, ireq->rmt_addr);

		skb_set_queue_mapping(skb, queue_mapping);
		err = ip_build_and_send_pkt(skb, sk, ireq->loc_addr,
					    ireq->rmt_addr,
					    ireq->opt);
		err = net_xmit_eval(err);
	}

	return err;
}

static int tcp_v4_rtx_synack(struct sock *sk, struct request_sock *req,
			      struct request_values *rvp)
{
	TCP_INC_STATS_BH(sock_net(sk), TCP_MIB_RETRANSSEGS);
	return tcp_v4_send_synack(sk, NULL, req, rvp, 0, false);
}

/*
 *	IPv4 request_sock destructor.
 */
static void tcp_v4_reqsk_destructor(struct request_sock *req)
{
	kfree(inet_rsk(req)->opt);
}

/*
 * Return true if a syncookie should be sent
 */
bool tcp_syn_flood_action(struct sock *sk,
			 const struct sk_buff *skb,
			 const char *proto)
{
	const char *msg = "Dropping request";
	bool want_cookie = false;
	struct listen_sock *lopt;



#ifdef CONFIG_SYN_COOKIES
	if (sysctl_tcp_syncookies) {
		msg = "Sending cookies";
		want_cookie = true;
		NET_INC_STATS_BH(sock_net(sk), LINUX_MIB_TCPREQQFULLDOCOOKIES);
	} else
#endif
		NET_INC_STATS_BH(sock_net(sk), LINUX_MIB_TCPREQQFULLDROP);

	lopt = inet_csk(sk)->icsk_accept_queue.listen_opt;
	if (!lopt->synflood_warned) {
		lopt->synflood_warned = 1;
		pr_info("%s: Possible SYN flooding on port %d. %s.  Check SNMP counters.\n",
			proto, ntohs(tcp_hdr(skb)->dest), msg);
	}
	return want_cookie;
}
EXPORT_SYMBOL(tcp_syn_flood_action);

/*
 * Save and compile IPv4 options into the request_sock if needed.
 */
static struct ip_options_rcu *tcp_v4_save_options(struct sock *sk,
						  struct sk_buff *skb)
{
	const struct ip_options *opt = &(IPCB(skb)->opt);
	struct ip_options_rcu *dopt = NULL;

	if (opt && opt->optlen) {
		int opt_size = sizeof(*dopt) + opt->optlen;

		dopt = kmalloc(opt_size, GFP_ATOMIC);
		if (dopt) {
			if (ip_options_echo(&dopt->opt, skb)) {
				kfree(dopt);
				dopt = NULL;
			}
		}
	}
	return dopt;
}

#ifdef CONFIG_TCP_MD5SIG
/*
 * RFC2385 MD5 checksumming requires a mapping of
 * IP address->MD5 Key.
 * We need to maintain these in the sk structure.
 */

/* Find the Key structure for an address.  */
struct tcp_md5sig_key *tcp_md5_do_lookup(struct sock *sk,
					 const union tcp_md5_addr *addr,
					 int family)
{
	struct tcp_sock *tp = tcp_sk(sk);
	struct tcp_md5sig_key *key;
	struct hlist_node *pos;
	unsigned int size = sizeof(struct in_addr);
	struct tcp_md5sig_info *md5sig;

	/* caller either holds rcu_read_lock() or socket lock */
	md5sig = rcu_dereference_check(tp->md5sig_info,
				       sock_owned_by_user(sk) ||
				       lockdep_is_held(&sk->sk_lock.slock));
	if (!md5sig)
		return NULL;
#if IS_ENABLED(CONFIG_IPV6)
	if (family == AF_INET6)
		size = sizeof(struct in6_addr);
#endif
	hlist_for_each_entry_rcu(key, pos, &md5sig->head, node) {
		if (key->family != family)
			continue;
		if (!memcmp(&key->addr, addr, size))
			return key;
	}
	return NULL;
}
EXPORT_SYMBOL(tcp_md5_do_lookup);

struct tcp_md5sig_key *tcp_v4_md5_lookup(struct sock *sk,
					 struct sock *addr_sk)
{
	union tcp_md5_addr *addr;

	addr = (union tcp_md5_addr *)&inet_sk(addr_sk)->inet_daddr;
	return tcp_md5_do_lookup(sk, addr, AF_INET);
}
EXPORT_SYMBOL(tcp_v4_md5_lookup);

static struct tcp_md5sig_key *tcp_v4_reqsk_md5_lookup(struct sock *sk,
						      struct request_sock *req)
{
	union tcp_md5_addr *addr;

	addr = (union tcp_md5_addr *)&inet_rsk(req)->rmt_addr;
	return tcp_md5_do_lookup(sk, addr, AF_INET);
}

/* This can be called on a newly created socket, from other files */
int tcp_md5_do_add(struct sock *sk, const union tcp_md5_addr *addr,
		   int family, const u8 *newkey, u8 newkeylen, gfp_t gfp)
{
	/* Add Key to the list */
	struct tcp_md5sig_key *key;
	struct tcp_sock *tp = tcp_sk(sk);
	struct tcp_md5sig_info *md5sig;

	key = tcp_md5_do_lookup(sk, (union tcp_md5_addr *)&addr, AF_INET);
	if (key) {
		/* Pre-existing entry - just update that one. */
		memcpy(key->key, newkey, newkeylen);
		key->keylen = newkeylen;
		return 0;
	}

	md5sig = rcu_dereference_protected(tp->md5sig_info,
					   sock_owned_by_user(sk));
	if (!md5sig) {
		md5sig = kmalloc(sizeof(*md5sig), gfp);
		if (!md5sig)
			return -ENOMEM;

		sk_nocaps_add(sk, NETIF_F_GSO_MASK);
		INIT_HLIST_HEAD(&md5sig->head);
		rcu_assign_pointer(tp->md5sig_info, md5sig);
	}

	key = sock_kmalloc(sk, sizeof(*key), gfp);
	if (!key)
		return -ENOMEM;
	if (hlist_empty(&md5sig->head) && !tcp_alloc_md5sig_pool(sk)) {
		sock_kfree_s(sk, key, sizeof(*key));
		return -ENOMEM;
	}

	memcpy(key->key, newkey, newkeylen);
	key->keylen = newkeylen;
	key->family = family;
	memcpy(&key->addr, addr,
	       (family == AF_INET6) ? sizeof(struct in6_addr) :
				      sizeof(struct in_addr));
	hlist_add_head_rcu(&key->node, &md5sig->head);
	return 0;
}
EXPORT_SYMBOL(tcp_md5_do_add);

int tcp_md5_do_del(struct sock *sk, const union tcp_md5_addr *addr, int family)
{
	struct tcp_sock *tp = tcp_sk(sk);
	struct tcp_md5sig_key *key;
	struct tcp_md5sig_info *md5sig;

	key = tcp_md5_do_lookup(sk, (union tcp_md5_addr *)&addr, AF_INET);
	if (!key)
		return -ENOENT;
	hlist_del_rcu(&key->node);
	atomic_sub(sizeof(*key), &sk->sk_omem_alloc);
	kfree_rcu(key, rcu);
	md5sig = rcu_dereference_protected(tp->md5sig_info,
					   sock_owned_by_user(sk));
	if (hlist_empty(&md5sig->head))
		tcp_free_md5sig_pool();
	return 0;
}
EXPORT_SYMBOL(tcp_md5_do_del);

void tcp_clear_md5_list(struct sock *sk)
{
	struct tcp_sock *tp = tcp_sk(sk);
	struct tcp_md5sig_key *key;
	struct hlist_node *pos, *n;
	struct tcp_md5sig_info *md5sig;

	md5sig = rcu_dereference_protected(tp->md5sig_info, 1);

	if (!hlist_empty(&md5sig->head))
		tcp_free_md5sig_pool();
	hlist_for_each_entry_safe(key, pos, n, &md5sig->head, node) {
		hlist_del_rcu(&key->node);
		atomic_sub(sizeof(*key), &sk->sk_omem_alloc);
		kfree_rcu(key, rcu);
	}
}

static int tcp_v4_parse_md5_keys(struct sock *sk, char __user *optval,
				 int optlen)
{
	struct tcp_md5sig cmd;
	struct sockaddr_in *sin = (struct sockaddr_in *)&cmd.tcpm_addr;

	if (optlen < sizeof(cmd))
		return -EINVAL;

	if (copy_from_user(&cmd, optval, sizeof(cmd)))
		return -EFAULT;

	if (sin->sin_family != AF_INET)
		return -EINVAL;

	if (!cmd.tcpm_key || !cmd.tcpm_keylen)
		return tcp_md5_do_del(sk, (union tcp_md5_addr *)&sin->sin_addr.s_addr,
				      AF_INET);

	if (cmd.tcpm_keylen > TCP_MD5SIG_MAXKEYLEN)
		return -EINVAL;

	return tcp_md5_do_add(sk, (union tcp_md5_addr *)&sin->sin_addr.s_addr,
			      AF_INET, cmd.tcpm_key, cmd.tcpm_keylen,
			      GFP_KERNEL);
}

static int tcp_v4_md5_hash_pseudoheader(struct tcp_md5sig_pool *hp,
					__be32 daddr, __be32 saddr, int nbytes)
{
	struct tcp4_pseudohdr *bp;
	struct scatterlist sg;

	bp = &hp->md5_blk.ip4;

	/*
	 * 1. the TCP pseudo-header (in the order: source IP address,
	 * destination IP address, zero-padded protocol number, and
	 * segment length)
	 */
	bp->saddr = saddr;
	bp->daddr = daddr;
	bp->pad = 0;
	bp->protocol = IPPROTO_TCP;
	bp->len = cpu_to_be16(nbytes);

	sg_init_one(&sg, bp, sizeof(*bp));
	return crypto_hash_update(&hp->md5_desc, &sg, sizeof(*bp));
}

static int tcp_v4_md5_hash_hdr(char *md5_hash, const struct tcp_md5sig_key *key,
			       __be32 daddr, __be32 saddr, const struct tcphdr *th)
{
	struct tcp_md5sig_pool *hp;
	struct hash_desc *desc;

	hp = tcp_get_md5sig_pool();
	if (!hp)
		goto clear_hash_noput;
	desc = &hp->md5_desc;

	if (crypto_hash_init(desc))
		goto clear_hash;
	if (tcp_v4_md5_hash_pseudoheader(hp, daddr, saddr, th->doff << 2))
		goto clear_hash;
	if (tcp_md5_hash_header(hp, th))
		goto clear_hash;
	if (tcp_md5_hash_key(hp, key))
		goto clear_hash;
	if (crypto_hash_final(desc, md5_hash))
		goto clear_hash;

	tcp_put_md5sig_pool();
	return 0;

clear_hash:
	tcp_put_md5sig_pool();
clear_hash_noput:
	memset(md5_hash, 0, 16);
	return 1;
}

int tcp_v4_md5_hash_skb(char *md5_hash, struct tcp_md5sig_key *key,
			const struct sock *sk, const struct request_sock *req,
			const struct sk_buff *skb)
{
	struct tcp_md5sig_pool *hp;
	struct hash_desc *desc;
	const struct tcphdr *th = tcp_hdr(skb);
	__be32 saddr, daddr;

	if (sk) {
		saddr = inet_sk(sk)->inet_saddr;
		daddr = inet_sk(sk)->inet_daddr;
	} else if (req) {
		saddr = inet_rsk(req)->loc_addr;
		daddr = inet_rsk(req)->rmt_addr;
	} else {
		const struct iphdr *iph = ip_hdr(skb);
		saddr = iph->saddr;
		daddr = iph->daddr;
	}

	hp = tcp_get_md5sig_pool();
	if (!hp)
		goto clear_hash_noput;
	desc = &hp->md5_desc;

	if (crypto_hash_init(desc))
		goto clear_hash;

	if (tcp_v4_md5_hash_pseudoheader(hp, daddr, saddr, skb->len))
		goto clear_hash;
	if (tcp_md5_hash_header(hp, th))
		goto clear_hash;
	if (tcp_md5_hash_skb_data(hp, skb, th->doff << 2))
		goto clear_hash;
	if (tcp_md5_hash_key(hp, key))
		goto clear_hash;
	if (crypto_hash_final(desc, md5_hash))
		goto clear_hash;

	tcp_put_md5sig_pool();
	return 0;

clear_hash:
	tcp_put_md5sig_pool();
clear_hash_noput:
	memset(md5_hash, 0, 16);
	return 1;
}
EXPORT_SYMBOL(tcp_v4_md5_hash_skb);

static bool tcp_v4_inbound_md5_hash(struct sock *sk, const struct sk_buff *skb)
{
	/*
	 * This gets called for each TCP segment that arrives
	 * so we want to be efficient.
	 * We have 3 drop cases:
	 * o No MD5 hash and one expected.
	 * o MD5 hash and we're not expecting one.
	 * o MD5 hash and its wrong.
	 */
	const __u8 *hash_location = NULL;
	struct tcp_md5sig_key *hash_expected;
	const struct iphdr *iph = ip_hdr(skb);
	const struct tcphdr *th = tcp_hdr(skb);
	int genhash;
	unsigned char newhash[16];

	hash_expected = tcp_md5_do_lookup(sk, (union tcp_md5_addr *)&iph->saddr,
					  AF_INET);
	hash_location = tcp_parse_md5sig_option(th);

	/* We've parsed the options - do we have a hash? */
	if (!hash_expected && !hash_location)
		return false;

	if (hash_expected && !hash_location) {
		NET_INC_STATS_BH(sock_net(sk), LINUX_MIB_TCPMD5NOTFOUND);
		return true;
	}

	if (!hash_expected && hash_location) {
		NET_INC_STATS_BH(sock_net(sk), LINUX_MIB_TCPMD5UNEXPECTED);
		return true;
	}

	/* Okay, so this is hash_expected and hash_location -
	 * so we need to calculate the checksum.
	 */
	genhash = tcp_v4_md5_hash_skb(newhash,
				      hash_expected,
				      NULL, NULL, skb);

	if (genhash || memcmp(hash_location, newhash, 16) != 0) {
		net_info_ratelimited("MD5 Hash failed for (%pI4, %d)->(%pI4, %d)%s\n",
				     &iph->saddr, ntohs(th->source),
				     &iph->daddr, ntohs(th->dest),
				     genhash ? " tcp_v4_calc_md5_hash failed"
				     : "");
		return true;
	}
	return false;
}

#endif

struct request_sock_ops tcp_request_sock_ops __read_mostly = {
	.family		=	PF_INET,
	.obj_size	=	sizeof(struct tcp_request_sock),
	.rtx_syn_ack	=	tcp_v4_rtx_synack,
	.send_ack	=	tcp_v4_reqsk_send_ack,
	.destructor	=	tcp_v4_reqsk_destructor,
	.send_reset	=	tcp_v4_send_reset,
	.syn_ack_timeout = 	tcp_syn_ack_timeout,
};

#ifdef CONFIG_TCP_MD5SIG
static const struct tcp_request_sock_ops tcp_request_sock_ipv4_ops = {
	.md5_lookup	=	tcp_v4_reqsk_md5_lookup,
	.calc_md5_hash	=	tcp_v4_md5_hash_skb,
};
#endif

int tcp_v4_conn_request(struct sock *sk, struct sk_buff *skb)
{
	struct tcp_extend_values tmp_ext;
	struct tcp_options_received tmp_opt;
	const u8 *hash_location;
	struct request_sock *req;
	struct inet_request_sock *ireq;
	struct tcp_sock *tp = tcp_sk(sk);
	struct dst_entry *dst = NULL;
	__be32 saddr = ip_hdr(skb)->saddr;
	__be32 daddr = ip_hdr(skb)->daddr;
	__u32 isn = TCP_SKB_CB(skb)->when;
	bool want_cookie = false;

	/* Never answer to SYNs send to broadcast or multicast */
	if (skb_rtable(skb)->rt_flags & (RTCF_BROADCAST | RTCF_MULTICAST))
		goto drop;

	/* TW buckets are converted to open requests without
	 * limitations, they conserve resources and peer is
	 * evidently real one.
	 */
	if (inet_csk_reqsk_queue_is_full(sk) && !isn) {
		want_cookie = tcp_syn_flood_action(sk, skb, "TCP");
		if (!want_cookie)
			goto drop;
	}

	/* Accept backlog is full. If we have already queued enough
	 * of warm entries in syn queue, drop request. It is better than
	 * clogging syn queue with openreqs with exponentially increasing
	 * timeout.
	 */
	if (sk_acceptq_is_full(sk) && inet_csk_reqsk_queue_young(sk) > 1)
		goto drop;

	req = inet_reqsk_alloc(&tcp_request_sock_ops);
	if (!req)
		goto drop;

#ifdef CONFIG_TCP_MD5SIG
	tcp_rsk(req)->af_specific = &tcp_request_sock_ipv4_ops;
#endif

	tcp_clear_options(&tmp_opt);
	tmp_opt.mss_clamp = TCP_MSS_DEFAULT;
	tmp_opt.user_mss  = tp->rx_opt.user_mss;
	tcp_parse_options(skb, &tmp_opt, &hash_location, 0, NULL);

	if (tmp_opt.cookie_plus > 0 &&
	    tmp_opt.saw_tstamp &&
	    !tp->rx_opt.cookie_out_never &&
	    (sysctl_tcp_cookie_size > 0 ||
	     (tp->cookie_values != NULL &&
	      tp->cookie_values->cookie_desired > 0))) {
		u8 *c;
		u32 *mess = &tmp_ext.cookie_bakery[COOKIE_DIGEST_WORDS];
		int l = tmp_opt.cookie_plus - TCPOLEN_COOKIE_BASE;

		if (tcp_cookie_generator(&tmp_ext.cookie_bakery[0]) != 0)
			goto drop_and_release;

		/* Secret recipe starts with IP addresses */
		*mess++ ^= (__force u32)daddr;
		*mess++ ^= (__force u32)saddr;

		/* plus variable length Initiator Cookie */
		c = (u8 *)mess;
		while (l-- > 0)
			*c++ ^= *hash_location++;

		want_cookie = false;	/* not our kind of cookie */
		tmp_ext.cookie_out_never = 0; /* false */
		tmp_ext.cookie_plus = tmp_opt.cookie_plus;
	} else if (!tp->rx_opt.cookie_in_always) {
		/* redundant indications, but ensure initialization. */
		tmp_ext.cookie_out_never = 1; /* true */
		tmp_ext.cookie_plus = 0;
	} else {
		goto drop_and_release;
	}
	tmp_ext.cookie_in_always = tp->rx_opt.cookie_in_always;

	if (want_cookie && !tmp_opt.saw_tstamp)
		tcp_clear_options(&tmp_opt);

	tmp_opt.tstamp_ok = tmp_opt.saw_tstamp;
	tcp_openreq_init(req, &tmp_opt, skb);

	ireq = inet_rsk(req);
	ireq->loc_addr = daddr;
	ireq->rmt_addr = saddr;
	ireq->no_srccheck = inet_sk(sk)->transparent;
	ireq->opt = tcp_v4_save_options(sk, skb);

	if (security_inet_conn_request(sk, skb, req))
		goto drop_and_free;

	if (!want_cookie || tmp_opt.tstamp_ok)
		TCP_ECN_create_request(req, skb);

	if (want_cookie) {
		isn = cookie_v4_init_sequence(sk, skb, &req->mss);
		req->cookie_ts = tmp_opt.tstamp_ok;
	} else if (!isn) {
		struct flowi4 fl4;

		/* VJ's idea. We save last timestamp seen
		 * from the destination in peer table, when entering
		 * state TIME-WAIT, and check against it before
		 * accepting new connection request.
		 *
		 * If "isn" is not zero, this request hit alive
		 * timewait bucket, so that all the necessary checks
		 * are made in the function processing timewait state.
		 */
		if (tmp_opt.saw_tstamp &&
		    tcp_death_row.sysctl_tw_recycle &&
		    (dst = inet_csk_route_req(sk, &fl4, req)) != NULL &&
		    fl4.daddr == saddr) {
			if (!tcp_peer_is_proven(req, dst, true)) {
				NET_INC_STATS_BH(sock_net(sk), LINUX_MIB_PAWSPASSIVEREJECTED);
				goto drop_and_release;
			}
		}
		/* Kill the following clause, if you dislike this way. */
		else if (!sysctl_tcp_syncookies &&
			 (sysctl_max_syn_backlog - inet_csk_reqsk_queue_len(sk) <
			  (sysctl_max_syn_backlog >> 2)) &&
			 !tcp_peer_is_proven(req, dst, false)) {
			/* Without syncookies last quarter of
			 * backlog is filled with destinations,
			 * proven to be alive.
			 * It means that we continue to communicate
			 * to destinations, already remembered
			 * to the moment of synflood.
			 */
			LIMIT_NETDEBUG(KERN_DEBUG pr_fmt("drop open request from %pI4/%u\n"),
				       &saddr, ntohs(tcp_hdr(skb)->source));
			goto drop_and_release;
		}

		isn = tcp_v4_init_sequence(skb);
	}
	tcp_rsk(req)->snt_isn = isn;
	tcp_rsk(req)->snt_synack = tcp_time_stamp;

	if (tcp_v4_send_synack(sk, dst, req,
			       (struct request_values *)&tmp_ext,
			       skb_get_queue_mapping(skb),
			       want_cookie) ||
	    want_cookie)
		goto drop_and_free;

	inet_csk_reqsk_queue_hash_add(sk, req, TCP_TIMEOUT_INIT);
	return 0;

drop_and_release:
	dst_release(dst);
drop_and_free:
	reqsk_free(req);
drop:
	return 0;
}
EXPORT_SYMBOL(tcp_v4_conn_request);


/*
 * The three way handshake has completed - we got a valid synack -
 * now create the new socket.
 */
struct sock *tcp_v4_syn_recv_sock(struct sock *sk, struct sk_buff *skb,
				  struct request_sock *req,
				  struct dst_entry *dst)
{
	struct inet_request_sock *ireq;
	struct inet_sock *newinet;
	struct tcp_sock *newtp;
	struct sock *newsk;
#ifdef CONFIG_TCP_MD5SIG
	struct tcp_md5sig_key *key;
#endif
	struct ip_options_rcu *inet_opt;

	if (sk_acceptq_is_full(sk))
		goto exit_overflow;

	newsk = tcp_create_openreq_child(sk, req, skb);
	if (!newsk)
		goto exit_nonewsk;

	newsk->sk_gso_type = SKB_GSO_TCPV4;

	newtp		      = tcp_sk(newsk);
	newinet		      = inet_sk(newsk);
	ireq		      = inet_rsk(req);
	newinet->inet_daddr   = ireq->rmt_addr;
	newinet->inet_rcv_saddr = ireq->loc_addr;
	newinet->inet_saddr	      = ireq->loc_addr;
	inet_opt	      = ireq->opt;
	rcu_assign_pointer(newinet->inet_opt, inet_opt);
	ireq->opt	      = NULL;
	newinet->mc_index     = inet_iif(skb);
	newinet->mc_ttl	      = ip_hdr(skb)->ttl;
	newinet->rcv_tos      = ip_hdr(skb)->tos;
	inet_csk(newsk)->icsk_ext_hdr_len = 0;
	if (inet_opt)
		inet_csk(newsk)->icsk_ext_hdr_len = inet_opt->opt.optlen;
	newinet->inet_id = newtp->write_seq ^ jiffies;

	if (!dst) {
		dst = inet_csk_route_child_sock(sk, newsk, req);
		if (!dst)
			goto put_and_exit;
	} else {
		/* syncookie case : see end of cookie_v4_check() */
	}
	sk_setup_caps(newsk, dst);

	tcp_mtup_init(newsk);
	tcp_sync_mss(newsk, dst_mtu(dst));
	newtp->advmss = dst_metric_advmss(dst);
	if (tcp_sk(sk)->rx_opt.user_mss &&
	    tcp_sk(sk)->rx_opt.user_mss < newtp->advmss)
		newtp->advmss = tcp_sk(sk)->rx_opt.user_mss;

	tcp_initialize_rcv_mss(newsk);
	if (tcp_rsk(req)->snt_synack)
		tcp_valid_rtt_meas(newsk,
		    tcp_time_stamp - tcp_rsk(req)->snt_synack);
	newtp->total_retrans = req->retrans;

#ifdef CONFIG_TCP_MD5SIG
	/* Copy over the MD5 key from the original socket */
	key = tcp_md5_do_lookup(sk, (union tcp_md5_addr *)&newinet->inet_daddr,
				AF_INET);
	if (key != NULL) {
		/*
		 * We're using one, so create a matching key
		 * on the newsk structure. If we fail to get
		 * memory, then we end up not copying the key
		 * across. Shucks.
		 */
		tcp_md5_do_add(newsk, (union tcp_md5_addr *)&newinet->inet_daddr,
			       AF_INET, key->key, key->keylen, GFP_ATOMIC);
		sk_nocaps_add(newsk, NETIF_F_GSO_MASK);
	}
#endif

	if (__inet_inherit_port(sk, newsk) < 0)
		goto put_and_exit;
	__inet_hash_nolisten(newsk, NULL);

	return newsk;

exit_overflow:
	NET_INC_STATS_BH(sock_net(sk), LINUX_MIB_LISTENOVERFLOWS);
exit_nonewsk:
	dst_release(dst);
exit:
	NET_INC_STATS_BH(sock_net(sk), LINUX_MIB_LISTENDROPS);
	return NULL;
put_and_exit:
	tcp_clear_xmit_timers(newsk);
	tcp_cleanup_congestion_control(newsk);
	bh_unlock_sock(newsk);
	sock_put(newsk);
	goto exit;
}
EXPORT_SYMBOL(tcp_v4_syn_recv_sock);

static struct sock *tcp_v4_hnd_req(struct sock *sk, struct sk_buff *skb)
{
	struct tcphdr *th = tcp_hdr(skb);
	const struct iphdr *iph = ip_hdr(skb);
	struct sock *nsk;
	struct request_sock **prev;
	/* Find possible connection requests. */
	struct request_sock *req = inet_csk_search_req(sk, &prev, th->source,
						       iph->saddr, iph->daddr);
	if (req)
		return tcp_check_req(sk, skb, req, prev);

	nsk = inet_lookup_established(sock_net(sk), &tcp_hashinfo, iph->saddr,
			th->source, iph->daddr, th->dest, inet_iif(skb));

	if (nsk) {
		if (nsk->sk_state != TCP_TIME_WAIT) {
			bh_lock_sock(nsk);
			return nsk;
		}
		inet_twsk_put(inet_twsk(nsk));
		return NULL;
	}

#ifdef CONFIG_SYN_COOKIES
	if (!th->syn)
		sk = cookie_v4_check(sk, skb, &(IPCB(skb)->opt));
#endif
	return sk;
}

static __sum16 tcp_v4_checksum_init(struct sk_buff *skb)
{
	const struct iphdr *iph = ip_hdr(skb);

	if (skb->ip_summed == CHECKSUM_COMPLETE) {
		if (!tcp_v4_check(skb->len, iph->saddr,
				  iph->daddr, skb->csum)) {
			skb->ip_summed = CHECKSUM_UNNECESSARY;
			return 0;
		}
	}

	skb->csum = csum_tcpudp_nofold(iph->saddr, iph->daddr,
				       skb->len, IPPROTO_TCP, 0);

	if (skb->len <= 76) {
		return __skb_checksum_complete(skb);
	}
	return 0;
}


/* The socket must have it's spinlock held when we get
 * here.
 *
 * We have a potential double-lock case here, so even when
 * doing backlog processing we use the BH locking scheme.
 * This is because we cannot sleep with the original spinlock
 * held.
 */
int tcp_v4_do_rcv(struct sock *sk, struct sk_buff *skb)
{
	struct sock *rsk;
#ifdef CONFIG_TCP_MD5SIG
	/*
	 * We really want to reject the packet as early as possible
	 * if:
	 *  o We're expecting an MD5'd packet and this is no MD5 tcp option
	 *  o There is an MD5 option and we're not expecting one
	 */
	if (tcp_v4_inbound_md5_hash(sk, skb))
		goto discard;
#endif

	if (sk->sk_state == TCP_ESTABLISHED) { /* Fast path */
		struct dst_entry *dst = sk->sk_rx_dst;

		sock_rps_save_rxhash(sk, skb);
		if (dst) {
			if (inet_sk(sk)->rx_dst_ifindex != skb->skb_iif ||
			    dst->ops->check(dst, 0) == NULL) {
				dst_release(dst);
				sk->sk_rx_dst = NULL;
			}
		}
		if (tcp_rcv_established(sk, skb, tcp_hdr(skb), skb->len)) {
			rsk = sk;
			goto reset;
		}
		return 0;
	}

	if (skb->len < tcp_hdrlen(skb) || tcp_checksum_complete(skb))
		goto csum_err;

	if (sk->sk_state == TCP_LISTEN) {
		struct sock *nsk = tcp_v4_hnd_req(sk, skb);
		if (!nsk)
			goto discard;

		if (nsk != sk) {
			sock_rps_save_rxhash(nsk, skb);
			if (tcp_child_process(sk, nsk, skb)) {
				rsk = nsk;
				goto reset;
			}
			return 0;
		}
	} else
		sock_rps_save_rxhash(sk, skb);

	if (tcp_rcv_state_process(sk, skb, tcp_hdr(skb), skb->len)) {
		rsk = sk;
		goto reset;
	}
	return 0;

reset:
	tcp_v4_send_reset(rsk, skb);
discard:
	kfree_skb(skb);
	/* Be careful here. If this function gets more complicated and
	 * gcc suffers from register pressure on the x86, sk (in %ebx)
	 * might be destroyed here. This current version compiles correctly,
	 * but you have been warned.
	 */
	return 0;

csum_err:
	TCP_INC_STATS_BH(sock_net(sk), TCP_MIB_INERRS);
	goto discard;
}
EXPORT_SYMBOL(tcp_v4_do_rcv);

void tcp_v4_early_demux(struct sk_buff *skb)
{
	struct net *net = dev_net(skb->dev);
	const struct iphdr *iph;
	const struct tcphdr *th;
	struct sock *sk;

	if (skb->pkt_type != PACKET_HOST)
		return;

	if (!pskb_may_pull(skb, ip_hdrlen(skb) + sizeof(struct tcphdr)))
		return;

	iph = ip_hdr(skb);
	th = (struct tcphdr *) ((char *)iph + ip_hdrlen(skb));

	if (th->doff < sizeof(struct tcphdr) / 4)
		return;

	sk = __inet_lookup_established(net, &tcp_hashinfo,
				       iph->saddr, th->source,
				       iph->daddr, ntohs(th->dest),
				       skb->skb_iif);
	if (sk) {
		skb->sk = sk;
		skb->destructor = sock_edemux;
		if (sk->sk_state != TCP_TIME_WAIT) {
			struct dst_entry *dst = sk->sk_rx_dst;

			if (dst)
				dst = dst_check(dst, 0);
			if (dst &&
			    inet_sk(sk)->rx_dst_ifindex == skb->skb_iif)
				skb_dst_set_noref(skb, dst);
		}
	}
}

/*
 *	From tcp_input.c
 */

int tcp_v4_rcv(struct sk_buff *skb)
{
	const struct iphdr *iph;
	const struct tcphdr *th;
	struct sock *sk;
	int ret;
	struct net *net = dev_net(skb->dev);

	if (skb->pkt_type != PACKET_HOST)
		goto discard_it;

	/* Count it even if it's bad */
	TCP_INC_STATS_BH(net, TCP_MIB_INSEGS);

	if (!pskb_may_pull(skb, sizeof(struct tcphdr)))
		goto discard_it;

	th = tcp_hdr(skb);

	if (th->doff < sizeof(struct tcphdr) / 4)
		goto bad_packet;
	if (!pskb_may_pull(skb, th->doff * 4))
		goto discard_it;

	/* An explanation is required here, I think.
	 * Packet length and doff are validated by header prediction,
	 * provided case of th->doff==0 is eliminated.
	 * So, we defer the checks. */
	if (!skb_csum_unnecessary(skb) && tcp_v4_checksum_init(skb))
		goto bad_packet;

	th = tcp_hdr(skb);
	iph = ip_hdr(skb);
	TCP_SKB_CB(skb)->seq = ntohl(th->seq);
	TCP_SKB_CB(skb)->end_seq = (TCP_SKB_CB(skb)->seq + th->syn + th->fin +
				    skb->len - th->doff * 4);
	TCP_SKB_CB(skb)->ack_seq = ntohl(th->ack_seq);
	TCP_SKB_CB(skb)->when	 = 0;
	TCP_SKB_CB(skb)->ip_dsfield = ipv4_get_dsfield(iph);
	TCP_SKB_CB(skb)->sacked	 = 0;

	sk = __inet_lookup_skb(&tcp_hashinfo, skb, th->source, th->dest);
	if (!sk)
		goto no_tcp_socket;

process:
	if (sk->sk_state == TCP_TIME_WAIT)
		goto do_time_wait;

	if (unlikely(iph->ttl < inet_sk(sk)->min_ttl)) {
		NET_INC_STATS_BH(net, LINUX_MIB_TCPMINTTLDROP);
		goto discard_and_relse;
	}

	if (!xfrm4_policy_check(sk, XFRM_POLICY_IN, skb))
		goto discard_and_relse;
	nf_reset(skb);

	if (sk_filter(sk, skb))
		goto discard_and_relse;

	skb->dev = NULL;

	bh_lock_sock_nested(sk);
	ret = 0;
	if (!sock_owned_by_user(sk)) {
#ifdef CONFIG_NET_DMA
		struct tcp_sock *tp = tcp_sk(sk);
		if (!tp->ucopy.dma_chan && tp->ucopy.pinned_list)
			tp->ucopy.dma_chan = net_dma_find_channel();
		if (tp->ucopy.dma_chan)
			ret = tcp_v4_do_rcv(sk, skb);
		else
#endif
		{
			if (!tcp_prequeue(sk, skb))
				ret = tcp_v4_do_rcv(sk, skb);
		}
	} else if (unlikely(sk_add_backlog(sk, skb,
					   sk->sk_rcvbuf + sk->sk_sndbuf))) {
		bh_unlock_sock(sk);
		NET_INC_STATS_BH(net, LINUX_MIB_TCPBACKLOGDROP);
		goto discard_and_relse;
	}
	bh_unlock_sock(sk);

	sock_put(sk);

	return ret;

no_tcp_socket:
	if (!xfrm4_policy_check(NULL, XFRM_POLICY_IN, skb))
		goto discard_it;

	if (skb->len < (th->doff << 2) || tcp_checksum_complete(skb)) {
bad_packet:
		TCP_INC_STATS_BH(net, TCP_MIB_INERRS);
	} else {
		tcp_v4_send_reset(NULL, skb);
	}

discard_it:
	/* Discard frame. */
	kfree_skb(skb);
	return 0;

discard_and_relse:
	sock_put(sk);
	goto discard_it;

do_time_wait:
	if (!xfrm4_policy_check(NULL, XFRM_POLICY_IN, skb)) {
		inet_twsk_put(inet_twsk(sk));
		goto discard_it;
	}

	if (skb->len < (th->doff << 2) || tcp_checksum_complete(skb)) {
		TCP_INC_STATS_BH(net, TCP_MIB_INERRS);
		inet_twsk_put(inet_twsk(sk));
		goto discard_it;
	}
	switch (tcp_timewait_state_process(inet_twsk(sk), skb, th)) {
	case TCP_TW_SYN: {
		struct sock *sk2 = inet_lookup_listener(dev_net(skb->dev),
							&tcp_hashinfo,
							iph->daddr, th->dest,
							inet_iif(skb));
		if (sk2) {
			inet_twsk_deschedule(inet_twsk(sk), &tcp_death_row);
			inet_twsk_put(inet_twsk(sk));
			sk = sk2;
			goto process;
		}
		/* Fall through to ACK */
	}
	case TCP_TW_ACK:
		tcp_v4_timewait_ack(sk, skb);
		break;
	case TCP_TW_RST:
		goto no_tcp_socket;
	case TCP_TW_SUCCESS:;
	}
	goto discard_it;
}

static struct timewait_sock_ops tcp_timewait_sock_ops = {
	.twsk_obj_size	= sizeof(struct tcp_timewait_sock),
	.twsk_unique	= tcp_twsk_unique,
	.twsk_destructor= tcp_twsk_destructor,
};

<<<<<<< HEAD
static void inet_sk_rx_dst_set(struct sock *sk, const struct sk_buff *skb)
=======
void inet_sk_rx_dst_set(struct sock *sk, const struct sk_buff *skb)
>>>>>>> 991d9bf9
{
	struct dst_entry *dst = skb_dst(skb);

	dst_hold(dst);
	sk->sk_rx_dst = dst;
	inet_sk(sk)->rx_dst_ifindex = skb->skb_iif;
}
<<<<<<< HEAD
=======
EXPORT_SYMBOL(inet_sk_rx_dst_set);
>>>>>>> 991d9bf9

const struct inet_connection_sock_af_ops ipv4_specific = {
	.queue_xmit	   = ip_queue_xmit,
	.send_check	   = tcp_v4_send_check,
	.rebuild_header	   = inet_sk_rebuild_header,
	.sk_rx_dst_set	   = inet_sk_rx_dst_set,
	.conn_request	   = tcp_v4_conn_request,
	.syn_recv_sock	   = tcp_v4_syn_recv_sock,
	.net_header_len	   = sizeof(struct iphdr),
	.setsockopt	   = ip_setsockopt,
	.getsockopt	   = ip_getsockopt,
	.addr2sockaddr	   = inet_csk_addr2sockaddr,
	.sockaddr_len	   = sizeof(struct sockaddr_in),
	.bind_conflict	   = inet_csk_bind_conflict,
#ifdef CONFIG_COMPAT
	.compat_setsockopt = compat_ip_setsockopt,
	.compat_getsockopt = compat_ip_getsockopt,
#endif
};
EXPORT_SYMBOL(ipv4_specific);

#ifdef CONFIG_TCP_MD5SIG
static const struct tcp_sock_af_ops tcp_sock_ipv4_specific = {
	.md5_lookup		= tcp_v4_md5_lookup,
	.calc_md5_hash		= tcp_v4_md5_hash_skb,
	.md5_parse		= tcp_v4_parse_md5_keys,
};
#endif

/* NOTE: A lot of things set to zero explicitly by call to
 *       sk_alloc() so need not be done here.
 */
static int tcp_v4_init_sock(struct sock *sk)
{
	struct inet_connection_sock *icsk = inet_csk(sk);

	tcp_init_sock(sk);

	icsk->icsk_af_ops = &ipv4_specific;

#ifdef CONFIG_TCP_MD5SIG
	tcp_sk(sk)->af_specific = &tcp_sock_ipv4_specific;
#endif

	return 0;
}

void tcp_v4_destroy_sock(struct sock *sk)
{
	struct tcp_sock *tp = tcp_sk(sk);

	tcp_clear_xmit_timers(sk);

	tcp_cleanup_congestion_control(sk);

	/* Cleanup up the write buffer. */
	tcp_write_queue_purge(sk);

	/* Cleans up our, hopefully empty, out_of_order_queue. */
	__skb_queue_purge(&tp->out_of_order_queue);

#ifdef CONFIG_TCP_MD5SIG
	/* Clean up the MD5 key list, if any */
	if (tp->md5sig_info) {
		tcp_clear_md5_list(sk);
		kfree_rcu(tp->md5sig_info, rcu);
		tp->md5sig_info = NULL;
	}
#endif

#ifdef CONFIG_NET_DMA
	/* Cleans up our sk_async_wait_queue */
	__skb_queue_purge(&sk->sk_async_wait_queue);
#endif

	/* Clean prequeue, it must be empty really */
	__skb_queue_purge(&tp->ucopy.prequeue);

	/* Clean up a referenced TCP bind bucket. */
	if (inet_csk(sk)->icsk_bind_hash)
		inet_put_port(sk);

	/*
	 * If sendmsg cached page exists, toss it.
	 */
	if (sk->sk_sndmsg_page) {
		__free_page(sk->sk_sndmsg_page);
		sk->sk_sndmsg_page = NULL;
	}

	/* TCP Cookie Transactions */
	if (tp->cookie_values != NULL) {
		kref_put(&tp->cookie_values->kref,
			 tcp_cookie_values_release);
		tp->cookie_values = NULL;
	}

	/* If socket is aborted during connect operation */
	tcp_free_fastopen_req(tp);

	sk_sockets_allocated_dec(sk);
	sock_release_memcg(sk);
}
EXPORT_SYMBOL(tcp_v4_destroy_sock);

#ifdef CONFIG_PROC_FS
/* Proc filesystem TCP sock list dumping. */

static inline struct inet_timewait_sock *tw_head(struct hlist_nulls_head *head)
{
	return hlist_nulls_empty(head) ? NULL :
		list_entry(head->first, struct inet_timewait_sock, tw_node);
}

static inline struct inet_timewait_sock *tw_next(struct inet_timewait_sock *tw)
{
	return !is_a_nulls(tw->tw_node.next) ?
		hlist_nulls_entry(tw->tw_node.next, typeof(*tw), tw_node) : NULL;
}

/*
 * Get next listener socket follow cur.  If cur is NULL, get first socket
 * starting from bucket given in st->bucket; when st->bucket is zero the
 * very first socket in the hash table is returned.
 */
static void *listening_get_next(struct seq_file *seq, void *cur)
{
	struct inet_connection_sock *icsk;
	struct hlist_nulls_node *node;
	struct sock *sk = cur;
	struct inet_listen_hashbucket *ilb;
	struct tcp_iter_state *st = seq->private;
	struct net *net = seq_file_net(seq);

	if (!sk) {
		ilb = &tcp_hashinfo.listening_hash[st->bucket];
		spin_lock_bh(&ilb->lock);
		sk = sk_nulls_head(&ilb->head);
		st->offset = 0;
		goto get_sk;
	}
	ilb = &tcp_hashinfo.listening_hash[st->bucket];
	++st->num;
	++st->offset;

	if (st->state == TCP_SEQ_STATE_OPENREQ) {
		struct request_sock *req = cur;

		icsk = inet_csk(st->syn_wait_sk);
		req = req->dl_next;
		while (1) {
			while (req) {
				if (req->rsk_ops->family == st->family) {
					cur = req;
					goto out;
				}
				req = req->dl_next;
			}
			if (++st->sbucket >= icsk->icsk_accept_queue.listen_opt->nr_table_entries)
				break;
get_req:
			req = icsk->icsk_accept_queue.listen_opt->syn_table[st->sbucket];
		}
		sk	  = sk_nulls_next(st->syn_wait_sk);
		st->state = TCP_SEQ_STATE_LISTENING;
		read_unlock_bh(&icsk->icsk_accept_queue.syn_wait_lock);
	} else {
		icsk = inet_csk(sk);
		read_lock_bh(&icsk->icsk_accept_queue.syn_wait_lock);
		if (reqsk_queue_len(&icsk->icsk_accept_queue))
			goto start_req;
		read_unlock_bh(&icsk->icsk_accept_queue.syn_wait_lock);
		sk = sk_nulls_next(sk);
	}
get_sk:
	sk_nulls_for_each_from(sk, node) {
		if (!net_eq(sock_net(sk), net))
			continue;
		if (sk->sk_family == st->family) {
			cur = sk;
			goto out;
		}
		icsk = inet_csk(sk);
		read_lock_bh(&icsk->icsk_accept_queue.syn_wait_lock);
		if (reqsk_queue_len(&icsk->icsk_accept_queue)) {
start_req:
			st->uid		= sock_i_uid(sk);
			st->syn_wait_sk = sk;
			st->state	= TCP_SEQ_STATE_OPENREQ;
			st->sbucket	= 0;
			goto get_req;
		}
		read_unlock_bh(&icsk->icsk_accept_queue.syn_wait_lock);
	}
	spin_unlock_bh(&ilb->lock);
	st->offset = 0;
	if (++st->bucket < INET_LHTABLE_SIZE) {
		ilb = &tcp_hashinfo.listening_hash[st->bucket];
		spin_lock_bh(&ilb->lock);
		sk = sk_nulls_head(&ilb->head);
		goto get_sk;
	}
	cur = NULL;
out:
	return cur;
}

static void *listening_get_idx(struct seq_file *seq, loff_t *pos)
{
	struct tcp_iter_state *st = seq->private;
	void *rc;

	st->bucket = 0;
	st->offset = 0;
	rc = listening_get_next(seq, NULL);

	while (rc && *pos) {
		rc = listening_get_next(seq, rc);
		--*pos;
	}
	return rc;
}

static inline bool empty_bucket(struct tcp_iter_state *st)
{
	return hlist_nulls_empty(&tcp_hashinfo.ehash[st->bucket].chain) &&
		hlist_nulls_empty(&tcp_hashinfo.ehash[st->bucket].twchain);
}

/*
 * Get first established socket starting from bucket given in st->bucket.
 * If st->bucket is zero, the very first socket in the hash is returned.
 */
static void *established_get_first(struct seq_file *seq)
{
	struct tcp_iter_state *st = seq->private;
	struct net *net = seq_file_net(seq);
	void *rc = NULL;

	st->offset = 0;
	for (; st->bucket <= tcp_hashinfo.ehash_mask; ++st->bucket) {
		struct sock *sk;
		struct hlist_nulls_node *node;
		struct inet_timewait_sock *tw;
		spinlock_t *lock = inet_ehash_lockp(&tcp_hashinfo, st->bucket);

		/* Lockless fast path for the common case of empty buckets */
		if (empty_bucket(st))
			continue;

		spin_lock_bh(lock);
		sk_nulls_for_each(sk, node, &tcp_hashinfo.ehash[st->bucket].chain) {
			if (sk->sk_family != st->family ||
			    !net_eq(sock_net(sk), net)) {
				continue;
			}
			rc = sk;
			goto out;
		}
		st->state = TCP_SEQ_STATE_TIME_WAIT;
		inet_twsk_for_each(tw, node,
				   &tcp_hashinfo.ehash[st->bucket].twchain) {
			if (tw->tw_family != st->family ||
			    !net_eq(twsk_net(tw), net)) {
				continue;
			}
			rc = tw;
			goto out;
		}
		spin_unlock_bh(lock);
		st->state = TCP_SEQ_STATE_ESTABLISHED;
	}
out:
	return rc;
}

static void *established_get_next(struct seq_file *seq, void *cur)
{
	struct sock *sk = cur;
	struct inet_timewait_sock *tw;
	struct hlist_nulls_node *node;
	struct tcp_iter_state *st = seq->private;
	struct net *net = seq_file_net(seq);

	++st->num;
	++st->offset;

	if (st->state == TCP_SEQ_STATE_TIME_WAIT) {
		tw = cur;
		tw = tw_next(tw);
get_tw:
		while (tw && (tw->tw_family != st->family || !net_eq(twsk_net(tw), net))) {
			tw = tw_next(tw);
		}
		if (tw) {
			cur = tw;
			goto out;
		}
		spin_unlock_bh(inet_ehash_lockp(&tcp_hashinfo, st->bucket));
		st->state = TCP_SEQ_STATE_ESTABLISHED;

		/* Look for next non empty bucket */
		st->offset = 0;
		while (++st->bucket <= tcp_hashinfo.ehash_mask &&
				empty_bucket(st))
			;
		if (st->bucket > tcp_hashinfo.ehash_mask)
			return NULL;

		spin_lock_bh(inet_ehash_lockp(&tcp_hashinfo, st->bucket));
		sk = sk_nulls_head(&tcp_hashinfo.ehash[st->bucket].chain);
	} else
		sk = sk_nulls_next(sk);

	sk_nulls_for_each_from(sk, node) {
		if (sk->sk_family == st->family && net_eq(sock_net(sk), net))
			goto found;
	}

	st->state = TCP_SEQ_STATE_TIME_WAIT;
	tw = tw_head(&tcp_hashinfo.ehash[st->bucket].twchain);
	goto get_tw;
found:
	cur = sk;
out:
	return cur;
}

static void *established_get_idx(struct seq_file *seq, loff_t pos)
{
	struct tcp_iter_state *st = seq->private;
	void *rc;

	st->bucket = 0;
	rc = established_get_first(seq);

	while (rc && pos) {
		rc = established_get_next(seq, rc);
		--pos;
	}
	return rc;
}

static void *tcp_get_idx(struct seq_file *seq, loff_t pos)
{
	void *rc;
	struct tcp_iter_state *st = seq->private;

	st->state = TCP_SEQ_STATE_LISTENING;
	rc	  = listening_get_idx(seq, &pos);

	if (!rc) {
		st->state = TCP_SEQ_STATE_ESTABLISHED;
		rc	  = established_get_idx(seq, pos);
	}

	return rc;
}

static void *tcp_seek_last_pos(struct seq_file *seq)
{
	struct tcp_iter_state *st = seq->private;
	int offset = st->offset;
	int orig_num = st->num;
	void *rc = NULL;

	switch (st->state) {
	case TCP_SEQ_STATE_OPENREQ:
	case TCP_SEQ_STATE_LISTENING:
		if (st->bucket >= INET_LHTABLE_SIZE)
			break;
		st->state = TCP_SEQ_STATE_LISTENING;
		rc = listening_get_next(seq, NULL);
		while (offset-- && rc)
			rc = listening_get_next(seq, rc);
		if (rc)
			break;
		st->bucket = 0;
		/* Fallthrough */
	case TCP_SEQ_STATE_ESTABLISHED:
	case TCP_SEQ_STATE_TIME_WAIT:
		st->state = TCP_SEQ_STATE_ESTABLISHED;
		if (st->bucket > tcp_hashinfo.ehash_mask)
			break;
		rc = established_get_first(seq);
		while (offset-- && rc)
			rc = established_get_next(seq, rc);
	}

	st->num = orig_num;

	return rc;
}

static void *tcp_seq_start(struct seq_file *seq, loff_t *pos)
{
	struct tcp_iter_state *st = seq->private;
	void *rc;

	if (*pos && *pos == st->last_pos) {
		rc = tcp_seek_last_pos(seq);
		if (rc)
			goto out;
	}

	st->state = TCP_SEQ_STATE_LISTENING;
	st->num = 0;
	st->bucket = 0;
	st->offset = 0;
	rc = *pos ? tcp_get_idx(seq, *pos - 1) : SEQ_START_TOKEN;

out:
	st->last_pos = *pos;
	return rc;
}

static void *tcp_seq_next(struct seq_file *seq, void *v, loff_t *pos)
{
	struct tcp_iter_state *st = seq->private;
	void *rc = NULL;

	if (v == SEQ_START_TOKEN) {
		rc = tcp_get_idx(seq, 0);
		goto out;
	}

	switch (st->state) {
	case TCP_SEQ_STATE_OPENREQ:
	case TCP_SEQ_STATE_LISTENING:
		rc = listening_get_next(seq, v);
		if (!rc) {
			st->state = TCP_SEQ_STATE_ESTABLISHED;
			st->bucket = 0;
			st->offset = 0;
			rc	  = established_get_first(seq);
		}
		break;
	case TCP_SEQ_STATE_ESTABLISHED:
	case TCP_SEQ_STATE_TIME_WAIT:
		rc = established_get_next(seq, v);
		break;
	}
out:
	++*pos;
	st->last_pos = *pos;
	return rc;
}

static void tcp_seq_stop(struct seq_file *seq, void *v)
{
	struct tcp_iter_state *st = seq->private;

	switch (st->state) {
	case TCP_SEQ_STATE_OPENREQ:
		if (v) {
			struct inet_connection_sock *icsk = inet_csk(st->syn_wait_sk);
			read_unlock_bh(&icsk->icsk_accept_queue.syn_wait_lock);
		}
	case TCP_SEQ_STATE_LISTENING:
		if (v != SEQ_START_TOKEN)
			spin_unlock_bh(&tcp_hashinfo.listening_hash[st->bucket].lock);
		break;
	case TCP_SEQ_STATE_TIME_WAIT:
	case TCP_SEQ_STATE_ESTABLISHED:
		if (v)
			spin_unlock_bh(inet_ehash_lockp(&tcp_hashinfo, st->bucket));
		break;
	}
}

int tcp_seq_open(struct inode *inode, struct file *file)
{
	struct tcp_seq_afinfo *afinfo = PDE(inode)->data;
	struct tcp_iter_state *s;
	int err;

	err = seq_open_net(inode, file, &afinfo->seq_ops,
			  sizeof(struct tcp_iter_state));
	if (err < 0)
		return err;

	s = ((struct seq_file *)file->private_data)->private;
	s->family		= afinfo->family;
	s->last_pos 		= 0;
	return 0;
}
EXPORT_SYMBOL(tcp_seq_open);

int tcp_proc_register(struct net *net, struct tcp_seq_afinfo *afinfo)
{
	int rc = 0;
	struct proc_dir_entry *p;

	afinfo->seq_ops.start		= tcp_seq_start;
	afinfo->seq_ops.next		= tcp_seq_next;
	afinfo->seq_ops.stop		= tcp_seq_stop;

	p = proc_create_data(afinfo->name, S_IRUGO, net->proc_net,
			     afinfo->seq_fops, afinfo);
	if (!p)
		rc = -ENOMEM;
	return rc;
}
EXPORT_SYMBOL(tcp_proc_register);

void tcp_proc_unregister(struct net *net, struct tcp_seq_afinfo *afinfo)
{
	proc_net_remove(net, afinfo->name);
}
EXPORT_SYMBOL(tcp_proc_unregister);

static void get_openreq4(const struct sock *sk, const struct request_sock *req,
			 struct seq_file *f, int i, int uid, int *len)
{
	const struct inet_request_sock *ireq = inet_rsk(req);
	int ttd = req->expires - jiffies;

	seq_printf(f, "%4d: %08X:%04X %08X:%04X"
		" %02X %08X:%08X %02X:%08lX %08X %5d %8d %u %d %pK%n",
		i,
		ireq->loc_addr,
		ntohs(inet_sk(sk)->inet_sport),
		ireq->rmt_addr,
		ntohs(ireq->rmt_port),
		TCP_SYN_RECV,
		0, 0, /* could print option size, but that is af dependent. */
		1,    /* timers active (only the expire timer) */
		jiffies_to_clock_t(ttd),
		req->retrans,
		uid,
		0,  /* non standard timer */
		0, /* open_requests have no inode */
		atomic_read(&sk->sk_refcnt),
		req,
		len);
}

static void get_tcp4_sock(struct sock *sk, struct seq_file *f, int i, int *len)
{
	int timer_active;
	unsigned long timer_expires;
	const struct tcp_sock *tp = tcp_sk(sk);
	const struct inet_connection_sock *icsk = inet_csk(sk);
	const struct inet_sock *inet = inet_sk(sk);
	__be32 dest = inet->inet_daddr;
	__be32 src = inet->inet_rcv_saddr;
	__u16 destp = ntohs(inet->inet_dport);
	__u16 srcp = ntohs(inet->inet_sport);
	int rx_queue;

	if (icsk->icsk_pending == ICSK_TIME_RETRANS) {
		timer_active	= 1;
		timer_expires	= icsk->icsk_timeout;
	} else if (icsk->icsk_pending == ICSK_TIME_PROBE0) {
		timer_active	= 4;
		timer_expires	= icsk->icsk_timeout;
	} else if (timer_pending(&sk->sk_timer)) {
		timer_active	= 2;
		timer_expires	= sk->sk_timer.expires;
	} else {
		timer_active	= 0;
		timer_expires = jiffies;
	}

	if (sk->sk_state == TCP_LISTEN)
		rx_queue = sk->sk_ack_backlog;
	else
		/*
		 * because we dont lock socket, we might find a transient negative value
		 */
		rx_queue = max_t(int, tp->rcv_nxt - tp->copied_seq, 0);

	seq_printf(f, "%4d: %08X:%04X %08X:%04X %02X %08X:%08X %02X:%08lX "
			"%08X %5d %8d %lu %d %pK %lu %lu %u %u %d%n",
		i, src, srcp, dest, destp, sk->sk_state,
		tp->write_seq - tp->snd_una,
		rx_queue,
		timer_active,
		jiffies_to_clock_t(timer_expires - jiffies),
		icsk->icsk_retransmits,
		sock_i_uid(sk),
		icsk->icsk_probes_out,
		sock_i_ino(sk),
		atomic_read(&sk->sk_refcnt), sk,
		jiffies_to_clock_t(icsk->icsk_rto),
		jiffies_to_clock_t(icsk->icsk_ack.ato),
		(icsk->icsk_ack.quick << 1) | icsk->icsk_ack.pingpong,
		tp->snd_cwnd,
		tcp_in_initial_slowstart(tp) ? -1 : tp->snd_ssthresh,
		len);
}

static void get_timewait4_sock(const struct inet_timewait_sock *tw,
			       struct seq_file *f, int i, int *len)
{
	__be32 dest, src;
	__u16 destp, srcp;
	int ttd = tw->tw_ttd - jiffies;

	if (ttd < 0)
		ttd = 0;

	dest  = tw->tw_daddr;
	src   = tw->tw_rcv_saddr;
	destp = ntohs(tw->tw_dport);
	srcp  = ntohs(tw->tw_sport);

	seq_printf(f, "%4d: %08X:%04X %08X:%04X"
		" %02X %08X:%08X %02X:%08lX %08X %5d %8d %d %d %pK%n",
		i, src, srcp, dest, destp, tw->tw_substate, 0, 0,
		3, jiffies_to_clock_t(ttd), 0, 0, 0, 0,
		atomic_read(&tw->tw_refcnt), tw, len);
}

#define TMPSZ 150

static int tcp4_seq_show(struct seq_file *seq, void *v)
{
	struct tcp_iter_state *st;
	int len;

	if (v == SEQ_START_TOKEN) {
		seq_printf(seq, "%-*s\n", TMPSZ - 1,
			   "  sl  local_address rem_address   st tx_queue "
			   "rx_queue tr tm->when retrnsmt   uid  timeout "
			   "inode");
		goto out;
	}
	st = seq->private;

	switch (st->state) {
	case TCP_SEQ_STATE_LISTENING:
	case TCP_SEQ_STATE_ESTABLISHED:
		get_tcp4_sock(v, seq, st->num, &len);
		break;
	case TCP_SEQ_STATE_OPENREQ:
		get_openreq4(st->syn_wait_sk, v, seq, st->num, st->uid, &len);
		break;
	case TCP_SEQ_STATE_TIME_WAIT:
		get_timewait4_sock(v, seq, st->num, &len);
		break;
	}
	seq_printf(seq, "%*s\n", TMPSZ - 1 - len, "");
out:
	return 0;
}

static const struct file_operations tcp_afinfo_seq_fops = {
	.owner   = THIS_MODULE,
	.open    = tcp_seq_open,
	.read    = seq_read,
	.llseek  = seq_lseek,
	.release = seq_release_net
};

static struct tcp_seq_afinfo tcp4_seq_afinfo = {
	.name		= "tcp",
	.family		= AF_INET,
	.seq_fops	= &tcp_afinfo_seq_fops,
	.seq_ops	= {
		.show		= tcp4_seq_show,
	},
};

static int __net_init tcp4_proc_init_net(struct net *net)
{
	return tcp_proc_register(net, &tcp4_seq_afinfo);
}

static void __net_exit tcp4_proc_exit_net(struct net *net)
{
	tcp_proc_unregister(net, &tcp4_seq_afinfo);
}

static struct pernet_operations tcp4_net_ops = {
	.init = tcp4_proc_init_net,
	.exit = tcp4_proc_exit_net,
};

int __init tcp4_proc_init(void)
{
	return register_pernet_subsys(&tcp4_net_ops);
}

void tcp4_proc_exit(void)
{
	unregister_pernet_subsys(&tcp4_net_ops);
}
#endif /* CONFIG_PROC_FS */

struct sk_buff **tcp4_gro_receive(struct sk_buff **head, struct sk_buff *skb)
{
	const struct iphdr *iph = skb_gro_network_header(skb);

	switch (skb->ip_summed) {
	case CHECKSUM_COMPLETE:
		if (!tcp_v4_check(skb_gro_len(skb), iph->saddr, iph->daddr,
				  skb->csum)) {
			skb->ip_summed = CHECKSUM_UNNECESSARY;
			break;
		}

		/* fall through */
	case CHECKSUM_NONE:
		NAPI_GRO_CB(skb)->flush = 1;
		return NULL;
	}

	return tcp_gro_receive(head, skb);
}

int tcp4_gro_complete(struct sk_buff *skb)
{
	const struct iphdr *iph = ip_hdr(skb);
	struct tcphdr *th = tcp_hdr(skb);

	th->check = ~tcp_v4_check(skb->len - skb_transport_offset(skb),
				  iph->saddr, iph->daddr, 0);
	skb_shinfo(skb)->gso_type = SKB_GSO_TCPV4;

	return tcp_gro_complete(skb);
}

struct proto tcp_prot = {
	.name			= "TCP",
	.owner			= THIS_MODULE,
	.close			= tcp_close,
	.connect		= tcp_v4_connect,
	.disconnect		= tcp_disconnect,
	.accept			= inet_csk_accept,
	.ioctl			= tcp_ioctl,
	.init			= tcp_v4_init_sock,
	.destroy		= tcp_v4_destroy_sock,
	.shutdown		= tcp_shutdown,
	.setsockopt		= tcp_setsockopt,
	.getsockopt		= tcp_getsockopt,
	.recvmsg		= tcp_recvmsg,
	.sendmsg		= tcp_sendmsg,
	.sendpage		= tcp_sendpage,
	.backlog_rcv		= tcp_v4_do_rcv,
	.release_cb		= tcp_release_cb,
	.mtu_reduced		= tcp_v4_mtu_reduced,
	.hash			= inet_hash,
	.unhash			= inet_unhash,
	.get_port		= inet_csk_get_port,
	.enter_memory_pressure	= tcp_enter_memory_pressure,
	.sockets_allocated	= &tcp_sockets_allocated,
	.orphan_count		= &tcp_orphan_count,
	.memory_allocated	= &tcp_memory_allocated,
	.memory_pressure	= &tcp_memory_pressure,
	.sysctl_wmem		= sysctl_tcp_wmem,
	.sysctl_rmem		= sysctl_tcp_rmem,
	.max_header		= MAX_TCP_HEADER,
	.obj_size		= sizeof(struct tcp_sock),
	.slab_flags		= SLAB_DESTROY_BY_RCU,
	.twsk_prot		= &tcp_timewait_sock_ops,
	.rsk_prot		= &tcp_request_sock_ops,
	.h.hashinfo		= &tcp_hashinfo,
	.no_autobind		= true,
#ifdef CONFIG_COMPAT
	.compat_setsockopt	= compat_tcp_setsockopt,
	.compat_getsockopt	= compat_tcp_getsockopt,
#endif
#ifdef CONFIG_MEMCG_KMEM
	.init_cgroup		= tcp_init_cgroup,
	.destroy_cgroup		= tcp_destroy_cgroup,
	.proto_cgroup		= tcp_proto_cgroup,
#endif
};
EXPORT_SYMBOL(tcp_prot);

static int __net_init tcp_sk_init(struct net *net)
{
	return 0;
}

static void __net_exit tcp_sk_exit(struct net *net)
{
}

static void __net_exit tcp_sk_exit_batch(struct list_head *net_exit_list)
{
	inet_twsk_purge(&tcp_hashinfo, &tcp_death_row, AF_INET);
}

static struct pernet_operations __net_initdata tcp_sk_ops = {
       .init	   = tcp_sk_init,
       .exit	   = tcp_sk_exit,
       .exit_batch = tcp_sk_exit_batch,
};

void __init tcp_v4_init(void)
{
	inet_hashinfo_init(&tcp_hashinfo);
	if (register_pernet_subsys(&tcp_sk_ops))
		panic("Failed to create the TCP control socket.\n");
}<|MERGE_RESOLUTION|>--- conflicted
+++ resolved
@@ -1869,11 +1869,7 @@
 	.twsk_destructor= tcp_twsk_destructor,
 };
 
-<<<<<<< HEAD
-static void inet_sk_rx_dst_set(struct sock *sk, const struct sk_buff *skb)
-=======
 void inet_sk_rx_dst_set(struct sock *sk, const struct sk_buff *skb)
->>>>>>> 991d9bf9
 {
 	struct dst_entry *dst = skb_dst(skb);
 
@@ -1881,10 +1877,7 @@
 	sk->sk_rx_dst = dst;
 	inet_sk(sk)->rx_dst_ifindex = skb->skb_iif;
 }
-<<<<<<< HEAD
-=======
 EXPORT_SYMBOL(inet_sk_rx_dst_set);
->>>>>>> 991d9bf9
 
 const struct inet_connection_sock_af_ops ipv4_specific = {
 	.queue_xmit	   = ip_queue_xmit,

--- conflicted
+++ resolved
@@ -30,16 +30,10 @@
 #define ___GFP_HARDWALL		0x20000u
 #define ___GFP_THISNODE		0x40000u
 #define ___GFP_RECLAIMABLE	0x80000u
-<<<<<<< HEAD
-#define ___GFP_NOTRACK		0x100000u
-#define ___GFP_OTHER_NODE	0x200000u
-#define ___GFP_WRITE		0x400000u
-=======
 #define ___GFP_NOTRACK		0x200000u
 #define ___GFP_NO_KSWAPD	0x400000u
 #define ___GFP_OTHER_NODE	0x800000u
 #define ___GFP_WRITE		0x1000000u
->>>>>>> 70ae7b05
 
 /*
  * GFP bitmasks..
@@ -92,6 +86,7 @@
 #define __GFP_RECLAIMABLE ((__force gfp_t)___GFP_RECLAIMABLE) /* Page is reclaimable */
 #define __GFP_NOTRACK	((__force gfp_t)___GFP_NOTRACK)  /* Don't track with kmemcheck */
 
+#define __GFP_NO_KSWAPD	((__force gfp_t)___GFP_NO_KSWAPD)
 #define __GFP_OTHER_NODE ((__force gfp_t)___GFP_OTHER_NODE) /* On behalf of other node */
 #define __GFP_WRITE	((__force gfp_t)___GFP_WRITE)	/* Allocator intends to dirty page */
 
@@ -101,7 +96,7 @@
  */
 #define __GFP_NOTRACK_FALSE_POSITIVE (__GFP_NOTRACK)
 
-#define __GFP_BITS_SHIFT 23	/* Room for N __GFP_FOO bits */
+#define __GFP_BITS_SHIFT 25	/* Room for N __GFP_FOO bits */
 #define __GFP_BITS_MASK ((__force gfp_t)((1 << __GFP_BITS_SHIFT) - 1))
 
 /* This equals 0, but use constants in case they ever change */
@@ -121,7 +116,8 @@
 				 __GFP_MOVABLE)
 #define GFP_IOFS	(__GFP_IO | __GFP_FS)
 #define GFP_TRANSHUGE	(GFP_HIGHUSER_MOVABLE | __GFP_COMP | \
-			 __GFP_NOMEMALLOC | __GFP_NORETRY | __GFP_NOWARN)
+			 __GFP_NOMEMALLOC | __GFP_NORETRY | __GFP_NOWARN | \
+			 __GFP_NO_KSWAPD)
 
 #ifdef CONFIG_NUMA
 #define GFP_THISNODE	(__GFP_THISNODE | __GFP_NOWARN | __GFP_NORETRY)

--- conflicted
+++ resolved
@@ -472,17 +472,7 @@
 			return -EINVAL;
 
 		val_mask = mask << rshift;
-<<<<<<< HEAD
-		val2 = (ucontrol->value.integer.value[1] + min) & mask;
-
-		if (mc->platform_max && val2 > mc->platform_max)
-			return -EINVAL;
-		if (val2 > max)
-			return -EINVAL;
-
-=======
 		val2 = (val2 + min) & mask;
->>>>>>> 29e1bc6a
 		val2 = val2 << rshift;
 
 		err = snd_soc_component_update_bits(component, reg2, val_mask,

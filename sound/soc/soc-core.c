/*
 * soc-core.c  --  ALSA SoC Audio Layer
 *
 * Copyright 2005 Wolfson Microelectronics PLC.
 * Copyright 2005 Openedhand Ltd.
 * Copyright (C) 2010 Slimlogic Ltd.
 * Copyright (C) 2010 Texas Instruments Inc.
 *
 * Author: Liam Girdwood <lrg@slimlogic.co.uk>
 *         with code, comments and ideas from :-
 *         Richard Purdie <richard@openedhand.com>
 *
 *  This program is free software; you can redistribute  it and/or modify it
 *  under  the terms of  the GNU General  Public License as published by the
 *  Free Software Foundation;  either version 2 of the  License, or (at your
 *  option) any later version.
 *
 *  TODO:
 *   o Add hw rules to enforce rates, etc.
 *   o More testing with other codecs/machines.
 *   o Add more codecs and platforms to ensure good API coverage.
 *   o Support TDM on PCM and I2S
 */

#include <linux/module.h>
#include <linux/moduleparam.h>
#include <linux/init.h>
#include <linux/delay.h>
#include <linux/pm.h>
#include <linux/bitops.h>
#include <linux/debugfs.h>
#include <linux/platform_device.h>
#include <linux/ctype.h>
#include <linux/slab.h>
#include <linux/of.h>
#include <sound/ac97_codec.h>
#include <sound/core.h>
#include <sound/jack.h>
#include <sound/pcm.h>
#include <sound/pcm_params.h>
#include <sound/soc.h>
#include <sound/soc-dpcm.h>
#include <sound/initval.h>

#define CREATE_TRACE_POINTS
#include <trace/events/asoc.h>

#define NAME_SIZE	32

static DECLARE_WAIT_QUEUE_HEAD(soc_pm_waitq);

#ifdef CONFIG_DEBUG_FS
struct dentry *snd_soc_debugfs_root;
EXPORT_SYMBOL_GPL(snd_soc_debugfs_root);
#endif

static DEFINE_MUTEX(client_mutex);
static LIST_HEAD(dai_list);
static LIST_HEAD(platform_list);
static LIST_HEAD(codec_list);

/*
 * This is a timeout to do a DAPM powerdown after a stream is closed().
 * It can be used to eliminate pops between different playback streams, e.g.
 * between two audio tracks.
 */
static int pmdown_time = 5000;
module_param(pmdown_time, int, 0);
MODULE_PARM_DESC(pmdown_time, "DAPM stream powerdown time (msecs)");

/* returns the minimum number of bytes needed to represent
 * a particular given value */
static int min_bytes_needed(unsigned long val)
{
	int c = 0;
	int i;

	for (i = (sizeof val * 8) - 1; i >= 0; --i, ++c)
		if (val & (1UL << i))
			break;
	c = (sizeof val * 8) - c;
	if (!c || (c % 8))
		c = (c + 8) / 8;
	else
		c /= 8;
	return c;
}

/* fill buf which is 'len' bytes with a formatted
 * string of the form 'reg: value\n' */
static int format_register_str(struct snd_soc_codec *codec,
			       unsigned int reg, char *buf, size_t len)
{
	int wordsize = min_bytes_needed(codec->driver->reg_cache_size) * 2;
	int regsize = codec->driver->reg_word_size * 2;
	int ret;
	char tmpbuf[len + 1];
	char regbuf[regsize + 1];

	/* since tmpbuf is allocated on the stack, warn the callers if they
	 * try to abuse this function */
	WARN_ON(len > 63);

	/* +2 for ': ' and + 1 for '\n' */
	if (wordsize + regsize + 2 + 1 != len)
		return -EINVAL;

	ret = snd_soc_read(codec, reg);
	if (ret < 0) {
		memset(regbuf, 'X', regsize);
		regbuf[regsize] = '\0';
	} else {
		snprintf(regbuf, regsize + 1, "%.*x", regsize, ret);
	}

	/* prepare the buffer */
	snprintf(tmpbuf, len + 1, "%.*x: %s\n", wordsize, reg, regbuf);
	/* copy it back to the caller without the '\0' */
	memcpy(buf, tmpbuf, len);

	return 0;
}

/* codec register dump */
static ssize_t soc_codec_reg_show(struct snd_soc_codec *codec, char *buf,
				  size_t count, loff_t pos)
{
	int i, step = 1;
	int wordsize, regsize;
	int len;
	size_t total = 0;
	loff_t p = 0;

	wordsize = min_bytes_needed(codec->driver->reg_cache_size) * 2;
	regsize = codec->driver->reg_word_size * 2;

	len = wordsize + regsize + 2 + 1;

	if (!codec->driver->reg_cache_size)
		return 0;

	if (codec->driver->reg_cache_step)
		step = codec->driver->reg_cache_step;

	for (i = 0; i < codec->driver->reg_cache_size; i += step) {
		if (!snd_soc_codec_readable_register(codec, i))
			continue;
		if (codec->driver->display_register) {
			count += codec->driver->display_register(codec, buf + count,
							 PAGE_SIZE - count, i);
		} else {
			/* only support larger than PAGE_SIZE bytes debugfs
			 * entries for the default case */
			if (p >= pos) {
				if (total + len >= count - 1)
					break;
				format_register_str(codec, i, buf + total, len);
				total += len;
			}
			p += len;
		}
	}

	total = min(total, count - 1);

	return total;
}

static ssize_t codec_reg_show(struct device *dev,
	struct device_attribute *attr, char *buf)
{
	struct snd_soc_pcm_runtime *rtd = dev_get_drvdata(dev);

	return soc_codec_reg_show(rtd->codec, buf, PAGE_SIZE, 0);
}

static DEVICE_ATTR(codec_reg, 0444, codec_reg_show, NULL);

static ssize_t pmdown_time_show(struct device *dev,
				struct device_attribute *attr, char *buf)
{
	struct snd_soc_pcm_runtime *rtd = dev_get_drvdata(dev);

	return sprintf(buf, "%ld\n", rtd->pmdown_time);
}

static ssize_t pmdown_time_set(struct device *dev,
			       struct device_attribute *attr,
			       const char *buf, size_t count)
{
	struct snd_soc_pcm_runtime *rtd = dev_get_drvdata(dev);
	int ret;

	ret = strict_strtol(buf, 10, &rtd->pmdown_time);
	if (ret)
		return ret;

	return count;
}

static DEVICE_ATTR(pmdown_time, 0644, pmdown_time_show, pmdown_time_set);

#ifdef CONFIG_DEBUG_FS
static ssize_t codec_reg_read_file(struct file *file, char __user *user_buf,
				   size_t count, loff_t *ppos)
{
	ssize_t ret;
	struct snd_soc_codec *codec = file->private_data;
	char *buf;

	if (*ppos < 0 || !count)
		return -EINVAL;

	buf = kmalloc(count, GFP_KERNEL);
	if (!buf)
		return -ENOMEM;

	ret = soc_codec_reg_show(codec, buf, count, *ppos);
	if (ret >= 0) {
		if (copy_to_user(user_buf, buf, ret)) {
			kfree(buf);
			return -EFAULT;
		}
		*ppos += ret;
	}

	kfree(buf);
	return ret;
}

static ssize_t codec_reg_write_file(struct file *file,
		const char __user *user_buf, size_t count, loff_t *ppos)
{
	char buf[32];
	size_t buf_size;
	char *start = buf;
	unsigned long reg, value;
	struct snd_soc_codec *codec = file->private_data;

	buf_size = min(count, (sizeof(buf)-1));
	if (copy_from_user(buf, user_buf, buf_size))
		return -EFAULT;
	buf[buf_size] = 0;

	while (*start == ' ')
		start++;
	reg = simple_strtoul(start, &start, 16);
	while (*start == ' ')
		start++;
	if (strict_strtoul(start, 16, &value))
		return -EINVAL;

	/* Userspace has been fiddling around behind the kernel's back */
	add_taint(TAINT_USER);

	snd_soc_write(codec, reg, value);
	return buf_size;
}

static const struct file_operations codec_reg_fops = {
	.open = simple_open,
	.read = codec_reg_read_file,
	.write = codec_reg_write_file,
	.llseek = default_llseek,
};

static void soc_init_codec_debugfs(struct snd_soc_codec *codec)
{
	struct dentry *debugfs_card_root = codec->card->debugfs_card_root;

	codec->debugfs_codec_root = debugfs_create_dir(codec->name,
						       debugfs_card_root);
	if (!codec->debugfs_codec_root) {
		dev_warn(codec->dev, "Failed to create codec debugfs directory\n");
		return;
	}

	debugfs_create_bool("cache_sync", 0444, codec->debugfs_codec_root,
			    &codec->cache_sync);
	debugfs_create_bool("cache_only", 0444, codec->debugfs_codec_root,
			    &codec->cache_only);

	codec->debugfs_reg = debugfs_create_file("codec_reg", 0644,
						 codec->debugfs_codec_root,
						 codec, &codec_reg_fops);
	if (!codec->debugfs_reg)
		dev_warn(codec->dev, "Failed to create codec register debugfs file\n");

	snd_soc_dapm_debugfs_init(&codec->dapm, codec->debugfs_codec_root);
}

static void soc_cleanup_codec_debugfs(struct snd_soc_codec *codec)
{
	debugfs_remove_recursive(codec->debugfs_codec_root);
}

static void soc_init_platform_debugfs(struct snd_soc_platform *platform)
{
	struct dentry *debugfs_card_root = platform->card->debugfs_card_root;

	platform->debugfs_platform_root = debugfs_create_dir(platform->name,
						       debugfs_card_root);
	if (!platform->debugfs_platform_root) {
		dev_warn(platform->dev,
			"Failed to create platform debugfs directory\n");
		return;
	}

	snd_soc_dapm_debugfs_init(&platform->dapm,
		platform->debugfs_platform_root);
}

static void soc_cleanup_platform_debugfs(struct snd_soc_platform *platform)
{
	debugfs_remove_recursive(platform->debugfs_platform_root);
}

static ssize_t codec_list_read_file(struct file *file, char __user *user_buf,
				    size_t count, loff_t *ppos)
{
	char *buf = kmalloc(PAGE_SIZE, GFP_KERNEL);
	ssize_t len, ret = 0;
	struct snd_soc_codec *codec;

	if (!buf)
		return -ENOMEM;

	list_for_each_entry(codec, &codec_list, list) {
		len = snprintf(buf + ret, PAGE_SIZE - ret, "%s\n",
			       codec->name);
		if (len >= 0)
			ret += len;
		if (ret > PAGE_SIZE) {
			ret = PAGE_SIZE;
			break;
		}
	}

	if (ret >= 0)
		ret = simple_read_from_buffer(user_buf, count, ppos, buf, ret);

	kfree(buf);

	return ret;
}

static const struct file_operations codec_list_fops = {
	.read = codec_list_read_file,
	.llseek = default_llseek,/* read accesses f_pos */
};

static ssize_t dai_list_read_file(struct file *file, char __user *user_buf,
				  size_t count, loff_t *ppos)
{
	char *buf = kmalloc(PAGE_SIZE, GFP_KERNEL);
	ssize_t len, ret = 0;
	struct snd_soc_dai *dai;

	if (!buf)
		return -ENOMEM;

	list_for_each_entry(dai, &dai_list, list) {
		len = snprintf(buf + ret, PAGE_SIZE - ret, "%s\n", dai->name);
		if (len >= 0)
			ret += len;
		if (ret > PAGE_SIZE) {
			ret = PAGE_SIZE;
			break;
		}
	}

	ret = simple_read_from_buffer(user_buf, count, ppos, buf, ret);

	kfree(buf);

	return ret;
}

static const struct file_operations dai_list_fops = {
	.read = dai_list_read_file,
	.llseek = default_llseek,/* read accesses f_pos */
};

static ssize_t platform_list_read_file(struct file *file,
				       char __user *user_buf,
				       size_t count, loff_t *ppos)
{
	char *buf = kmalloc(PAGE_SIZE, GFP_KERNEL);
	ssize_t len, ret = 0;
	struct snd_soc_platform *platform;

	if (!buf)
		return -ENOMEM;

	list_for_each_entry(platform, &platform_list, list) {
		len = snprintf(buf + ret, PAGE_SIZE - ret, "%s\n",
			       platform->name);
		if (len >= 0)
			ret += len;
		if (ret > PAGE_SIZE) {
			ret = PAGE_SIZE;
			break;
		}
	}

	ret = simple_read_from_buffer(user_buf, count, ppos, buf, ret);

	kfree(buf);

	return ret;
}

static const struct file_operations platform_list_fops = {
	.read = platform_list_read_file,
	.llseek = default_llseek,/* read accesses f_pos */
};

static void soc_init_card_debugfs(struct snd_soc_card *card)
{
	card->debugfs_card_root = debugfs_create_dir(card->name,
						     snd_soc_debugfs_root);
	if (!card->debugfs_card_root) {
		dev_warn(card->dev,
			 "ASoC: Failed to create card debugfs directory\n");
		return;
	}

	card->debugfs_pop_time = debugfs_create_u32("dapm_pop_time", 0644,
						    card->debugfs_card_root,
						    &card->pop_time);
	if (!card->debugfs_pop_time)
		dev_warn(card->dev,
		       "Failed to create pop time debugfs file\n");
}

static void soc_cleanup_card_debugfs(struct snd_soc_card *card)
{
	debugfs_remove_recursive(card->debugfs_card_root);
}

#else

static inline void soc_init_codec_debugfs(struct snd_soc_codec *codec)
{
}

static inline void soc_cleanup_codec_debugfs(struct snd_soc_codec *codec)
{
}

static inline void soc_init_platform_debugfs(struct snd_soc_platform *platform)
{
}

static inline void soc_cleanup_platform_debugfs(struct snd_soc_platform *platform)
{
}

static inline void soc_init_card_debugfs(struct snd_soc_card *card)
{
}

static inline void soc_cleanup_card_debugfs(struct snd_soc_card *card)
{
}
#endif

struct snd_pcm_substream *snd_soc_get_dai_substream(struct snd_soc_card *card,
		const char *dai_link, int stream)
{
	int i;

	for (i = 0; i < card->num_links; i++) {
		if (card->rtd[i].dai_link->no_pcm &&
			!strcmp(card->rtd[i].dai_link->name, dai_link))
			return card->rtd[i].pcm->streams[stream].substream;
	}
	dev_dbg(card->dev, "failed to find dai link %s\n", dai_link);
	return NULL;
}
EXPORT_SYMBOL_GPL(snd_soc_get_dai_substream);

struct snd_soc_pcm_runtime *snd_soc_get_pcm_runtime(struct snd_soc_card *card,
		const char *dai_link)
{
	int i;

	for (i = 0; i < card->num_links; i++) {
		if (!strcmp(card->rtd[i].dai_link->name, dai_link))
			return &card->rtd[i];
	}
	dev_dbg(card->dev, "failed to find rtd %s\n", dai_link);
	return NULL;
}
EXPORT_SYMBOL_GPL(snd_soc_get_pcm_runtime);

#ifdef CONFIG_SND_SOC_AC97_BUS
/* unregister ac97 codec */
static int soc_ac97_dev_unregister(struct snd_soc_codec *codec)
{
	if (codec->ac97->dev.bus)
		device_unregister(&codec->ac97->dev);
	return 0;
}

/* stop no dev release warning */
static void soc_ac97_device_release(struct device *dev){}

/* register ac97 codec to bus */
static int soc_ac97_dev_register(struct snd_soc_codec *codec)
{
	int err;

	codec->ac97->dev.bus = &ac97_bus_type;
	codec->ac97->dev.parent = codec->card->dev;
	codec->ac97->dev.release = soc_ac97_device_release;

	dev_set_name(&codec->ac97->dev, "%d-%d:%s",
		     codec->card->snd_card->number, 0, codec->name);
	err = device_register(&codec->ac97->dev);
	if (err < 0) {
		snd_printk(KERN_ERR "Can't register ac97 bus\n");
		codec->ac97->dev.bus = NULL;
		return err;
	}
	return 0;
}
#endif

#ifdef CONFIG_PM_SLEEP
/* powers down audio subsystem for suspend */
int snd_soc_suspend(struct device *dev)
{
	struct snd_soc_card *card = dev_get_drvdata(dev);
	struct snd_soc_codec *codec;
	int i;

	/* If the initialization of this soc device failed, there is no codec
	 * associated with it. Just bail out in this case.
	 */
	if (list_empty(&card->codec_dev_list))
		return 0;

	/* Due to the resume being scheduled into a workqueue we could
	* suspend before that's finished - wait for it to complete.
	 */
	snd_power_lock(card->snd_card);
	snd_power_wait(card->snd_card, SNDRV_CTL_POWER_D0);
	snd_power_unlock(card->snd_card);

	/* we're going to block userspace touching us until resume completes */
	snd_power_change_state(card->snd_card, SNDRV_CTL_POWER_D3hot);

	/* mute any active DACs */
	for (i = 0; i < card->num_rtd; i++) {
		struct snd_soc_dai *dai = card->rtd[i].codec_dai;
		struct snd_soc_dai_driver *drv = dai->driver;

		if (card->rtd[i].dai_link->ignore_suspend)
			continue;

		if (drv->ops->digital_mute && dai->playback_active)
			drv->ops->digital_mute(dai, 1);
	}

	/* suspend all pcms */
	for (i = 0; i < card->num_rtd; i++) {
		if (card->rtd[i].dai_link->ignore_suspend)
			continue;

		snd_pcm_suspend_all(card->rtd[i].pcm);
	}

	if (card->suspend_pre)
		card->suspend_pre(card);

	for (i = 0; i < card->num_rtd; i++) {
		struct snd_soc_dai *cpu_dai = card->rtd[i].cpu_dai;
		struct snd_soc_platform *platform = card->rtd[i].platform;

		if (card->rtd[i].dai_link->ignore_suspend)
			continue;

		if (cpu_dai->driver->suspend && !cpu_dai->driver->ac97_control)
			cpu_dai->driver->suspend(cpu_dai);
		if (platform->driver->suspend && !platform->suspended) {
			platform->driver->suspend(cpu_dai);
			platform->suspended = 1;
		}
	}

	/* close any waiting streams and save state */
	for (i = 0; i < card->num_rtd; i++) {
		flush_delayed_work_sync(&card->rtd[i].delayed_work);
		card->rtd[i].codec->dapm.suspend_bias_level = card->rtd[i].codec->dapm.bias_level;
	}

	for (i = 0; i < card->num_rtd; i++) {

		if (card->rtd[i].dai_link->ignore_suspend)
			continue;

		snd_soc_dapm_stream_event(&card->rtd[i],
					  SNDRV_PCM_STREAM_PLAYBACK,
					  SND_SOC_DAPM_STREAM_SUSPEND);

		snd_soc_dapm_stream_event(&card->rtd[i],
					  SNDRV_PCM_STREAM_CAPTURE,
					  SND_SOC_DAPM_STREAM_SUSPEND);
	}

	/* suspend all CODECs */
	list_for_each_entry(codec, &card->codec_dev_list, card_list) {
		/* If there are paths active then the CODEC will be held with
		 * bias _ON and should not be suspended. */
		if (!codec->suspended && codec->driver->suspend) {
			switch (codec->dapm.bias_level) {
			case SND_SOC_BIAS_STANDBY:
				/*
				 * If the CODEC is capable of idle
				 * bias off then being in STANDBY
				 * means it's doing something,
				 * otherwise fall through.
				 */
				if (codec->dapm.idle_bias_off) {
					dev_dbg(codec->dev,
						"idle_bias_off CODEC on over suspend\n");
					break;
				}
			case SND_SOC_BIAS_OFF:
				codec->driver->suspend(codec);
				codec->suspended = 1;
				codec->cache_sync = 1;
				break;
			default:
				dev_dbg(codec->dev, "CODEC is on over suspend\n");
				break;
			}
		}
	}

	for (i = 0; i < card->num_rtd; i++) {
		struct snd_soc_dai *cpu_dai = card->rtd[i].cpu_dai;

		if (card->rtd[i].dai_link->ignore_suspend)
			continue;

		if (cpu_dai->driver->suspend && cpu_dai->driver->ac97_control)
			cpu_dai->driver->suspend(cpu_dai);
	}

	if (card->suspend_post)
		card->suspend_post(card);

	return 0;
}
EXPORT_SYMBOL_GPL(snd_soc_suspend);

/* deferred resume work, so resume can complete before we finished
 * setting our codec back up, which can be very slow on I2C
 */
static void soc_resume_deferred(struct work_struct *work)
{
	struct snd_soc_card *card =
			container_of(work, struct snd_soc_card, deferred_resume_work);
	struct snd_soc_codec *codec;
	int i;

	/* our power state is still SNDRV_CTL_POWER_D3hot from suspend time,
	 * so userspace apps are blocked from touching us
	 */

	dev_dbg(card->dev, "starting resume work\n");

	/* Bring us up into D2 so that DAPM starts enabling things */
	snd_power_change_state(card->snd_card, SNDRV_CTL_POWER_D2);

	if (card->resume_pre)
		card->resume_pre(card);

	/* resume AC97 DAIs */
	for (i = 0; i < card->num_rtd; i++) {
		struct snd_soc_dai *cpu_dai = card->rtd[i].cpu_dai;

		if (card->rtd[i].dai_link->ignore_suspend)
			continue;

		if (cpu_dai->driver->resume && cpu_dai->driver->ac97_control)
			cpu_dai->driver->resume(cpu_dai);
	}

	list_for_each_entry(codec, &card->codec_dev_list, card_list) {
		/* If the CODEC was idle over suspend then it will have been
		 * left with bias OFF or STANDBY and suspended so we must now
		 * resume.  Otherwise the suspend was suppressed.
		 */
		if (codec->driver->resume && codec->suspended) {
			switch (codec->dapm.bias_level) {
			case SND_SOC_BIAS_STANDBY:
			case SND_SOC_BIAS_OFF:
				codec->driver->resume(codec);
				codec->suspended = 0;
				break;
			default:
				dev_dbg(codec->dev, "CODEC was on over suspend\n");
				break;
			}
		}
	}

	for (i = 0; i < card->num_rtd; i++) {

		if (card->rtd[i].dai_link->ignore_suspend)
			continue;

		snd_soc_dapm_stream_event(&card->rtd[i],
					  SNDRV_PCM_STREAM_PLAYBACK,
					  SND_SOC_DAPM_STREAM_RESUME);

		snd_soc_dapm_stream_event(&card->rtd[i],
					  SNDRV_PCM_STREAM_CAPTURE,
					  SND_SOC_DAPM_STREAM_RESUME);
	}

	/* unmute any active DACs */
	for (i = 0; i < card->num_rtd; i++) {
		struct snd_soc_dai *dai = card->rtd[i].codec_dai;
		struct snd_soc_dai_driver *drv = dai->driver;

		if (card->rtd[i].dai_link->ignore_suspend)
			continue;

		if (drv->ops->digital_mute && dai->playback_active)
			drv->ops->digital_mute(dai, 0);
	}

	for (i = 0; i < card->num_rtd; i++) {
		struct snd_soc_dai *cpu_dai = card->rtd[i].cpu_dai;
		struct snd_soc_platform *platform = card->rtd[i].platform;

		if (card->rtd[i].dai_link->ignore_suspend)
			continue;

		if (cpu_dai->driver->resume && !cpu_dai->driver->ac97_control)
			cpu_dai->driver->resume(cpu_dai);
		if (platform->driver->resume && platform->suspended) {
			platform->driver->resume(cpu_dai);
			platform->suspended = 0;
		}
	}

	if (card->resume_post)
		card->resume_post(card);

	dev_dbg(card->dev, "resume work completed\n");

	/* userspace can access us now we are back as we were before */
	snd_power_change_state(card->snd_card, SNDRV_CTL_POWER_D0);
}

/* powers up audio subsystem after a suspend */
int snd_soc_resume(struct device *dev)
{
	struct snd_soc_card *card = dev_get_drvdata(dev);
	int i, ac97_control = 0;

	/* If the initialization of this soc device failed, there is no codec
	 * associated with it. Just bail out in this case.
	 */
	if (list_empty(&card->codec_dev_list))
		return 0;

	/* AC97 devices might have other drivers hanging off them so
	 * need to resume immediately.  Other drivers don't have that
	 * problem and may take a substantial amount of time to resume
	 * due to I/O costs and anti-pop so handle them out of line.
	 */
	for (i = 0; i < card->num_rtd; i++) {
		struct snd_soc_dai *cpu_dai = card->rtd[i].cpu_dai;
		ac97_control |= cpu_dai->driver->ac97_control;
	}
	if (ac97_control) {
		dev_dbg(dev, "Resuming AC97 immediately\n");
		soc_resume_deferred(&card->deferred_resume_work);
	} else {
		dev_dbg(dev, "Scheduling resume work\n");
		if (!schedule_work(&card->deferred_resume_work))
			dev_err(dev, "resume work item may be lost\n");
	}

	return 0;
}
EXPORT_SYMBOL_GPL(snd_soc_resume);
#else
#define snd_soc_suspend NULL
#define snd_soc_resume NULL
#endif

static const struct snd_soc_dai_ops null_dai_ops = {
};

static int soc_bind_dai_link(struct snd_soc_card *card, int num)
{
	struct snd_soc_dai_link *dai_link = &card->dai_link[num];
	struct snd_soc_pcm_runtime *rtd = &card->rtd[num];
	struct snd_soc_codec *codec;
	struct snd_soc_platform *platform;
	struct snd_soc_dai *codec_dai, *cpu_dai;
	const char *platform_name;

	dev_dbg(card->dev, "binding %s at idx %d\n", dai_link->name, num);

	/* Find CPU DAI from registered DAIs*/
	list_for_each_entry(cpu_dai, &dai_list, list) {
		if (dai_link->cpu_of_node &&
		    (cpu_dai->dev->of_node != dai_link->cpu_of_node))
			continue;
		if (dai_link->cpu_name &&
		    strcmp(dev_name(cpu_dai->dev), dai_link->cpu_name))
			continue;
		if (dai_link->cpu_dai_name &&
		    strcmp(cpu_dai->name, dai_link->cpu_dai_name))
			continue;

		rtd->cpu_dai = cpu_dai;
	}

	if (!rtd->cpu_dai) {
		dev_dbg(card->dev, "CPU DAI %s not registered\n",
			dai_link->cpu_dai_name);
		return -EPROBE_DEFER;
	}

	/* Find CODEC from registered CODECs */
	list_for_each_entry(codec, &codec_list, list) {
		if (dai_link->codec_of_node) {
			if (codec->dev->of_node != dai_link->codec_of_node)
				continue;
		} else {
			if (strcmp(codec->name, dai_link->codec_name))
				continue;
		}

		rtd->codec = codec;

		/*
		 * CODEC found, so find CODEC DAI from registered DAIs from
		 * this CODEC
		 */
		list_for_each_entry(codec_dai, &dai_list, list) {
			if (codec->dev == codec_dai->dev &&
				!strcmp(codec_dai->name,
					dai_link->codec_dai_name)) {

				rtd->codec_dai = codec_dai;
			}
		}

		if (!rtd->codec_dai) {
			dev_dbg(card->dev, "CODEC DAI %s not registered\n",
				dai_link->codec_dai_name);
			return -EPROBE_DEFER;
		}
	}

	if (!rtd->codec) {
		dev_dbg(card->dev, "CODEC %s not registered\n",
			dai_link->codec_name);
		return -EPROBE_DEFER;
	}

	/* if there's no platform we match on the empty platform */
	platform_name = dai_link->platform_name;
	if (!platform_name && !dai_link->platform_of_node)
		platform_name = "snd-soc-dummy";

	/* find one from the set of registered platforms */
	list_for_each_entry(platform, &platform_list, list) {
		if (dai_link->platform_of_node) {
			if (platform->dev->of_node !=
			    dai_link->platform_of_node)
				continue;
		} else {
			if (strcmp(platform->name, platform_name))
				continue;
		}

		rtd->platform = platform;
	}
	if (!rtd->platform) {
		dev_dbg(card->dev, "platform %s not registered\n",
			dai_link->platform_name);
		return -EPROBE_DEFER;
	}

	card->num_rtd++;

	return 0;
}

static int soc_remove_platform(struct snd_soc_platform *platform)
{
	int ret;

	if (platform->driver->remove) {
		ret = platform->driver->remove(platform);
		if (ret < 0)
			pr_err("asoc: failed to remove %s: %d\n",
				platform->name, ret);
	}

	/* Make sure all DAPM widgets are freed */
	snd_soc_dapm_free(&platform->dapm);

	soc_cleanup_platform_debugfs(platform);
	platform->probed = 0;
	list_del(&platform->card_list);
	module_put(platform->dev->driver->owner);

	return 0;
}

static void soc_remove_codec(struct snd_soc_codec *codec)
{
	int err;

	if (codec->driver->remove) {
		err = codec->driver->remove(codec);
		if (err < 0)
			dev_err(codec->dev,
				"asoc: failed to remove %s: %d\n",
				codec->name, err);
	}

	/* Make sure all DAPM widgets are freed */
	snd_soc_dapm_free(&codec->dapm);

	soc_cleanup_codec_debugfs(codec);
	codec->probed = 0;
	list_del(&codec->card_list);
	module_put(codec->dev->driver->owner);
}

static void soc_remove_link_dais(struct snd_soc_card *card, int num, int order)
{
	struct snd_soc_pcm_runtime *rtd = &card->rtd[num];
	struct snd_soc_dai *codec_dai = rtd->codec_dai, *cpu_dai = rtd->cpu_dai;
	int err;

	/* unregister the rtd device */
	if (rtd->dev_registered) {
		device_remove_file(rtd->dev, &dev_attr_pmdown_time);
		device_remove_file(rtd->dev, &dev_attr_codec_reg);
		device_unregister(rtd->dev);
		rtd->dev_registered = 0;
	}

	/* remove the CODEC DAI */
	if (codec_dai && codec_dai->probed &&
			codec_dai->driver->remove_order == order) {
		if (codec_dai->driver->remove) {
			err = codec_dai->driver->remove(codec_dai);
			if (err < 0)
				pr_err("asoc: failed to remove %s: %d\n",
							codec_dai->name, err);
		}
		codec_dai->probed = 0;
		list_del(&codec_dai->card_list);
	}

	/* remove the cpu_dai */
	if (cpu_dai && cpu_dai->probed &&
			cpu_dai->driver->remove_order == order) {
		if (cpu_dai->driver->remove) {
			err = cpu_dai->driver->remove(cpu_dai);
			if (err < 0)
				pr_err("asoc: failed to remove %s: %d\n",
							cpu_dai->name, err);
		}
		cpu_dai->probed = 0;
		list_del(&cpu_dai->card_list);

		if (!cpu_dai->codec) {
			snd_soc_dapm_free(&cpu_dai->dapm);
			module_put(cpu_dai->dev->driver->owner);
		}
	}
}

static void soc_remove_link_components(struct snd_soc_card *card, int num,
				       int order)
{
	struct snd_soc_pcm_runtime *rtd = &card->rtd[num];
	struct snd_soc_dai *cpu_dai = rtd->cpu_dai;
	struct snd_soc_dai *codec_dai = rtd->codec_dai;
	struct snd_soc_platform *platform = rtd->platform;
	struct snd_soc_codec *codec;

	/* remove the platform */
	if (platform && platform->probed &&
	    platform->driver->remove_order == order) {
		soc_remove_platform(platform);
	}

	/* remove the CODEC-side CODEC */
	if (codec_dai) {
		codec = codec_dai->codec;
		if (codec && codec->probed &&
		    codec->driver->remove_order == order)
			soc_remove_codec(codec);
	}

	/* remove any CPU-side CODEC */
	if (cpu_dai) {
		codec = cpu_dai->codec;
		if (codec && codec->probed &&
		    codec->driver->remove_order == order)
			soc_remove_codec(codec);
	}
}

static void soc_remove_dai_links(struct snd_soc_card *card)
{
	int dai, order;

	for (order = SND_SOC_COMP_ORDER_FIRST; order <= SND_SOC_COMP_ORDER_LAST;
			order++) {
		for (dai = 0; dai < card->num_rtd; dai++)
			soc_remove_link_dais(card, dai, order);
	}

	for (order = SND_SOC_COMP_ORDER_FIRST; order <= SND_SOC_COMP_ORDER_LAST;
			order++) {
		for (dai = 0; dai < card->num_rtd; dai++)
			soc_remove_link_components(card, dai, order);
	}

	card->num_rtd = 0;
}

static void soc_set_name_prefix(struct snd_soc_card *card,
				struct snd_soc_codec *codec)
{
	int i;

	if (card->codec_conf == NULL)
		return;

	for (i = 0; i < card->num_configs; i++) {
		struct snd_soc_codec_conf *map = &card->codec_conf[i];
		if (map->dev_name && !strcmp(codec->name, map->dev_name)) {
			codec->name_prefix = map->name_prefix;
			break;
		}
	}
}

static int soc_probe_codec(struct snd_soc_card *card,
			   struct snd_soc_codec *codec)
{
	int ret = 0;
	const struct snd_soc_codec_driver *driver = codec->driver;
	struct snd_soc_dai *dai;

	codec->card = card;
	codec->dapm.card = card;
	soc_set_name_prefix(card, codec);

	if (!try_module_get(codec->dev->driver->owner))
		return -ENODEV;

	soc_init_codec_debugfs(codec);

	if (driver->dapm_widgets)
		snd_soc_dapm_new_controls(&codec->dapm, driver->dapm_widgets,
					  driver->num_dapm_widgets);

	/* Create DAPM widgets for each DAI stream */
	list_for_each_entry(dai, &dai_list, list) {
		if (dai->dev != codec->dev)
			continue;

		snd_soc_dapm_new_dai_widgets(&codec->dapm, dai);
	}

	codec->dapm.idle_bias_off = driver->idle_bias_off;

	if (driver->probe) {
		ret = driver->probe(codec);
		if (ret < 0) {
			dev_err(codec->dev,
				"asoc: failed to probe CODEC %s: %d\n",
				codec->name, ret);
			goto err_probe;
		}
	}

	/* If the driver didn't set I/O up try regmap */
<<<<<<< HEAD
	if (!codec->control_data)
=======
	if (!codec->write && dev_get_regmap(codec->dev, NULL))
>>>>>>> 29fbbf80
		snd_soc_codec_set_cache_io(codec, 0, 0, SND_SOC_REGMAP);

	if (driver->controls)
		snd_soc_add_codec_controls(codec, driver->controls,
				     driver->num_controls);
	if (driver->dapm_routes)
		snd_soc_dapm_add_routes(&codec->dapm, driver->dapm_routes,
					driver->num_dapm_routes);

	/* mark codec as probed and add to card codec list */
	codec->probed = 1;
	list_add(&codec->card_list, &card->codec_dev_list);
	list_add(&codec->dapm.list, &card->dapm_list);

	return 0;

err_probe:
	soc_cleanup_codec_debugfs(codec);
	module_put(codec->dev->driver->owner);

	return ret;
}

static int soc_probe_platform(struct snd_soc_card *card,
			   struct snd_soc_platform *platform)
{
	int ret = 0;
	const struct snd_soc_platform_driver *driver = platform->driver;
	struct snd_soc_dai *dai;

	platform->card = card;
	platform->dapm.card = card;

	if (!try_module_get(platform->dev->driver->owner))
		return -ENODEV;

	soc_init_platform_debugfs(platform);

	if (driver->dapm_widgets)
		snd_soc_dapm_new_controls(&platform->dapm,
			driver->dapm_widgets, driver->num_dapm_widgets);

	/* Create DAPM widgets for each DAI stream */
	list_for_each_entry(dai, &dai_list, list) {
		if (dai->dev != platform->dev)
			continue;

		snd_soc_dapm_new_dai_widgets(&platform->dapm, dai);
	}

	platform->dapm.idle_bias_off = 1;

	if (driver->probe) {
		ret = driver->probe(platform);
		if (ret < 0) {
			dev_err(platform->dev,
				"asoc: failed to probe platform %s: %d\n",
				platform->name, ret);
			goto err_probe;
		}
	}

	if (driver->controls)
		snd_soc_add_platform_controls(platform, driver->controls,
				     driver->num_controls);
	if (driver->dapm_routes)
		snd_soc_dapm_add_routes(&platform->dapm, driver->dapm_routes,
					driver->num_dapm_routes);

	/* mark platform as probed and add to card platform list */
	platform->probed = 1;
	list_add(&platform->card_list, &card->platform_dev_list);
	list_add(&platform->dapm.list, &card->dapm_list);

	return 0;

err_probe:
	soc_cleanup_platform_debugfs(platform);
	module_put(platform->dev->driver->owner);

	return ret;
}

static void rtd_release(struct device *dev)
{
	kfree(dev);
}

static int soc_post_component_init(struct snd_soc_card *card,
				   struct snd_soc_codec *codec,
				   int num, int dailess)
{
	struct snd_soc_dai_link *dai_link = NULL;
	struct snd_soc_aux_dev *aux_dev = NULL;
	struct snd_soc_pcm_runtime *rtd;
	const char *temp, *name;
	int ret = 0;

	if (!dailess) {
		dai_link = &card->dai_link[num];
		rtd = &card->rtd[num];
		name = dai_link->name;
	} else {
		aux_dev = &card->aux_dev[num];
		rtd = &card->rtd_aux[num];
		name = aux_dev->name;
	}
	rtd->card = card;

	/* Make sure all DAPM widgets are instantiated */
	snd_soc_dapm_new_widgets(&codec->dapm);

	/* machine controls, routes and widgets are not prefixed */
	temp = codec->name_prefix;
	codec->name_prefix = NULL;

	/* do machine specific initialization */
	if (!dailess && dai_link->init)
		ret = dai_link->init(rtd);
	else if (dailess && aux_dev->init)
		ret = aux_dev->init(&codec->dapm);
	if (ret < 0) {
		dev_err(card->dev, "asoc: failed to init %s: %d\n", name, ret);
		return ret;
	}
	codec->name_prefix = temp;

	/* register the rtd device */
	rtd->codec = codec;

	rtd->dev = kzalloc(sizeof(struct device), GFP_KERNEL);
	if (!rtd->dev)
		return -ENOMEM;
	device_initialize(rtd->dev);
	rtd->dev->parent = card->dev;
	rtd->dev->release = rtd_release;
	rtd->dev->init_name = name;
	dev_set_drvdata(rtd->dev, rtd);
	mutex_init(&rtd->pcm_mutex);
	INIT_LIST_HEAD(&rtd->dpcm[SNDRV_PCM_STREAM_PLAYBACK].be_clients);
	INIT_LIST_HEAD(&rtd->dpcm[SNDRV_PCM_STREAM_CAPTURE].be_clients);
	INIT_LIST_HEAD(&rtd->dpcm[SNDRV_PCM_STREAM_PLAYBACK].fe_clients);
	INIT_LIST_HEAD(&rtd->dpcm[SNDRV_PCM_STREAM_CAPTURE].fe_clients);
	ret = device_add(rtd->dev);
	if (ret < 0) {
		dev_err(card->dev,
			"asoc: failed to register runtime device: %d\n", ret);
		return ret;
	}
	rtd->dev_registered = 1;

	/* add DAPM sysfs entries for this codec */
	ret = snd_soc_dapm_sys_add(rtd->dev);
	if (ret < 0)
		dev_err(codec->dev,
			"asoc: failed to add codec dapm sysfs entries: %d\n",
			ret);

	/* add codec sysfs entries */
	ret = device_create_file(rtd->dev, &dev_attr_codec_reg);
	if (ret < 0)
		dev_err(codec->dev,
			"asoc: failed to add codec sysfs files: %d\n", ret);

#ifdef CONFIG_DEBUG_FS
	/* add DPCM sysfs entries */
	if (!dailess && !dai_link->dynamic)
		goto out;

	ret = soc_dpcm_debugfs_add(rtd);
	if (ret < 0)
		dev_err(rtd->dev, "asoc: failed to add dpcm sysfs entries: %d\n", ret);

out:
#endif
	return 0;
}

static int soc_probe_link_components(struct snd_soc_card *card, int num,
				     int order)
{
	struct snd_soc_pcm_runtime *rtd = &card->rtd[num];
	struct snd_soc_dai *cpu_dai = rtd->cpu_dai;
	struct snd_soc_dai *codec_dai = rtd->codec_dai;
	struct snd_soc_platform *platform = rtd->platform;
	int ret;

	/* probe the CPU-side component, if it is a CODEC */
	if (cpu_dai->codec &&
	    !cpu_dai->codec->probed &&
	    cpu_dai->codec->driver->probe_order == order) {
		ret = soc_probe_codec(card, cpu_dai->codec);
		if (ret < 0)
			return ret;
	}

	/* probe the CODEC-side component */
	if (!codec_dai->codec->probed &&
	    codec_dai->codec->driver->probe_order == order) {
		ret = soc_probe_codec(card, codec_dai->codec);
		if (ret < 0)
			return ret;
	}

	/* probe the platform */
	if (!platform->probed &&
	    platform->driver->probe_order == order) {
		ret = soc_probe_platform(card, platform);
		if (ret < 0)
			return ret;
	}

	return 0;
}

static int soc_probe_link_dais(struct snd_soc_card *card, int num, int order)
{
	struct snd_soc_dai_link *dai_link = &card->dai_link[num];
	struct snd_soc_pcm_runtime *rtd = &card->rtd[num];
	struct snd_soc_codec *codec = rtd->codec;
	struct snd_soc_platform *platform = rtd->platform;
	struct snd_soc_dai *codec_dai = rtd->codec_dai;
	struct snd_soc_dai *cpu_dai = rtd->cpu_dai;
	struct snd_soc_dapm_widget *play_w, *capture_w;
	int ret;

	dev_dbg(card->dev, "probe %s dai link %d late %d\n",
			card->name, num, order);

	/* config components */
	cpu_dai->platform = platform;
	codec_dai->card = card;
	cpu_dai->card = card;

	/* set default power off timeout */
	rtd->pmdown_time = pmdown_time;

	/* probe the cpu_dai */
	if (!cpu_dai->probed &&
			cpu_dai->driver->probe_order == order) {
		if (!cpu_dai->codec) {
			cpu_dai->dapm.card = card;
			if (!try_module_get(cpu_dai->dev->driver->owner))
				return -ENODEV;

			list_add(&cpu_dai->dapm.list, &card->dapm_list);
			snd_soc_dapm_new_dai_widgets(&cpu_dai->dapm, cpu_dai);
		}

		if (cpu_dai->driver->probe) {
			ret = cpu_dai->driver->probe(cpu_dai);
			if (ret < 0) {
				pr_err("asoc: failed to probe CPU DAI %s: %d\n",
							cpu_dai->name, ret);
				module_put(cpu_dai->dev->driver->owner);
				return ret;
			}
		}
		cpu_dai->probed = 1;
		/* mark cpu_dai as probed and add to card dai list */
		list_add(&cpu_dai->card_list, &card->dai_dev_list);
	}

	/* probe the CODEC DAI */
	if (!codec_dai->probed && codec_dai->driver->probe_order == order) {
		if (codec_dai->driver->probe) {
			ret = codec_dai->driver->probe(codec_dai);
			if (ret < 0) {
				pr_err("asoc: failed to probe CODEC DAI %s: %d\n",
							codec_dai->name, ret);
				return ret;
			}
		}

		/* mark codec_dai as probed and add to card dai list */
		codec_dai->probed = 1;
		list_add(&codec_dai->card_list, &card->dai_dev_list);
	}

	/* complete DAI probe during last probe */
	if (order != SND_SOC_COMP_ORDER_LAST)
		return 0;

	ret = soc_post_component_init(card, codec, num, 0);
	if (ret)
		return ret;

	ret = device_create_file(rtd->dev, &dev_attr_pmdown_time);
	if (ret < 0)
		pr_warn("asoc: failed to add pmdown_time sysfs:%d\n", ret);

	if (!dai_link->params) {
		/* create the pcm */
		ret = soc_new_pcm(rtd, num);
		if (ret < 0) {
			pr_err("asoc: can't create pcm %s :%d\n",
			       dai_link->stream_name, ret);
			return ret;
		}
	} else {
		/* link the DAI widgets */
		play_w = codec_dai->playback_widget;
		capture_w = cpu_dai->capture_widget;
		if (play_w && capture_w) {
			ret = snd_soc_dapm_new_pcm(card, dai_link->params,
						   capture_w, play_w);
			if (ret != 0) {
				dev_err(card->dev, "Can't link %s to %s: %d\n",
					play_w->name, capture_w->name, ret);
				return ret;
			}
		}

		play_w = cpu_dai->playback_widget;
		capture_w = codec_dai->capture_widget;
		if (play_w && capture_w) {
			ret = snd_soc_dapm_new_pcm(card, dai_link->params,
						   capture_w, play_w);
			if (ret != 0) {
				dev_err(card->dev, "Can't link %s to %s: %d\n",
					play_w->name, capture_w->name, ret);
				return ret;
			}
		}
	}

	/* add platform data for AC97 devices */
	if (rtd->codec_dai->driver->ac97_control)
		snd_ac97_dev_add_pdata(codec->ac97, rtd->cpu_dai->ac97_pdata);

	return 0;
}

#ifdef CONFIG_SND_SOC_AC97_BUS
static int soc_register_ac97_dai_link(struct snd_soc_pcm_runtime *rtd)
{
	int ret;

	/* Only instantiate AC97 if not already done by the adaptor
	 * for the generic AC97 subsystem.
	 */
	if (rtd->codec_dai->driver->ac97_control && !rtd->codec->ac97_registered) {
		/*
		 * It is possible that the AC97 device is already registered to
		 * the device subsystem. This happens when the device is created
		 * via snd_ac97_mixer(). Currently only SoC codec that does so
		 * is the generic AC97 glue but others migh emerge.
		 *
		 * In those cases we don't try to register the device again.
		 */
		if (!rtd->codec->ac97_created)
			return 0;

		ret = soc_ac97_dev_register(rtd->codec);
		if (ret < 0) {
			pr_err("asoc: AC97 device register failed:%d\n", ret);
			return ret;
		}

		rtd->codec->ac97_registered = 1;
	}
	return 0;
}

static void soc_unregister_ac97_dai_link(struct snd_soc_codec *codec)
{
	if (codec->ac97_registered) {
		soc_ac97_dev_unregister(codec);
		codec->ac97_registered = 0;
	}
}
#endif

static int soc_check_aux_dev(struct snd_soc_card *card, int num)
{
	struct snd_soc_aux_dev *aux_dev = &card->aux_dev[num];
	struct snd_soc_codec *codec;

	/* find CODEC from registered CODECs*/
	list_for_each_entry(codec, &codec_list, list) {
		if (!strcmp(codec->name, aux_dev->codec_name))
			return 0;
	}

	return -EPROBE_DEFER;
}

static int soc_probe_aux_dev(struct snd_soc_card *card, int num)
{
	struct snd_soc_aux_dev *aux_dev = &card->aux_dev[num];
	struct snd_soc_codec *codec;
	int ret = -ENODEV;

	/* find CODEC from registered CODECs*/
	list_for_each_entry(codec, &codec_list, list) {
		if (!strcmp(codec->name, aux_dev->codec_name)) {
			if (codec->probed) {
				dev_err(codec->dev,
					"asoc: codec already probed");
				ret = -EBUSY;
				goto out;
			}
			goto found;
		}
	}
	/* codec not found */
	dev_err(card->dev, "asoc: codec %s not found", aux_dev->codec_name);
	return -EPROBE_DEFER;

found:
	ret = soc_probe_codec(card, codec);
	if (ret < 0)
		return ret;

	ret = soc_post_component_init(card, codec, num, 1);

out:
	return ret;
}

static void soc_remove_aux_dev(struct snd_soc_card *card, int num)
{
	struct snd_soc_pcm_runtime *rtd = &card->rtd_aux[num];
	struct snd_soc_codec *codec = rtd->codec;

	/* unregister the rtd device */
	if (rtd->dev_registered) {
		device_remove_file(rtd->dev, &dev_attr_codec_reg);
		device_del(rtd->dev);
		rtd->dev_registered = 0;
	}

	if (codec && codec->probed)
		soc_remove_codec(codec);
}

static int snd_soc_init_codec_cache(struct snd_soc_codec *codec,
				    enum snd_soc_compress_type compress_type)
{
	int ret;

	if (codec->cache_init)
		return 0;

	/* override the compress_type if necessary */
	if (compress_type && codec->compress_type != compress_type)
		codec->compress_type = compress_type;
	ret = snd_soc_cache_init(codec);
	if (ret < 0) {
		dev_err(codec->dev, "Failed to set cache compression type: %d\n",
			ret);
		return ret;
	}
	codec->cache_init = 1;
	return 0;
}

static int snd_soc_instantiate_card(struct snd_soc_card *card)
{
	struct snd_soc_codec *codec;
	struct snd_soc_codec_conf *codec_conf;
	enum snd_soc_compress_type compress_type;
	struct snd_soc_dai_link *dai_link;
	int ret, i, order, dai_fmt;

	mutex_lock_nested(&card->mutex, SND_SOC_CARD_CLASS_INIT);

	/* bind DAIs */
	for (i = 0; i < card->num_links; i++) {
		ret = soc_bind_dai_link(card, i);
		if (ret != 0)
			goto base_error;
	}

	/* check aux_devs too */
	for (i = 0; i < card->num_aux_devs; i++) {
		ret = soc_check_aux_dev(card, i);
		if (ret != 0)
			goto base_error;
	}

	/* initialize the register cache for each available codec */
	list_for_each_entry(codec, &codec_list, list) {
		if (codec->cache_init)
			continue;
		/* by default we don't override the compress_type */
		compress_type = 0;
		/* check to see if we need to override the compress_type */
		for (i = 0; i < card->num_configs; ++i) {
			codec_conf = &card->codec_conf[i];
			if (!strcmp(codec->name, codec_conf->dev_name)) {
				compress_type = codec_conf->compress_type;
				if (compress_type && compress_type
				    != codec->compress_type)
					break;
			}
		}
		ret = snd_soc_init_codec_cache(codec, compress_type);
		if (ret < 0)
			goto base_error;
	}

	/* card bind complete so register a sound card */
	ret = snd_card_create(SNDRV_DEFAULT_IDX1, SNDRV_DEFAULT_STR1,
			card->owner, 0, &card->snd_card);
	if (ret < 0) {
		pr_err("asoc: can't create sound card for card %s: %d\n",
			card->name, ret);
		goto base_error;
	}
	card->snd_card->dev = card->dev;

	card->dapm.bias_level = SND_SOC_BIAS_OFF;
	card->dapm.dev = card->dev;
	card->dapm.card = card;
	list_add(&card->dapm.list, &card->dapm_list);

#ifdef CONFIG_DEBUG_FS
	snd_soc_dapm_debugfs_init(&card->dapm, card->debugfs_card_root);
#endif

#ifdef CONFIG_PM_SLEEP
	/* deferred resume work */
	INIT_WORK(&card->deferred_resume_work, soc_resume_deferred);
#endif

	if (card->dapm_widgets)
		snd_soc_dapm_new_controls(&card->dapm, card->dapm_widgets,
					  card->num_dapm_widgets);

	/* initialise the sound card only once */
	if (card->probe) {
		ret = card->probe(card);
		if (ret < 0)
			goto card_probe_error;
	}

	/* probe all components used by DAI links on this card */
	for (order = SND_SOC_COMP_ORDER_FIRST; order <= SND_SOC_COMP_ORDER_LAST;
			order++) {
		for (i = 0; i < card->num_links; i++) {
			ret = soc_probe_link_components(card, i, order);
			if (ret < 0) {
				pr_err("asoc: failed to instantiate card %s: %d\n",
				       card->name, ret);
				goto probe_dai_err;
			}
		}
	}

	/* probe all DAI links on this card */
	for (order = SND_SOC_COMP_ORDER_FIRST; order <= SND_SOC_COMP_ORDER_LAST;
			order++) {
		for (i = 0; i < card->num_links; i++) {
			ret = soc_probe_link_dais(card, i, order);
			if (ret < 0) {
				pr_err("asoc: failed to instantiate card %s: %d\n",
				       card->name, ret);
				goto probe_dai_err;
			}
		}
	}

	for (i = 0; i < card->num_aux_devs; i++) {
		ret = soc_probe_aux_dev(card, i);
		if (ret < 0) {
			pr_err("asoc: failed to add auxiliary devices %s: %d\n",
			       card->name, ret);
			goto probe_aux_dev_err;
		}
	}

	snd_soc_dapm_link_dai_widgets(card);

	if (card->controls)
		snd_soc_add_card_controls(card, card->controls, card->num_controls);

	if (card->dapm_routes)
		snd_soc_dapm_add_routes(&card->dapm, card->dapm_routes,
					card->num_dapm_routes);

	snd_soc_dapm_new_widgets(&card->dapm);

	for (i = 0; i < card->num_links; i++) {
		dai_link = &card->dai_link[i];
		dai_fmt = dai_link->dai_fmt;

		if (dai_fmt) {
			ret = snd_soc_dai_set_fmt(card->rtd[i].codec_dai,
						  dai_fmt);
			if (ret != 0 && ret != -ENOTSUPP)
				dev_warn(card->rtd[i].codec_dai->dev,
					 "Failed to set DAI format: %d\n",
					 ret);
		}

		/* If this is a regular CPU link there will be a platform */
		if (dai_fmt &&
		    (dai_link->platform_name || dai_link->platform_of_node)) {
			ret = snd_soc_dai_set_fmt(card->rtd[i].cpu_dai,
						  dai_fmt);
			if (ret != 0 && ret != -ENOTSUPP)
				dev_warn(card->rtd[i].cpu_dai->dev,
					 "Failed to set DAI format: %d\n",
					 ret);
		} else if (dai_fmt) {
			/* Flip the polarity for the "CPU" end */
			dai_fmt &= ~SND_SOC_DAIFMT_MASTER_MASK;
			switch (dai_link->dai_fmt &
				SND_SOC_DAIFMT_MASTER_MASK) {
			case SND_SOC_DAIFMT_CBM_CFM:
				dai_fmt |= SND_SOC_DAIFMT_CBS_CFS;
				break;
			case SND_SOC_DAIFMT_CBM_CFS:
				dai_fmt |= SND_SOC_DAIFMT_CBS_CFM;
				break;
			case SND_SOC_DAIFMT_CBS_CFM:
				dai_fmt |= SND_SOC_DAIFMT_CBM_CFS;
				break;
			case SND_SOC_DAIFMT_CBS_CFS:
				dai_fmt |= SND_SOC_DAIFMT_CBM_CFM;
				break;
			}

			ret = snd_soc_dai_set_fmt(card->rtd[i].cpu_dai,
						  dai_fmt);
			if (ret != 0 && ret != -ENOTSUPP)
				dev_warn(card->rtd[i].cpu_dai->dev,
					 "Failed to set DAI format: %d\n",
					 ret);
		}
	}

	snprintf(card->snd_card->shortname, sizeof(card->snd_card->shortname),
		 "%s", card->name);
	snprintf(card->snd_card->longname, sizeof(card->snd_card->longname),
		 "%s", card->long_name ? card->long_name : card->name);
	snprintf(card->snd_card->driver, sizeof(card->snd_card->driver),
		 "%s", card->driver_name ? card->driver_name : card->name);
	for (i = 0; i < ARRAY_SIZE(card->snd_card->driver); i++) {
		switch (card->snd_card->driver[i]) {
		case '_':
		case '-':
		case '\0':
			break;
		default:
			if (!isalnum(card->snd_card->driver[i]))
				card->snd_card->driver[i] = '_';
			break;
		}
	}

	if (card->late_probe) {
		ret = card->late_probe(card);
		if (ret < 0) {
			dev_err(card->dev, "%s late_probe() failed: %d\n",
				card->name, ret);
			goto probe_aux_dev_err;
		}
	}

	snd_soc_dapm_new_widgets(&card->dapm);

	if (card->fully_routed)
		list_for_each_entry(codec, &card->codec_dev_list, card_list)
			snd_soc_dapm_auto_nc_codec_pins(codec);

	ret = snd_card_register(card->snd_card);
	if (ret < 0) {
		pr_err("asoc: failed to register soundcard for %s: %d\n",
							card->name, ret);
		goto probe_aux_dev_err;
	}

#ifdef CONFIG_SND_SOC_AC97_BUS
	/* register any AC97 codecs */
	for (i = 0; i < card->num_rtd; i++) {
		ret = soc_register_ac97_dai_link(&card->rtd[i]);
		if (ret < 0) {
			pr_err("asoc: failed to register AC97 %s: %d\n",
							card->name, ret);
			while (--i >= 0)
				soc_unregister_ac97_dai_link(card->rtd[i].codec);
			goto probe_aux_dev_err;
		}
	}
#endif

	card->instantiated = 1;
	snd_soc_dapm_sync(&card->dapm);
	mutex_unlock(&card->mutex);

	return 0;

probe_aux_dev_err:
	for (i = 0; i < card->num_aux_devs; i++)
		soc_remove_aux_dev(card, i);

probe_dai_err:
	soc_remove_dai_links(card);

card_probe_error:
	if (card->remove)
		card->remove(card);

	snd_card_free(card->snd_card);

base_error:
	mutex_unlock(&card->mutex);

	return ret;
}

/* probes a new socdev */
static int soc_probe(struct platform_device *pdev)
{
	struct snd_soc_card *card = platform_get_drvdata(pdev);
	int ret = 0;

	/*
	 * no card, so machine driver should be registering card
	 * we should not be here in that case so ret error
	 */
	if (!card)
		return -EINVAL;

	dev_warn(&pdev->dev,
		 "ASoC machine %s should use snd_soc_register_card()\n",
		 card->name);

	/* Bodge while we unpick instantiation */
	card->dev = &pdev->dev;

	ret = snd_soc_register_card(card);
	if (ret != 0) {
		dev_err(&pdev->dev, "Failed to register card\n");
		return ret;
	}

	return 0;
}

static int soc_cleanup_card_resources(struct snd_soc_card *card)
{
	int i;

	/* make sure any delayed work runs */
	for (i = 0; i < card->num_rtd; i++) {
		struct snd_soc_pcm_runtime *rtd = &card->rtd[i];
		flush_delayed_work_sync(&rtd->delayed_work);
	}

	/* remove auxiliary devices */
	for (i = 0; i < card->num_aux_devs; i++)
		soc_remove_aux_dev(card, i);

	/* remove and free each DAI */
	soc_remove_dai_links(card);

	soc_cleanup_card_debugfs(card);

	/* remove the card */
	if (card->remove)
		card->remove(card);

	snd_soc_dapm_free(&card->dapm);

	snd_card_free(card->snd_card);
	return 0;

}

/* removes a socdev */
static int soc_remove(struct platform_device *pdev)
{
	struct snd_soc_card *card = platform_get_drvdata(pdev);

	snd_soc_unregister_card(card);
	return 0;
}

int snd_soc_poweroff(struct device *dev)
{
	struct snd_soc_card *card = dev_get_drvdata(dev);
	int i;

	if (!card->instantiated)
		return 0;

	/* Flush out pmdown_time work - we actually do want to run it
	 * now, we're shutting down so no imminent restart. */
	for (i = 0; i < card->num_rtd; i++) {
		struct snd_soc_pcm_runtime *rtd = &card->rtd[i];
		flush_delayed_work_sync(&rtd->delayed_work);
	}

	snd_soc_dapm_shutdown(card);

	return 0;
}
EXPORT_SYMBOL_GPL(snd_soc_poweroff);

const struct dev_pm_ops snd_soc_pm_ops = {
	.suspend = snd_soc_suspend,
	.resume = snd_soc_resume,
	.freeze = snd_soc_suspend,
	.thaw = snd_soc_resume,
	.poweroff = snd_soc_poweroff,
	.restore = snd_soc_resume,
};
EXPORT_SYMBOL_GPL(snd_soc_pm_ops);

/* ASoC platform driver */
static struct platform_driver soc_driver = {
	.driver		= {
		.name		= "soc-audio",
		.owner		= THIS_MODULE,
		.pm		= &snd_soc_pm_ops,
	},
	.probe		= soc_probe,
	.remove		= soc_remove,
};

/**
 * snd_soc_codec_volatile_register: Report if a register is volatile.
 *
 * @codec: CODEC to query.
 * @reg: Register to query.
 *
 * Boolean function indiciating if a CODEC register is volatile.
 */
int snd_soc_codec_volatile_register(struct snd_soc_codec *codec,
				    unsigned int reg)
{
	if (codec->volatile_register)
		return codec->volatile_register(codec, reg);
	else
		return 0;
}
EXPORT_SYMBOL_GPL(snd_soc_codec_volatile_register);

/**
 * snd_soc_codec_readable_register: Report if a register is readable.
 *
 * @codec: CODEC to query.
 * @reg: Register to query.
 *
 * Boolean function indicating if a CODEC register is readable.
 */
int snd_soc_codec_readable_register(struct snd_soc_codec *codec,
				    unsigned int reg)
{
	if (codec->readable_register)
		return codec->readable_register(codec, reg);
	else
		return 1;
}
EXPORT_SYMBOL_GPL(snd_soc_codec_readable_register);

/**
 * snd_soc_codec_writable_register: Report if a register is writable.
 *
 * @codec: CODEC to query.
 * @reg: Register to query.
 *
 * Boolean function indicating if a CODEC register is writable.
 */
int snd_soc_codec_writable_register(struct snd_soc_codec *codec,
				    unsigned int reg)
{
	if (codec->writable_register)
		return codec->writable_register(codec, reg);
	else
		return 1;
}
EXPORT_SYMBOL_GPL(snd_soc_codec_writable_register);

int snd_soc_platform_read(struct snd_soc_platform *platform,
					unsigned int reg)
{
	unsigned int ret;

	if (!platform->driver->read) {
		dev_err(platform->dev, "platform has no read back\n");
		return -1;
	}

	ret = platform->driver->read(platform, reg);
	dev_dbg(platform->dev, "read %x => %x\n", reg, ret);
	trace_snd_soc_preg_read(platform, reg, ret);

	return ret;
}
EXPORT_SYMBOL_GPL(snd_soc_platform_read);

int snd_soc_platform_write(struct snd_soc_platform *platform,
					 unsigned int reg, unsigned int val)
{
	if (!platform->driver->write) {
		dev_err(platform->dev, "platform has no write back\n");
		return -1;
	}

	dev_dbg(platform->dev, "write %x = %x\n", reg, val);
	trace_snd_soc_preg_write(platform, reg, val);
	return platform->driver->write(platform, reg, val);
}
EXPORT_SYMBOL_GPL(snd_soc_platform_write);

/**
 * snd_soc_new_ac97_codec - initailise AC97 device
 * @codec: audio codec
 * @ops: AC97 bus operations
 * @num: AC97 codec number
 *
 * Initialises AC97 codec resources for use by ad-hoc devices only.
 */
int snd_soc_new_ac97_codec(struct snd_soc_codec *codec,
	struct snd_ac97_bus_ops *ops, int num)
{
	mutex_lock(&codec->mutex);

	codec->ac97 = kzalloc(sizeof(struct snd_ac97), GFP_KERNEL);
	if (codec->ac97 == NULL) {
		mutex_unlock(&codec->mutex);
		return -ENOMEM;
	}

	codec->ac97->bus = kzalloc(sizeof(struct snd_ac97_bus), GFP_KERNEL);
	if (codec->ac97->bus == NULL) {
		kfree(codec->ac97);
		codec->ac97 = NULL;
		mutex_unlock(&codec->mutex);
		return -ENOMEM;
	}

	codec->ac97->bus->ops = ops;
	codec->ac97->num = num;

	/*
	 * Mark the AC97 device to be created by us. This way we ensure that the
	 * device will be registered with the device subsystem later on.
	 */
	codec->ac97_created = 1;

	mutex_unlock(&codec->mutex);
	return 0;
}
EXPORT_SYMBOL_GPL(snd_soc_new_ac97_codec);

/**
 * snd_soc_free_ac97_codec - free AC97 codec device
 * @codec: audio codec
 *
 * Frees AC97 codec device resources.
 */
void snd_soc_free_ac97_codec(struct snd_soc_codec *codec)
{
	mutex_lock(&codec->mutex);
#ifdef CONFIG_SND_SOC_AC97_BUS
	soc_unregister_ac97_dai_link(codec);
#endif
	kfree(codec->ac97->bus);
	kfree(codec->ac97);
	codec->ac97 = NULL;
	codec->ac97_created = 0;
	mutex_unlock(&codec->mutex);
}
EXPORT_SYMBOL_GPL(snd_soc_free_ac97_codec);

unsigned int snd_soc_read(struct snd_soc_codec *codec, unsigned int reg)
{
	unsigned int ret;

	ret = codec->read(codec, reg);
	dev_dbg(codec->dev, "read %x => %x\n", reg, ret);
	trace_snd_soc_reg_read(codec, reg, ret);

	return ret;
}
EXPORT_SYMBOL_GPL(snd_soc_read);

unsigned int snd_soc_write(struct snd_soc_codec *codec,
			   unsigned int reg, unsigned int val)
{
	dev_dbg(codec->dev, "write %x = %x\n", reg, val);
	trace_snd_soc_reg_write(codec, reg, val);
	return codec->write(codec, reg, val);
}
EXPORT_SYMBOL_GPL(snd_soc_write);

unsigned int snd_soc_bulk_write_raw(struct snd_soc_codec *codec,
				    unsigned int reg, const void *data, size_t len)
{
	return codec->bulk_write_raw(codec, reg, data, len);
}
EXPORT_SYMBOL_GPL(snd_soc_bulk_write_raw);

/**
 * snd_soc_update_bits - update codec register bits
 * @codec: audio codec
 * @reg: codec register
 * @mask: register mask
 * @value: new value
 *
 * Writes new register value.
 *
 * Returns 1 for change, 0 for no change, or negative error code.
 */
int snd_soc_update_bits(struct snd_soc_codec *codec, unsigned short reg,
				unsigned int mask, unsigned int value)
{
	bool change;
	unsigned int old, new;
	int ret;

	if (codec->using_regmap) {
		ret = regmap_update_bits_check(codec->control_data, reg,
					       mask, value, &change);
	} else {
		ret = snd_soc_read(codec, reg);
		if (ret < 0)
			return ret;

		old = ret;
		new = (old & ~mask) | (value & mask);
		change = old != new;
		if (change)
			ret = snd_soc_write(codec, reg, new);
	}

	if (ret < 0)
		return ret;

	return change;
}
EXPORT_SYMBOL_GPL(snd_soc_update_bits);

/**
 * snd_soc_update_bits_locked - update codec register bits
 * @codec: audio codec
 * @reg: codec register
 * @mask: register mask
 * @value: new value
 *
 * Writes new register value, and takes the codec mutex.
 *
 * Returns 1 for change else 0.
 */
int snd_soc_update_bits_locked(struct snd_soc_codec *codec,
			       unsigned short reg, unsigned int mask,
			       unsigned int value)
{
	int change;

	mutex_lock(&codec->mutex);
	change = snd_soc_update_bits(codec, reg, mask, value);
	mutex_unlock(&codec->mutex);

	return change;
}
EXPORT_SYMBOL_GPL(snd_soc_update_bits_locked);

/**
 * snd_soc_test_bits - test register for change
 * @codec: audio codec
 * @reg: codec register
 * @mask: register mask
 * @value: new value
 *
 * Tests a register with a new value and checks if the new value is
 * different from the old value.
 *
 * Returns 1 for change else 0.
 */
int snd_soc_test_bits(struct snd_soc_codec *codec, unsigned short reg,
				unsigned int mask, unsigned int value)
{
	int change;
	unsigned int old, new;

	old = snd_soc_read(codec, reg);
	new = (old & ~mask) | value;
	change = old != new;

	return change;
}
EXPORT_SYMBOL_GPL(snd_soc_test_bits);

/**
 * snd_soc_set_runtime_hwparams - set the runtime hardware parameters
 * @substream: the pcm substream
 * @hw: the hardware parameters
 *
 * Sets the substream runtime hardware parameters.
 */
int snd_soc_set_runtime_hwparams(struct snd_pcm_substream *substream,
	const struct snd_pcm_hardware *hw)
{
	struct snd_pcm_runtime *runtime = substream->runtime;
	runtime->hw.info = hw->info;
	runtime->hw.formats = hw->formats;
	runtime->hw.period_bytes_min = hw->period_bytes_min;
	runtime->hw.period_bytes_max = hw->period_bytes_max;
	runtime->hw.periods_min = hw->periods_min;
	runtime->hw.periods_max = hw->periods_max;
	runtime->hw.buffer_bytes_max = hw->buffer_bytes_max;
	runtime->hw.fifo_size = hw->fifo_size;
	return 0;
}
EXPORT_SYMBOL_GPL(snd_soc_set_runtime_hwparams);

/**
 * snd_soc_cnew - create new control
 * @_template: control template
 * @data: control private data
 * @long_name: control long name
 * @prefix: control name prefix
 *
 * Create a new mixer control from a template control.
 *
 * Returns 0 for success, else error.
 */
struct snd_kcontrol *snd_soc_cnew(const struct snd_kcontrol_new *_template,
				  void *data, const char *long_name,
				  const char *prefix)
{
	struct snd_kcontrol_new template;
	struct snd_kcontrol *kcontrol;
	char *name = NULL;
	int name_len;

	memcpy(&template, _template, sizeof(template));
	template.index = 0;

	if (!long_name)
		long_name = template.name;

	if (prefix) {
		name_len = strlen(long_name) + strlen(prefix) + 2;
		name = kmalloc(name_len, GFP_KERNEL);
		if (!name)
			return NULL;

		snprintf(name, name_len, "%s %s", prefix, long_name);

		template.name = name;
	} else {
		template.name = long_name;
	}

	kcontrol = snd_ctl_new1(&template, data);

	kfree(name);

	return kcontrol;
}
EXPORT_SYMBOL_GPL(snd_soc_cnew);

static int snd_soc_add_controls(struct snd_card *card, struct device *dev,
	const struct snd_kcontrol_new *controls, int num_controls,
	const char *prefix, void *data)
{
	int err, i;

	for (i = 0; i < num_controls; i++) {
		const struct snd_kcontrol_new *control = &controls[i];
		err = snd_ctl_add(card, snd_soc_cnew(control, data,
						     control->name, prefix));
		if (err < 0) {
			dev_err(dev, "Failed to add %s: %d\n", control->name, err);
			return err;
		}
	}

	return 0;
}

/**
 * snd_soc_add_codec_controls - add an array of controls to a codec.
 * Convenience function to add a list of controls. Many codecs were
 * duplicating this code.
 *
 * @codec: codec to add controls to
 * @controls: array of controls to add
 * @num_controls: number of elements in the array
 *
 * Return 0 for success, else error.
 */
int snd_soc_add_codec_controls(struct snd_soc_codec *codec,
	const struct snd_kcontrol_new *controls, int num_controls)
{
	struct snd_card *card = codec->card->snd_card;

	return snd_soc_add_controls(card, codec->dev, controls, num_controls,
			codec->name_prefix, codec);
}
EXPORT_SYMBOL_GPL(snd_soc_add_codec_controls);

/**
 * snd_soc_add_platform_controls - add an array of controls to a platform.
 * Convenience function to add a list of controls.
 *
 * @platform: platform to add controls to
 * @controls: array of controls to add
 * @num_controls: number of elements in the array
 *
 * Return 0 for success, else error.
 */
int snd_soc_add_platform_controls(struct snd_soc_platform *platform,
	const struct snd_kcontrol_new *controls, int num_controls)
{
	struct snd_card *card = platform->card->snd_card;

	return snd_soc_add_controls(card, platform->dev, controls, num_controls,
			NULL, platform);
}
EXPORT_SYMBOL_GPL(snd_soc_add_platform_controls);

/**
 * snd_soc_add_card_controls - add an array of controls to a SoC card.
 * Convenience function to add a list of controls.
 *
 * @soc_card: SoC card to add controls to
 * @controls: array of controls to add
 * @num_controls: number of elements in the array
 *
 * Return 0 for success, else error.
 */
int snd_soc_add_card_controls(struct snd_soc_card *soc_card,
	const struct snd_kcontrol_new *controls, int num_controls)
{
	struct snd_card *card = soc_card->snd_card;

	return snd_soc_add_controls(card, soc_card->dev, controls, num_controls,
			NULL, soc_card);
}
EXPORT_SYMBOL_GPL(snd_soc_add_card_controls);

/**
 * snd_soc_add_dai_controls - add an array of controls to a DAI.
 * Convienience function to add a list of controls.
 *
 * @dai: DAI to add controls to
 * @controls: array of controls to add
 * @num_controls: number of elements in the array
 *
 * Return 0 for success, else error.
 */
int snd_soc_add_dai_controls(struct snd_soc_dai *dai,
	const struct snd_kcontrol_new *controls, int num_controls)
{
	struct snd_card *card = dai->card->snd_card;

	return snd_soc_add_controls(card, dai->dev, controls, num_controls,
			NULL, dai);
}
EXPORT_SYMBOL_GPL(snd_soc_add_dai_controls);

/**
 * snd_soc_info_enum_double - enumerated double mixer info callback
 * @kcontrol: mixer control
 * @uinfo: control element information
 *
 * Callback to provide information about a double enumerated
 * mixer control.
 *
 * Returns 0 for success.
 */
int snd_soc_info_enum_double(struct snd_kcontrol *kcontrol,
	struct snd_ctl_elem_info *uinfo)
{
	struct soc_enum *e = (struct soc_enum *)kcontrol->private_value;

	uinfo->type = SNDRV_CTL_ELEM_TYPE_ENUMERATED;
	uinfo->count = e->shift_l == e->shift_r ? 1 : 2;
	uinfo->value.enumerated.items = e->max;

	if (uinfo->value.enumerated.item > e->max - 1)
		uinfo->value.enumerated.item = e->max - 1;
	strcpy(uinfo->value.enumerated.name,
		e->texts[uinfo->value.enumerated.item]);
	return 0;
}
EXPORT_SYMBOL_GPL(snd_soc_info_enum_double);

/**
 * snd_soc_get_enum_double - enumerated double mixer get callback
 * @kcontrol: mixer control
 * @ucontrol: control element information
 *
 * Callback to get the value of a double enumerated mixer.
 *
 * Returns 0 for success.
 */
int snd_soc_get_enum_double(struct snd_kcontrol *kcontrol,
	struct snd_ctl_elem_value *ucontrol)
{
	struct snd_soc_codec *codec = snd_kcontrol_chip(kcontrol);
	struct soc_enum *e = (struct soc_enum *)kcontrol->private_value;
	unsigned int val, bitmask;

	for (bitmask = 1; bitmask < e->max; bitmask <<= 1)
		;
	val = snd_soc_read(codec, e->reg);
	ucontrol->value.enumerated.item[0]
		= (val >> e->shift_l) & (bitmask - 1);
	if (e->shift_l != e->shift_r)
		ucontrol->value.enumerated.item[1] =
			(val >> e->shift_r) & (bitmask - 1);

	return 0;
}
EXPORT_SYMBOL_GPL(snd_soc_get_enum_double);

/**
 * snd_soc_put_enum_double - enumerated double mixer put callback
 * @kcontrol: mixer control
 * @ucontrol: control element information
 *
 * Callback to set the value of a double enumerated mixer.
 *
 * Returns 0 for success.
 */
int snd_soc_put_enum_double(struct snd_kcontrol *kcontrol,
	struct snd_ctl_elem_value *ucontrol)
{
	struct snd_soc_codec *codec = snd_kcontrol_chip(kcontrol);
	struct soc_enum *e = (struct soc_enum *)kcontrol->private_value;
	unsigned int val;
	unsigned int mask, bitmask;

	for (bitmask = 1; bitmask < e->max; bitmask <<= 1)
		;
	if (ucontrol->value.enumerated.item[0] > e->max - 1)
		return -EINVAL;
	val = ucontrol->value.enumerated.item[0] << e->shift_l;
	mask = (bitmask - 1) << e->shift_l;
	if (e->shift_l != e->shift_r) {
		if (ucontrol->value.enumerated.item[1] > e->max - 1)
			return -EINVAL;
		val |= ucontrol->value.enumerated.item[1] << e->shift_r;
		mask |= (bitmask - 1) << e->shift_r;
	}

	return snd_soc_update_bits_locked(codec, e->reg, mask, val);
}
EXPORT_SYMBOL_GPL(snd_soc_put_enum_double);

/**
 * snd_soc_get_value_enum_double - semi enumerated double mixer get callback
 * @kcontrol: mixer control
 * @ucontrol: control element information
 *
 * Callback to get the value of a double semi enumerated mixer.
 *
 * Semi enumerated mixer: the enumerated items are referred as values. Can be
 * used for handling bitfield coded enumeration for example.
 *
 * Returns 0 for success.
 */
int snd_soc_get_value_enum_double(struct snd_kcontrol *kcontrol,
	struct snd_ctl_elem_value *ucontrol)
{
	struct snd_soc_codec *codec = snd_kcontrol_chip(kcontrol);
	struct soc_enum *e = (struct soc_enum *)kcontrol->private_value;
	unsigned int reg_val, val, mux;

	reg_val = snd_soc_read(codec, e->reg);
	val = (reg_val >> e->shift_l) & e->mask;
	for (mux = 0; mux < e->max; mux++) {
		if (val == e->values[mux])
			break;
	}
	ucontrol->value.enumerated.item[0] = mux;
	if (e->shift_l != e->shift_r) {
		val = (reg_val >> e->shift_r) & e->mask;
		for (mux = 0; mux < e->max; mux++) {
			if (val == e->values[mux])
				break;
		}
		ucontrol->value.enumerated.item[1] = mux;
	}

	return 0;
}
EXPORT_SYMBOL_GPL(snd_soc_get_value_enum_double);

/**
 * snd_soc_put_value_enum_double - semi enumerated double mixer put callback
 * @kcontrol: mixer control
 * @ucontrol: control element information
 *
 * Callback to set the value of a double semi enumerated mixer.
 *
 * Semi enumerated mixer: the enumerated items are referred as values. Can be
 * used for handling bitfield coded enumeration for example.
 *
 * Returns 0 for success.
 */
int snd_soc_put_value_enum_double(struct snd_kcontrol *kcontrol,
	struct snd_ctl_elem_value *ucontrol)
{
	struct snd_soc_codec *codec = snd_kcontrol_chip(kcontrol);
	struct soc_enum *e = (struct soc_enum *)kcontrol->private_value;
	unsigned int val;
	unsigned int mask;

	if (ucontrol->value.enumerated.item[0] > e->max - 1)
		return -EINVAL;
	val = e->values[ucontrol->value.enumerated.item[0]] << e->shift_l;
	mask = e->mask << e->shift_l;
	if (e->shift_l != e->shift_r) {
		if (ucontrol->value.enumerated.item[1] > e->max - 1)
			return -EINVAL;
		val |= e->values[ucontrol->value.enumerated.item[1]] << e->shift_r;
		mask |= e->mask << e->shift_r;
	}

	return snd_soc_update_bits_locked(codec, e->reg, mask, val);
}
EXPORT_SYMBOL_GPL(snd_soc_put_value_enum_double);

/**
 * snd_soc_info_enum_ext - external enumerated single mixer info callback
 * @kcontrol: mixer control
 * @uinfo: control element information
 *
 * Callback to provide information about an external enumerated
 * single mixer.
 *
 * Returns 0 for success.
 */
int snd_soc_info_enum_ext(struct snd_kcontrol *kcontrol,
	struct snd_ctl_elem_info *uinfo)
{
	struct soc_enum *e = (struct soc_enum *)kcontrol->private_value;

	uinfo->type = SNDRV_CTL_ELEM_TYPE_ENUMERATED;
	uinfo->count = 1;
	uinfo->value.enumerated.items = e->max;

	if (uinfo->value.enumerated.item > e->max - 1)
		uinfo->value.enumerated.item = e->max - 1;
	strcpy(uinfo->value.enumerated.name,
		e->texts[uinfo->value.enumerated.item]);
	return 0;
}
EXPORT_SYMBOL_GPL(snd_soc_info_enum_ext);

/**
 * snd_soc_info_volsw_ext - external single mixer info callback
 * @kcontrol: mixer control
 * @uinfo: control element information
 *
 * Callback to provide information about a single external mixer control.
 *
 * Returns 0 for success.
 */
int snd_soc_info_volsw_ext(struct snd_kcontrol *kcontrol,
	struct snd_ctl_elem_info *uinfo)
{
	int max = kcontrol->private_value;

	if (max == 1 && !strstr(kcontrol->id.name, " Volume"))
		uinfo->type = SNDRV_CTL_ELEM_TYPE_BOOLEAN;
	else
		uinfo->type = SNDRV_CTL_ELEM_TYPE_INTEGER;

	uinfo->count = 1;
	uinfo->value.integer.min = 0;
	uinfo->value.integer.max = max;
	return 0;
}
EXPORT_SYMBOL_GPL(snd_soc_info_volsw_ext);

/**
 * snd_soc_info_volsw - single mixer info callback
 * @kcontrol: mixer control
 * @uinfo: control element information
 *
 * Callback to provide information about a single mixer control, or a double
 * mixer control that spans 2 registers.
 *
 * Returns 0 for success.
 */
int snd_soc_info_volsw(struct snd_kcontrol *kcontrol,
	struct snd_ctl_elem_info *uinfo)
{
	struct soc_mixer_control *mc =
		(struct soc_mixer_control *)kcontrol->private_value;
	int platform_max;

	if (!mc->platform_max)
		mc->platform_max = mc->max;
	platform_max = mc->platform_max;

	if (platform_max == 1 && !strstr(kcontrol->id.name, " Volume"))
		uinfo->type = SNDRV_CTL_ELEM_TYPE_BOOLEAN;
	else
		uinfo->type = SNDRV_CTL_ELEM_TYPE_INTEGER;

	uinfo->count = snd_soc_volsw_is_stereo(mc) ? 2 : 1;
	uinfo->value.integer.min = 0;
	uinfo->value.integer.max = platform_max;
	return 0;
}
EXPORT_SYMBOL_GPL(snd_soc_info_volsw);

/**
 * snd_soc_get_volsw - single mixer get callback
 * @kcontrol: mixer control
 * @ucontrol: control element information
 *
 * Callback to get the value of a single mixer control, or a double mixer
 * control that spans 2 registers.
 *
 * Returns 0 for success.
 */
int snd_soc_get_volsw(struct snd_kcontrol *kcontrol,
	struct snd_ctl_elem_value *ucontrol)
{
	struct soc_mixer_control *mc =
		(struct soc_mixer_control *)kcontrol->private_value;
	struct snd_soc_codec *codec = snd_kcontrol_chip(kcontrol);
	unsigned int reg = mc->reg;
	unsigned int reg2 = mc->rreg;
	unsigned int shift = mc->shift;
	unsigned int rshift = mc->rshift;
	int max = mc->max;
	unsigned int mask = (1 << fls(max)) - 1;
	unsigned int invert = mc->invert;

	ucontrol->value.integer.value[0] =
		(snd_soc_read(codec, reg) >> shift) & mask;
	if (invert)
		ucontrol->value.integer.value[0] =
			max - ucontrol->value.integer.value[0];

	if (snd_soc_volsw_is_stereo(mc)) {
		if (reg == reg2)
			ucontrol->value.integer.value[1] =
				(snd_soc_read(codec, reg) >> rshift) & mask;
		else
			ucontrol->value.integer.value[1] =
				(snd_soc_read(codec, reg2) >> shift) & mask;
		if (invert)
			ucontrol->value.integer.value[1] =
				max - ucontrol->value.integer.value[1];
	}

	return 0;
}
EXPORT_SYMBOL_GPL(snd_soc_get_volsw);

/**
 * snd_soc_put_volsw - single mixer put callback
 * @kcontrol: mixer control
 * @ucontrol: control element information
 *
 * Callback to set the value of a single mixer control, or a double mixer
 * control that spans 2 registers.
 *
 * Returns 0 for success.
 */
int snd_soc_put_volsw(struct snd_kcontrol *kcontrol,
	struct snd_ctl_elem_value *ucontrol)
{
	struct soc_mixer_control *mc =
		(struct soc_mixer_control *)kcontrol->private_value;
	struct snd_soc_codec *codec = snd_kcontrol_chip(kcontrol);
	unsigned int reg = mc->reg;
	unsigned int reg2 = mc->rreg;
	unsigned int shift = mc->shift;
	unsigned int rshift = mc->rshift;
	int max = mc->max;
	unsigned int mask = (1 << fls(max)) - 1;
	unsigned int invert = mc->invert;
	int err;
	bool type_2r = 0;
	unsigned int val2 = 0;
	unsigned int val, val_mask;

	val = (ucontrol->value.integer.value[0] & mask);
	if (invert)
		val = max - val;
	val_mask = mask << shift;
	val = val << shift;
	if (snd_soc_volsw_is_stereo(mc)) {
		val2 = (ucontrol->value.integer.value[1] & mask);
		if (invert)
			val2 = max - val2;
		if (reg == reg2) {
			val_mask |= mask << rshift;
			val |= val2 << rshift;
		} else {
			val2 = val2 << shift;
			type_2r = 1;
		}
	}
	err = snd_soc_update_bits_locked(codec, reg, val_mask, val);
	if (err < 0)
		return err;

	if (type_2r)
		err = snd_soc_update_bits_locked(codec, reg2, val_mask, val2);

	return err;
}
EXPORT_SYMBOL_GPL(snd_soc_put_volsw);

/**
 * snd_soc_get_volsw_sx - single mixer get callback
 * @kcontrol: mixer control
 * @ucontrol: control element information
 *
 * Callback to get the value of a single mixer control, or a double mixer
 * control that spans 2 registers.
 *
 * Returns 0 for success.
 */
int snd_soc_get_volsw_sx(struct snd_kcontrol *kcontrol,
		      struct snd_ctl_elem_value *ucontrol)
{
	struct snd_soc_codec *codec = snd_kcontrol_chip(kcontrol);
	struct soc_mixer_control *mc =
	    (struct soc_mixer_control *)kcontrol->private_value;

	unsigned int reg = mc->reg;
	unsigned int reg2 = mc->rreg;
	unsigned int shift = mc->shift;
	unsigned int rshift = mc->rshift;
	int max = mc->max;
	int min = mc->min;
	int mask = (1 << (fls(min + max) - 1)) - 1;

	ucontrol->value.integer.value[0] =
	    ((snd_soc_read(codec, reg) >> shift) - min) & mask;

	if (snd_soc_volsw_is_stereo(mc))
		ucontrol->value.integer.value[1] =
			((snd_soc_read(codec, reg2) >> rshift) - min) & mask;

	return 0;
}
EXPORT_SYMBOL_GPL(snd_soc_get_volsw_sx);

/**
 * snd_soc_put_volsw_sx - double mixer set callback
 * @kcontrol: mixer control
 * @uinfo: control element information
 *
 * Callback to set the value of a double mixer control that spans 2 registers.
 *
 * Returns 0 for success.
 */
int snd_soc_put_volsw_sx(struct snd_kcontrol *kcontrol,
			 struct snd_ctl_elem_value *ucontrol)
{
	struct snd_soc_codec *codec = snd_kcontrol_chip(kcontrol);
	struct soc_mixer_control *mc =
	    (struct soc_mixer_control *)kcontrol->private_value;

	unsigned int reg = mc->reg;
	unsigned int reg2 = mc->rreg;
	unsigned int shift = mc->shift;
	unsigned int rshift = mc->rshift;
	int max = mc->max;
	int min = mc->min;
	int mask = (1 << (fls(min + max) - 1)) - 1;
	int err = 0;
	unsigned short val, val_mask, val2 = 0;

	val_mask = mask << shift;
	val = (ucontrol->value.integer.value[0] + min) & mask;
	val = val << shift;

	if (snd_soc_update_bits_locked(codec, reg, val_mask, val))
			return err;

	if (snd_soc_volsw_is_stereo(mc)) {
		val_mask = mask << rshift;
		val2 = (ucontrol->value.integer.value[1] + min) & mask;
		val2 = val2 << rshift;

		if (snd_soc_update_bits_locked(codec, reg2, val_mask, val2))
			return err;
	}
	return 0;
}
EXPORT_SYMBOL_GPL(snd_soc_put_volsw_sx);

/**
 * snd_soc_info_volsw_s8 - signed mixer info callback
 * @kcontrol: mixer control
 * @uinfo: control element information
 *
 * Callback to provide information about a signed mixer control.
 *
 * Returns 0 for success.
 */
int snd_soc_info_volsw_s8(struct snd_kcontrol *kcontrol,
	struct snd_ctl_elem_info *uinfo)
{
	struct soc_mixer_control *mc =
		(struct soc_mixer_control *)kcontrol->private_value;
	int platform_max;
	int min = mc->min;

	if (!mc->platform_max)
		mc->platform_max = mc->max;
	platform_max = mc->platform_max;

	uinfo->type = SNDRV_CTL_ELEM_TYPE_INTEGER;
	uinfo->count = 2;
	uinfo->value.integer.min = 0;
	uinfo->value.integer.max = platform_max - min;
	return 0;
}
EXPORT_SYMBOL_GPL(snd_soc_info_volsw_s8);

/**
 * snd_soc_get_volsw_s8 - signed mixer get callback
 * @kcontrol: mixer control
 * @ucontrol: control element information
 *
 * Callback to get the value of a signed mixer control.
 *
 * Returns 0 for success.
 */
int snd_soc_get_volsw_s8(struct snd_kcontrol *kcontrol,
	struct snd_ctl_elem_value *ucontrol)
{
	struct soc_mixer_control *mc =
		(struct soc_mixer_control *)kcontrol->private_value;
	struct snd_soc_codec *codec = snd_kcontrol_chip(kcontrol);
	unsigned int reg = mc->reg;
	int min = mc->min;
	int val = snd_soc_read(codec, reg);

	ucontrol->value.integer.value[0] =
		((signed char)(val & 0xff))-min;
	ucontrol->value.integer.value[1] =
		((signed char)((val >> 8) & 0xff))-min;
	return 0;
}
EXPORT_SYMBOL_GPL(snd_soc_get_volsw_s8);

/**
 * snd_soc_put_volsw_sgn - signed mixer put callback
 * @kcontrol: mixer control
 * @ucontrol: control element information
 *
 * Callback to set the value of a signed mixer control.
 *
 * Returns 0 for success.
 */
int snd_soc_put_volsw_s8(struct snd_kcontrol *kcontrol,
	struct snd_ctl_elem_value *ucontrol)
{
	struct soc_mixer_control *mc =
		(struct soc_mixer_control *)kcontrol->private_value;
	struct snd_soc_codec *codec = snd_kcontrol_chip(kcontrol);
	unsigned int reg = mc->reg;
	int min = mc->min;
	unsigned int val;

	val = (ucontrol->value.integer.value[0]+min) & 0xff;
	val |= ((ucontrol->value.integer.value[1]+min) & 0xff) << 8;

	return snd_soc_update_bits_locked(codec, reg, 0xffff, val);
}
EXPORT_SYMBOL_GPL(snd_soc_put_volsw_s8);

/**
 * snd_soc_info_volsw_range - single mixer info callback with range.
 * @kcontrol: mixer control
 * @uinfo: control element information
 *
 * Callback to provide information, within a range, about a single
 * mixer control.
 *
 * returns 0 for success.
 */
int snd_soc_info_volsw_range(struct snd_kcontrol *kcontrol,
	struct snd_ctl_elem_info *uinfo)
{
	struct soc_mixer_control *mc =
		(struct soc_mixer_control *)kcontrol->private_value;
	int platform_max;
	int min = mc->min;

	if (!mc->platform_max)
		mc->platform_max = mc->max;
	platform_max = mc->platform_max;

	uinfo->type = SNDRV_CTL_ELEM_TYPE_INTEGER;
	uinfo->count = 1;
	uinfo->value.integer.min = 0;
	uinfo->value.integer.max = platform_max - min;

	return 0;
}
EXPORT_SYMBOL_GPL(snd_soc_info_volsw_range);

/**
 * snd_soc_put_volsw_range - single mixer put value callback with range.
 * @kcontrol: mixer control
 * @ucontrol: control element information
 *
 * Callback to set the value, within a range, for a single mixer control.
 *
 * Returns 0 for success.
 */
int snd_soc_put_volsw_range(struct snd_kcontrol *kcontrol,
	struct snd_ctl_elem_value *ucontrol)
{
	struct soc_mixer_control *mc =
		(struct soc_mixer_control *)kcontrol->private_value;
	struct snd_soc_codec *codec = snd_kcontrol_chip(kcontrol);
	unsigned int reg = mc->reg;
	unsigned int shift = mc->shift;
	int min = mc->min;
	int max = mc->max;
	unsigned int mask = (1 << fls(max)) - 1;
	unsigned int invert = mc->invert;
	unsigned int val, val_mask;

	val = ((ucontrol->value.integer.value[0] + min) & mask);
	if (invert)
		val = max - val;
	val_mask = mask << shift;
	val = val << shift;

	return snd_soc_update_bits_locked(codec, reg, val_mask, val);
}
EXPORT_SYMBOL_GPL(snd_soc_put_volsw_range);

/**
 * snd_soc_get_volsw_range - single mixer get callback with range
 * @kcontrol: mixer control
 * @ucontrol: control element information
 *
 * Callback to get the value, within a range, of a single mixer control.
 *
 * Returns 0 for success.
 */
int snd_soc_get_volsw_range(struct snd_kcontrol *kcontrol,
	struct snd_ctl_elem_value *ucontrol)
{
	struct soc_mixer_control *mc =
		(struct soc_mixer_control *)kcontrol->private_value;
	struct snd_soc_codec *codec = snd_kcontrol_chip(kcontrol);
	unsigned int reg = mc->reg;
	unsigned int shift = mc->shift;
	int min = mc->min;
	int max = mc->max;
	unsigned int mask = (1 << fls(max)) - 1;
	unsigned int invert = mc->invert;

	ucontrol->value.integer.value[0] =
		(snd_soc_read(codec, reg) >> shift) & mask;
	if (invert)
		ucontrol->value.integer.value[0] =
			max - ucontrol->value.integer.value[0];
	ucontrol->value.integer.value[0] =
		ucontrol->value.integer.value[0] - min;

	return 0;
}
EXPORT_SYMBOL_GPL(snd_soc_get_volsw_range);

/**
 * snd_soc_limit_volume - Set new limit to an existing volume control.
 *
 * @codec: where to look for the control
 * @name: Name of the control
 * @max: new maximum limit
 *
 * Return 0 for success, else error.
 */
int snd_soc_limit_volume(struct snd_soc_codec *codec,
	const char *name, int max)
{
	struct snd_card *card = codec->card->snd_card;
	struct snd_kcontrol *kctl;
	struct soc_mixer_control *mc;
	int found = 0;
	int ret = -EINVAL;

	/* Sanity check for name and max */
	if (unlikely(!name || max <= 0))
		return -EINVAL;

	list_for_each_entry(kctl, &card->controls, list) {
		if (!strncmp(kctl->id.name, name, sizeof(kctl->id.name))) {
			found = 1;
			break;
		}
	}
	if (found) {
		mc = (struct soc_mixer_control *)kctl->private_value;
		if (max <= mc->max) {
			mc->platform_max = max;
			ret = 0;
		}
	}
	return ret;
}
EXPORT_SYMBOL_GPL(snd_soc_limit_volume);

int snd_soc_bytes_info(struct snd_kcontrol *kcontrol,
		       struct snd_ctl_elem_info *uinfo)
{
	struct snd_soc_codec *codec = snd_kcontrol_chip(kcontrol);
	struct soc_bytes *params = (void *)kcontrol->private_value;

	uinfo->type = SNDRV_CTL_ELEM_TYPE_BYTES;
	uinfo->count = params->num_regs * codec->val_bytes;

	return 0;
}
EXPORT_SYMBOL_GPL(snd_soc_bytes_info);

int snd_soc_bytes_get(struct snd_kcontrol *kcontrol,
		      struct snd_ctl_elem_value *ucontrol)
{
	struct soc_bytes *params = (void *)kcontrol->private_value;
	struct snd_soc_codec *codec = snd_kcontrol_chip(kcontrol);
	int ret;

	if (codec->using_regmap)
		ret = regmap_raw_read(codec->control_data, params->base,
				      ucontrol->value.bytes.data,
				      params->num_regs * codec->val_bytes);
	else
		ret = -EINVAL;

	/* Hide any masked bytes to ensure consistent data reporting */
	if (ret == 0 && params->mask) {
		switch (codec->val_bytes) {
		case 1:
			ucontrol->value.bytes.data[0] &= ~params->mask;
			break;
		case 2:
			((u16 *)(&ucontrol->value.bytes.data))[0]
				&= ~params->mask;
			break;
		case 4:
			((u32 *)(&ucontrol->value.bytes.data))[0]
				&= ~params->mask;
			break;
		default:
			return -EINVAL;
		}
	}

	return ret;
}
EXPORT_SYMBOL_GPL(snd_soc_bytes_get);

int snd_soc_bytes_put(struct snd_kcontrol *kcontrol,
		      struct snd_ctl_elem_value *ucontrol)
{
	struct soc_bytes *params = (void *)kcontrol->private_value;
	struct snd_soc_codec *codec = snd_kcontrol_chip(kcontrol);
	int ret, len;
	unsigned int val;
	void *data;

	if (!codec->using_regmap)
		return -EINVAL;

	data = ucontrol->value.bytes.data;
	len = params->num_regs * codec->val_bytes;

	/*
	 * If we've got a mask then we need to preserve the register
	 * bits.  We shouldn't modify the incoming data so take a
	 * copy.
	 */
	if (params->mask) {
		ret = regmap_read(codec->control_data, params->base, &val);
		if (ret != 0)
			return ret;

		val &= params->mask;

		data = kmemdup(data, len, GFP_KERNEL);
		if (!data)
			return -ENOMEM;

		switch (codec->val_bytes) {
		case 1:
			((u8 *)data)[0] &= ~params->mask;
			((u8 *)data)[0] |= val;
			break;
		case 2:
			((u16 *)data)[0] &= cpu_to_be16(~params->mask);
			((u16 *)data)[0] |= cpu_to_be16(val);
			break;
		case 4:
			((u32 *)data)[0] &= cpu_to_be32(~params->mask);
			((u32 *)data)[0] |= cpu_to_be32(val);
			break;
		default:
			return -EINVAL;
		}
	}

	ret = regmap_raw_write(codec->control_data, params->base,
			       data, len);

	if (params->mask)
		kfree(data);

	return ret;
}
EXPORT_SYMBOL_GPL(snd_soc_bytes_put);

/**
 * snd_soc_info_xr_sx - signed multi register info callback
 * @kcontrol: mreg control
 * @uinfo: control element information
 *
 * Callback to provide information of a control that can
 * span multiple codec registers which together
 * forms a single signed value in a MSB/LSB manner.
 *
 * Returns 0 for success.
 */
int snd_soc_info_xr_sx(struct snd_kcontrol *kcontrol,
	struct snd_ctl_elem_info *uinfo)
{
	struct soc_mreg_control *mc =
		(struct soc_mreg_control *)kcontrol->private_value;
	uinfo->type = SNDRV_CTL_ELEM_TYPE_INTEGER;
	uinfo->count = 1;
	uinfo->value.integer.min = mc->min;
	uinfo->value.integer.max = mc->max;

	return 0;
}
EXPORT_SYMBOL_GPL(snd_soc_info_xr_sx);

/**
 * snd_soc_get_xr_sx - signed multi register get callback
 * @kcontrol: mreg control
 * @ucontrol: control element information
 *
 * Callback to get the value of a control that can span
 * multiple codec registers which together forms a single
 * signed value in a MSB/LSB manner. The control supports
 * specifying total no of bits used to allow for bitfields
 * across the multiple codec registers.
 *
 * Returns 0 for success.
 */
int snd_soc_get_xr_sx(struct snd_kcontrol *kcontrol,
	struct snd_ctl_elem_value *ucontrol)
{
	struct soc_mreg_control *mc =
		(struct soc_mreg_control *)kcontrol->private_value;
	struct snd_soc_codec *codec = snd_kcontrol_chip(kcontrol);
	unsigned int regbase = mc->regbase;
	unsigned int regcount = mc->regcount;
	unsigned int regwshift = codec->driver->reg_word_size * BITS_PER_BYTE;
	unsigned int regwmask = (1<<regwshift)-1;
	unsigned int invert = mc->invert;
	unsigned long mask = (1UL<<mc->nbits)-1;
	long min = mc->min;
	long max = mc->max;
	long val = 0;
	unsigned long regval;
	unsigned int i;

	for (i = 0; i < regcount; i++) {
		regval = snd_soc_read(codec, regbase+i) & regwmask;
		val |= regval << (regwshift*(regcount-i-1));
	}
	val &= mask;
	if (min < 0 && val > max)
		val |= ~mask;
	if (invert)
		val = max - val;
	ucontrol->value.integer.value[0] = val;

	return 0;
}
EXPORT_SYMBOL_GPL(snd_soc_get_xr_sx);

/**
 * snd_soc_put_xr_sx - signed multi register get callback
 * @kcontrol: mreg control
 * @ucontrol: control element information
 *
 * Callback to set the value of a control that can span
 * multiple codec registers which together forms a single
 * signed value in a MSB/LSB manner. The control supports
 * specifying total no of bits used to allow for bitfields
 * across the multiple codec registers.
 *
 * Returns 0 for success.
 */
int snd_soc_put_xr_sx(struct snd_kcontrol *kcontrol,
	struct snd_ctl_elem_value *ucontrol)
{
	struct soc_mreg_control *mc =
		(struct soc_mreg_control *)kcontrol->private_value;
	struct snd_soc_codec *codec = snd_kcontrol_chip(kcontrol);
	unsigned int regbase = mc->regbase;
	unsigned int regcount = mc->regcount;
	unsigned int regwshift = codec->driver->reg_word_size * BITS_PER_BYTE;
	unsigned int regwmask = (1<<regwshift)-1;
	unsigned int invert = mc->invert;
	unsigned long mask = (1UL<<mc->nbits)-1;
	long max = mc->max;
	long val = ucontrol->value.integer.value[0];
	unsigned int i, regval, regmask;
	int err;

	if (invert)
		val = max - val;
	val &= mask;
	for (i = 0; i < regcount; i++) {
		regval = (val >> (regwshift*(regcount-i-1))) & regwmask;
		regmask = (mask >> (regwshift*(regcount-i-1))) & regwmask;
		err = snd_soc_update_bits_locked(codec, regbase+i,
				regmask, regval);
		if (err < 0)
			return err;
	}

	return 0;
}
EXPORT_SYMBOL_GPL(snd_soc_put_xr_sx);

/**
 * snd_soc_get_strobe - strobe get callback
 * @kcontrol: mixer control
 * @ucontrol: control element information
 *
 * Callback get the value of a strobe mixer control.
 *
 * Returns 0 for success.
 */
int snd_soc_get_strobe(struct snd_kcontrol *kcontrol,
	struct snd_ctl_elem_value *ucontrol)
{
	struct soc_mixer_control *mc =
		(struct soc_mixer_control *)kcontrol->private_value;
	struct snd_soc_codec *codec = snd_kcontrol_chip(kcontrol);
	unsigned int reg = mc->reg;
	unsigned int shift = mc->shift;
	unsigned int mask = 1 << shift;
	unsigned int invert = mc->invert != 0;
	unsigned int val = snd_soc_read(codec, reg) & mask;

	if (shift != 0 && val != 0)
		val = val >> shift;
	ucontrol->value.enumerated.item[0] = val ^ invert;

	return 0;
}
EXPORT_SYMBOL_GPL(snd_soc_get_strobe);

/**
 * snd_soc_put_strobe - strobe put callback
 * @kcontrol: mixer control
 * @ucontrol: control element information
 *
 * Callback strobe a register bit to high then low (or the inverse)
 * in one pass of a single mixer enum control.
 *
 * Returns 1 for success.
 */
int snd_soc_put_strobe(struct snd_kcontrol *kcontrol,
	struct snd_ctl_elem_value *ucontrol)
{
	struct soc_mixer_control *mc =
		(struct soc_mixer_control *)kcontrol->private_value;
	struct snd_soc_codec *codec = snd_kcontrol_chip(kcontrol);
	unsigned int reg = mc->reg;
	unsigned int shift = mc->shift;
	unsigned int mask = 1 << shift;
	unsigned int invert = mc->invert != 0;
	unsigned int strobe = ucontrol->value.enumerated.item[0] != 0;
	unsigned int val1 = (strobe ^ invert) ? mask : 0;
	unsigned int val2 = (strobe ^ invert) ? 0 : mask;
	int err;

	err = snd_soc_update_bits_locked(codec, reg, mask, val1);
	if (err < 0)
		return err;

	err = snd_soc_update_bits_locked(codec, reg, mask, val2);
	return err;
}
EXPORT_SYMBOL_GPL(snd_soc_put_strobe);

/**
 * snd_soc_dai_set_sysclk - configure DAI system or master clock.
 * @dai: DAI
 * @clk_id: DAI specific clock ID
 * @freq: new clock frequency in Hz
 * @dir: new clock direction - input/output.
 *
 * Configures the DAI master (MCLK) or system (SYSCLK) clocking.
 */
int snd_soc_dai_set_sysclk(struct snd_soc_dai *dai, int clk_id,
	unsigned int freq, int dir)
{
	if (dai->driver && dai->driver->ops->set_sysclk)
		return dai->driver->ops->set_sysclk(dai, clk_id, freq, dir);
	else if (dai->codec && dai->codec->driver->set_sysclk)
		return dai->codec->driver->set_sysclk(dai->codec, clk_id, 0,
						      freq, dir);
	else
		return -EINVAL;
}
EXPORT_SYMBOL_GPL(snd_soc_dai_set_sysclk);

/**
 * snd_soc_codec_set_sysclk - configure CODEC system or master clock.
 * @codec: CODEC
 * @clk_id: DAI specific clock ID
 * @source: Source for the clock
 * @freq: new clock frequency in Hz
 * @dir: new clock direction - input/output.
 *
 * Configures the CODEC master (MCLK) or system (SYSCLK) clocking.
 */
int snd_soc_codec_set_sysclk(struct snd_soc_codec *codec, int clk_id,
			     int source, unsigned int freq, int dir)
{
	if (codec->driver->set_sysclk)
		return codec->driver->set_sysclk(codec, clk_id, source,
						 freq, dir);
	else
		return -EINVAL;
}
EXPORT_SYMBOL_GPL(snd_soc_codec_set_sysclk);

/**
 * snd_soc_dai_set_clkdiv - configure DAI clock dividers.
 * @dai: DAI
 * @div_id: DAI specific clock divider ID
 * @div: new clock divisor.
 *
 * Configures the clock dividers. This is used to derive the best DAI bit and
 * frame clocks from the system or master clock. It's best to set the DAI bit
 * and frame clocks as low as possible to save system power.
 */
int snd_soc_dai_set_clkdiv(struct snd_soc_dai *dai,
	int div_id, int div)
{
	if (dai->driver && dai->driver->ops->set_clkdiv)
		return dai->driver->ops->set_clkdiv(dai, div_id, div);
	else
		return -EINVAL;
}
EXPORT_SYMBOL_GPL(snd_soc_dai_set_clkdiv);

/**
 * snd_soc_dai_set_pll - configure DAI PLL.
 * @dai: DAI
 * @pll_id: DAI specific PLL ID
 * @source: DAI specific source for the PLL
 * @freq_in: PLL input clock frequency in Hz
 * @freq_out: requested PLL output clock frequency in Hz
 *
 * Configures and enables PLL to generate output clock based on input clock.
 */
int snd_soc_dai_set_pll(struct snd_soc_dai *dai, int pll_id, int source,
	unsigned int freq_in, unsigned int freq_out)
{
	if (dai->driver && dai->driver->ops->set_pll)
		return dai->driver->ops->set_pll(dai, pll_id, source,
					 freq_in, freq_out);
	else if (dai->codec && dai->codec->driver->set_pll)
		return dai->codec->driver->set_pll(dai->codec, pll_id, source,
						   freq_in, freq_out);
	else
		return -EINVAL;
}
EXPORT_SYMBOL_GPL(snd_soc_dai_set_pll);

/*
 * snd_soc_codec_set_pll - configure codec PLL.
 * @codec: CODEC
 * @pll_id: DAI specific PLL ID
 * @source: DAI specific source for the PLL
 * @freq_in: PLL input clock frequency in Hz
 * @freq_out: requested PLL output clock frequency in Hz
 *
 * Configures and enables PLL to generate output clock based on input clock.
 */
int snd_soc_codec_set_pll(struct snd_soc_codec *codec, int pll_id, int source,
			  unsigned int freq_in, unsigned int freq_out)
{
	if (codec->driver->set_pll)
		return codec->driver->set_pll(codec, pll_id, source,
					      freq_in, freq_out);
	else
		return -EINVAL;
}
EXPORT_SYMBOL_GPL(snd_soc_codec_set_pll);

/**
 * snd_soc_dai_set_fmt - configure DAI hardware audio format.
 * @dai: DAI
 * @fmt: SND_SOC_DAIFMT_ format value.
 *
 * Configures the DAI hardware format and clocking.
 */
int snd_soc_dai_set_fmt(struct snd_soc_dai *dai, unsigned int fmt)
{
	if (dai->driver == NULL)
		return -EINVAL;
	if (dai->driver->ops->set_fmt == NULL)
		return -ENOTSUPP;
	return dai->driver->ops->set_fmt(dai, fmt);
}
EXPORT_SYMBOL_GPL(snd_soc_dai_set_fmt);

/**
 * snd_soc_dai_set_tdm_slot - configure DAI TDM.
 * @dai: DAI
 * @tx_mask: bitmask representing active TX slots.
 * @rx_mask: bitmask representing active RX slots.
 * @slots: Number of slots in use.
 * @slot_width: Width in bits for each slot.
 *
 * Configures a DAI for TDM operation. Both mask and slots are codec and DAI
 * specific.
 */
int snd_soc_dai_set_tdm_slot(struct snd_soc_dai *dai,
	unsigned int tx_mask, unsigned int rx_mask, int slots, int slot_width)
{
	if (dai->driver && dai->driver->ops->set_tdm_slot)
		return dai->driver->ops->set_tdm_slot(dai, tx_mask, rx_mask,
				slots, slot_width);
	else
		return -EINVAL;
}
EXPORT_SYMBOL_GPL(snd_soc_dai_set_tdm_slot);

/**
 * snd_soc_dai_set_channel_map - configure DAI audio channel map
 * @dai: DAI
 * @tx_num: how many TX channels
 * @tx_slot: pointer to an array which imply the TX slot number channel
 *           0~num-1 uses
 * @rx_num: how many RX channels
 * @rx_slot: pointer to an array which imply the RX slot number channel
 *           0~num-1 uses
 *
 * configure the relationship between channel number and TDM slot number.
 */
int snd_soc_dai_set_channel_map(struct snd_soc_dai *dai,
	unsigned int tx_num, unsigned int *tx_slot,
	unsigned int rx_num, unsigned int *rx_slot)
{
	if (dai->driver && dai->driver->ops->set_channel_map)
		return dai->driver->ops->set_channel_map(dai, tx_num, tx_slot,
			rx_num, rx_slot);
	else
		return -EINVAL;
}
EXPORT_SYMBOL_GPL(snd_soc_dai_set_channel_map);

/**
 * snd_soc_dai_set_tristate - configure DAI system or master clock.
 * @dai: DAI
 * @tristate: tristate enable
 *
 * Tristates the DAI so that others can use it.
 */
int snd_soc_dai_set_tristate(struct snd_soc_dai *dai, int tristate)
{
	if (dai->driver && dai->driver->ops->set_tristate)
		return dai->driver->ops->set_tristate(dai, tristate);
	else
		return -EINVAL;
}
EXPORT_SYMBOL_GPL(snd_soc_dai_set_tristate);

/**
 * snd_soc_dai_digital_mute - configure DAI system or master clock.
 * @dai: DAI
 * @mute: mute enable
 *
 * Mutes the DAI DAC.
 */
int snd_soc_dai_digital_mute(struct snd_soc_dai *dai, int mute)
{
	if (dai->driver && dai->driver->ops->digital_mute)
		return dai->driver->ops->digital_mute(dai, mute);
	else
		return -ENOTSUPP;
}
EXPORT_SYMBOL_GPL(snd_soc_dai_digital_mute);

/**
 * snd_soc_register_card - Register a card with the ASoC core
 *
 * @card: Card to register
 *
 */
int snd_soc_register_card(struct snd_soc_card *card)
{
	int i, ret;

	if (!card->name || !card->dev)
		return -EINVAL;

	for (i = 0; i < card->num_links; i++) {
		struct snd_soc_dai_link *link = &card->dai_link[i];

		/*
		 * Codec must be specified by 1 of name or OF node,
		 * not both or neither.
		 */
		if (!!link->codec_name == !!link->codec_of_node) {
			dev_err(card->dev,
				"Neither/both codec name/of_node are set for %s\n",
				link->name);
			return -EINVAL;
		}
		/* Codec DAI name must be specified */
		if (!link->codec_dai_name) {
			dev_err(card->dev, "codec_dai_name not set for %s\n",
				link->name);
			return -EINVAL;
		}

		/*
		 * Platform may be specified by either name or OF node, but
		 * can be left unspecified, and a dummy platform will be used.
		 */
		if (link->platform_name && link->platform_of_node) {
			dev_err(card->dev,
				"Both platform name/of_node are set for %s\n", link->name);
			return -EINVAL;
		}

		/*
		 * CPU device may be specified by either name or OF node, but
		 * can be left unspecified, and will be matched based on DAI
		 * name alone..
		 */
		if (link->cpu_name && link->cpu_of_node) {
			dev_err(card->dev,
				"Neither/both cpu name/of_node are set for %s\n",
				link->name);
			return -EINVAL;
		}
		/*
		 * At least one of CPU DAI name or CPU device name/node must be
		 * specified
		 */
		if (!link->cpu_dai_name &&
		    !(link->cpu_name || link->cpu_of_node)) {
			dev_err(card->dev,
				"Neither cpu_dai_name nor cpu_name/of_node are set for %s\n",
				link->name);
			return -EINVAL;
		}
	}

	dev_set_drvdata(card->dev, card);

	snd_soc_initialize_card_lists(card);

	soc_init_card_debugfs(card);

	card->rtd = devm_kzalloc(card->dev,
				 sizeof(struct snd_soc_pcm_runtime) *
				 (card->num_links + card->num_aux_devs),
				 GFP_KERNEL);
	if (card->rtd == NULL)
		return -ENOMEM;
	card->num_rtd = 0;
	card->rtd_aux = &card->rtd[card->num_links];

	for (i = 0; i < card->num_links; i++)
		card->rtd[i].dai_link = &card->dai_link[i];

	INIT_LIST_HEAD(&card->list);
	INIT_LIST_HEAD(&card->dapm_dirty);
	card->instantiated = 0;
	mutex_init(&card->mutex);
	mutex_init(&card->dapm_mutex);

	ret = snd_soc_instantiate_card(card);
	if (ret != 0)
		soc_cleanup_card_debugfs(card);

	return ret;
}
EXPORT_SYMBOL_GPL(snd_soc_register_card);

/**
 * snd_soc_unregister_card - Unregister a card with the ASoC core
 *
 * @card: Card to unregister
 *
 */
int snd_soc_unregister_card(struct snd_soc_card *card)
{
	if (card->instantiated)
		soc_cleanup_card_resources(card);
	dev_dbg(card->dev, "Unregistered card '%s'\n", card->name);

	return 0;
}
EXPORT_SYMBOL_GPL(snd_soc_unregister_card);

/*
 * Simplify DAI link configuration by removing ".-1" from device names
 * and sanitizing names.
 */
static char *fmt_single_name(struct device *dev, int *id)
{
	char *found, name[NAME_SIZE];
	int id1, id2;

	if (dev_name(dev) == NULL)
		return NULL;

	strlcpy(name, dev_name(dev), NAME_SIZE);

	/* are we a "%s.%d" name (platform and SPI components) */
	found = strstr(name, dev->driver->name);
	if (found) {
		/* get ID */
		if (sscanf(&found[strlen(dev->driver->name)], ".%d", id) == 1) {

			/* discard ID from name if ID == -1 */
			if (*id == -1)
				found[strlen(dev->driver->name)] = '\0';
		}

	} else {
		/* I2C component devices are named "bus-addr"  */
		if (sscanf(name, "%x-%x", &id1, &id2) == 2) {
			char tmp[NAME_SIZE];

			/* create unique ID number from I2C addr and bus */
			*id = ((id1 & 0xffff) << 16) + id2;

			/* sanitize component name for DAI link creation */
			snprintf(tmp, NAME_SIZE, "%s.%s", dev->driver->name, name);
			strlcpy(name, tmp, NAME_SIZE);
		} else
			*id = 0;
	}

	return kstrdup(name, GFP_KERNEL);
}

/*
 * Simplify DAI link naming for single devices with multiple DAIs by removing
 * any ".-1" and using the DAI name (instead of device name).
 */
static inline char *fmt_multiple_name(struct device *dev,
		struct snd_soc_dai_driver *dai_drv)
{
	if (dai_drv->name == NULL) {
		pr_err("asoc: error - multiple DAI %s registered with no name\n",
				dev_name(dev));
		return NULL;
	}

	return kstrdup(dai_drv->name, GFP_KERNEL);
}

/**
 * snd_soc_register_dai - Register a DAI with the ASoC core
 *
 * @dai: DAI to register
 */
int snd_soc_register_dai(struct device *dev,
		struct snd_soc_dai_driver *dai_drv)
{
	struct snd_soc_codec *codec;
	struct snd_soc_dai *dai;

	dev_dbg(dev, "dai register %s\n", dev_name(dev));

	dai = kzalloc(sizeof(struct snd_soc_dai), GFP_KERNEL);
	if (dai == NULL)
		return -ENOMEM;

	/* create DAI component name */
	dai->name = fmt_single_name(dev, &dai->id);
	if (dai->name == NULL) {
		kfree(dai);
		return -ENOMEM;
	}

	dai->dev = dev;
	dai->driver = dai_drv;
	dai->dapm.dev = dev;
	if (!dai->driver->ops)
		dai->driver->ops = &null_dai_ops;

	mutex_lock(&client_mutex);

	list_for_each_entry(codec, &codec_list, list) {
		if (codec->dev == dev) {
			dev_dbg(dev, "Mapped DAI %s to CODEC %s\n",
				dai->name, codec->name);
			dai->codec = codec;
			break;
		}
	}

	list_add(&dai->list, &dai_list);

	mutex_unlock(&client_mutex);

	pr_debug("Registered DAI '%s'\n", dai->name);

	return 0;
}
EXPORT_SYMBOL_GPL(snd_soc_register_dai);

/**
 * snd_soc_unregister_dai - Unregister a DAI from the ASoC core
 *
 * @dai: DAI to unregister
 */
void snd_soc_unregister_dai(struct device *dev)
{
	struct snd_soc_dai *dai;

	list_for_each_entry(dai, &dai_list, list) {
		if (dev == dai->dev)
			goto found;
	}
	return;

found:
	mutex_lock(&client_mutex);
	list_del(&dai->list);
	mutex_unlock(&client_mutex);

	pr_debug("Unregistered DAI '%s'\n", dai->name);
	kfree(dai->name);
	kfree(dai);
}
EXPORT_SYMBOL_GPL(snd_soc_unregister_dai);

/**
 * snd_soc_register_dais - Register multiple DAIs with the ASoC core
 *
 * @dai: Array of DAIs to register
 * @count: Number of DAIs
 */
int snd_soc_register_dais(struct device *dev,
		struct snd_soc_dai_driver *dai_drv, size_t count)
{
	struct snd_soc_codec *codec;
	struct snd_soc_dai *dai;
	int i, ret = 0;

	dev_dbg(dev, "dai register %s #%Zu\n", dev_name(dev), count);

	for (i = 0; i < count; i++) {

		dai = kzalloc(sizeof(struct snd_soc_dai), GFP_KERNEL);
		if (dai == NULL) {
			ret = -ENOMEM;
			goto err;
		}

		/* create DAI component name */
		dai->name = fmt_multiple_name(dev, &dai_drv[i]);
		if (dai->name == NULL) {
			kfree(dai);
			ret = -EINVAL;
			goto err;
		}

		dai->dev = dev;
		dai->driver = &dai_drv[i];
		if (dai->driver->id)
			dai->id = dai->driver->id;
		else
			dai->id = i;
		dai->dapm.dev = dev;
		if (!dai->driver->ops)
			dai->driver->ops = &null_dai_ops;

		mutex_lock(&client_mutex);

		list_for_each_entry(codec, &codec_list, list) {
			if (codec->dev == dev) {
				dev_dbg(dev, "Mapped DAI %s to CODEC %s\n",
					dai->name, codec->name);
				dai->codec = codec;
				break;
			}
		}

		list_add(&dai->list, &dai_list);

		mutex_unlock(&client_mutex);

		pr_debug("Registered DAI '%s'\n", dai->name);
	}

	return 0;

err:
	for (i--; i >= 0; i--)
		snd_soc_unregister_dai(dev);

	return ret;
}
EXPORT_SYMBOL_GPL(snd_soc_register_dais);

/**
 * snd_soc_unregister_dais - Unregister multiple DAIs from the ASoC core
 *
 * @dai: Array of DAIs to unregister
 * @count: Number of DAIs
 */
void snd_soc_unregister_dais(struct device *dev, size_t count)
{
	int i;

	for (i = 0; i < count; i++)
		snd_soc_unregister_dai(dev);
}
EXPORT_SYMBOL_GPL(snd_soc_unregister_dais);

/**
 * snd_soc_register_platform - Register a platform with the ASoC core
 *
 * @platform: platform to register
 */
int snd_soc_register_platform(struct device *dev,
		struct snd_soc_platform_driver *platform_drv)
{
	struct snd_soc_platform *platform;

	dev_dbg(dev, "platform register %s\n", dev_name(dev));

	platform = kzalloc(sizeof(struct snd_soc_platform), GFP_KERNEL);
	if (platform == NULL)
		return -ENOMEM;

	/* create platform component name */
	platform->name = fmt_single_name(dev, &platform->id);
	if (platform->name == NULL) {
		kfree(platform);
		return -ENOMEM;
	}

	platform->dev = dev;
	platform->driver = platform_drv;
	platform->dapm.dev = dev;
	platform->dapm.platform = platform;
	platform->dapm.stream_event = platform_drv->stream_event;
	mutex_init(&platform->mutex);

	mutex_lock(&client_mutex);
	list_add(&platform->list, &platform_list);
	mutex_unlock(&client_mutex);

	pr_debug("Registered platform '%s'\n", platform->name);

	return 0;
}
EXPORT_SYMBOL_GPL(snd_soc_register_platform);

/**
 * snd_soc_unregister_platform - Unregister a platform from the ASoC core
 *
 * @platform: platform to unregister
 */
void snd_soc_unregister_platform(struct device *dev)
{
	struct snd_soc_platform *platform;

	list_for_each_entry(platform, &platform_list, list) {
		if (dev == platform->dev)
			goto found;
	}
	return;

found:
	mutex_lock(&client_mutex);
	list_del(&platform->list);
	mutex_unlock(&client_mutex);

	pr_debug("Unregistered platform '%s'\n", platform->name);
	kfree(platform->name);
	kfree(platform);
}
EXPORT_SYMBOL_GPL(snd_soc_unregister_platform);

static u64 codec_format_map[] = {
	SNDRV_PCM_FMTBIT_S16_LE | SNDRV_PCM_FMTBIT_S16_BE,
	SNDRV_PCM_FMTBIT_U16_LE | SNDRV_PCM_FMTBIT_U16_BE,
	SNDRV_PCM_FMTBIT_S24_LE | SNDRV_PCM_FMTBIT_S24_BE,
	SNDRV_PCM_FMTBIT_U24_LE | SNDRV_PCM_FMTBIT_U24_BE,
	SNDRV_PCM_FMTBIT_S32_LE | SNDRV_PCM_FMTBIT_S32_BE,
	SNDRV_PCM_FMTBIT_U32_LE | SNDRV_PCM_FMTBIT_U32_BE,
	SNDRV_PCM_FMTBIT_S24_3LE | SNDRV_PCM_FMTBIT_U24_3BE,
	SNDRV_PCM_FMTBIT_U24_3LE | SNDRV_PCM_FMTBIT_U24_3BE,
	SNDRV_PCM_FMTBIT_S20_3LE | SNDRV_PCM_FMTBIT_S20_3BE,
	SNDRV_PCM_FMTBIT_U20_3LE | SNDRV_PCM_FMTBIT_U20_3BE,
	SNDRV_PCM_FMTBIT_S18_3LE | SNDRV_PCM_FMTBIT_S18_3BE,
	SNDRV_PCM_FMTBIT_U18_3LE | SNDRV_PCM_FMTBIT_U18_3BE,
	SNDRV_PCM_FMTBIT_FLOAT_LE | SNDRV_PCM_FMTBIT_FLOAT_BE,
	SNDRV_PCM_FMTBIT_FLOAT64_LE | SNDRV_PCM_FMTBIT_FLOAT64_BE,
	SNDRV_PCM_FMTBIT_IEC958_SUBFRAME_LE
	| SNDRV_PCM_FMTBIT_IEC958_SUBFRAME_BE,
};

/* Fix up the DAI formats for endianness: codecs don't actually see
 * the endianness of the data but we're using the CPU format
 * definitions which do need to include endianness so we ensure that
 * codec DAIs always have both big and little endian variants set.
 */
static void fixup_codec_formats(struct snd_soc_pcm_stream *stream)
{
	int i;

	for (i = 0; i < ARRAY_SIZE(codec_format_map); i++)
		if (stream->formats & codec_format_map[i])
			stream->formats |= codec_format_map[i];
}

/**
 * snd_soc_register_codec - Register a codec with the ASoC core
 *
 * @codec: codec to register
 */
int snd_soc_register_codec(struct device *dev,
			   const struct snd_soc_codec_driver *codec_drv,
			   struct snd_soc_dai_driver *dai_drv,
			   int num_dai)
{
	size_t reg_size;
	struct snd_soc_codec *codec;
	int ret, i;

	dev_dbg(dev, "codec register %s\n", dev_name(dev));

	codec = kzalloc(sizeof(struct snd_soc_codec), GFP_KERNEL);
	if (codec == NULL)
		return -ENOMEM;

	/* create CODEC component name */
	codec->name = fmt_single_name(dev, &codec->id);
	if (codec->name == NULL) {
		kfree(codec);
		return -ENOMEM;
	}

	if (codec_drv->compress_type)
		codec->compress_type = codec_drv->compress_type;
	else
		codec->compress_type = SND_SOC_FLAT_COMPRESSION;

	codec->write = codec_drv->write;
	codec->read = codec_drv->read;
	codec->volatile_register = codec_drv->volatile_register;
	codec->readable_register = codec_drv->readable_register;
	codec->writable_register = codec_drv->writable_register;
	codec->ignore_pmdown_time = codec_drv->ignore_pmdown_time;
	codec->dapm.bias_level = SND_SOC_BIAS_OFF;
	codec->dapm.dev = dev;
	codec->dapm.codec = codec;
	codec->dapm.seq_notifier = codec_drv->seq_notifier;
	codec->dapm.stream_event = codec_drv->stream_event;
	codec->dev = dev;
	codec->driver = codec_drv;
	codec->num_dai = num_dai;
	mutex_init(&codec->mutex);

	/* allocate CODEC register cache */
	if (codec_drv->reg_cache_size && codec_drv->reg_word_size) {
		reg_size = codec_drv->reg_cache_size * codec_drv->reg_word_size;
		codec->reg_size = reg_size;
		/* it is necessary to make a copy of the default register cache
		 * because in the case of using a compression type that requires
		 * the default register cache to be marked as __devinitconst the
		 * kernel might have freed the array by the time we initialize
		 * the cache.
		 */
		if (codec_drv->reg_cache_default) {
			codec->reg_def_copy = kmemdup(codec_drv->reg_cache_default,
						      reg_size, GFP_KERNEL);
			if (!codec->reg_def_copy) {
				ret = -ENOMEM;
				goto fail;
			}
		}
	}

	if (codec_drv->reg_access_size && codec_drv->reg_access_default) {
		if (!codec->volatile_register)
			codec->volatile_register = snd_soc_default_volatile_register;
		if (!codec->readable_register)
			codec->readable_register = snd_soc_default_readable_register;
		if (!codec->writable_register)
			codec->writable_register = snd_soc_default_writable_register;
	}

	for (i = 0; i < num_dai; i++) {
		fixup_codec_formats(&dai_drv[i].playback);
		fixup_codec_formats(&dai_drv[i].capture);
	}

	mutex_lock(&client_mutex);
	list_add(&codec->list, &codec_list);
	mutex_unlock(&client_mutex);

	/* register any DAIs */
	if (num_dai) {
		ret = snd_soc_register_dais(dev, dai_drv, num_dai);
		if (ret < 0)
			dev_err(codec->dev, "Failed to regster DAIs: %d\n",
				ret);
	}

	pr_debug("Registered codec '%s'\n", codec->name);
	return 0;

fail:
	kfree(codec->reg_def_copy);
	codec->reg_def_copy = NULL;
	kfree(codec->name);
	kfree(codec);
	return ret;
}
EXPORT_SYMBOL_GPL(snd_soc_register_codec);

/**
 * snd_soc_unregister_codec - Unregister a codec from the ASoC core
 *
 * @codec: codec to unregister
 */
void snd_soc_unregister_codec(struct device *dev)
{
	struct snd_soc_codec *codec;
	int i;

	list_for_each_entry(codec, &codec_list, list) {
		if (dev == codec->dev)
			goto found;
	}
	return;

found:
	if (codec->num_dai)
		for (i = 0; i < codec->num_dai; i++)
			snd_soc_unregister_dai(dev);

	mutex_lock(&client_mutex);
	list_del(&codec->list);
	mutex_unlock(&client_mutex);

	pr_debug("Unregistered codec '%s'\n", codec->name);

	snd_soc_cache_exit(codec);
	kfree(codec->reg_def_copy);
	kfree(codec->name);
	kfree(codec);
}
EXPORT_SYMBOL_GPL(snd_soc_unregister_codec);

/* Retrieve a card's name from device tree */
int snd_soc_of_parse_card_name(struct snd_soc_card *card,
			       const char *propname)
{
	struct device_node *np = card->dev->of_node;
	int ret;

	ret = of_property_read_string_index(np, propname, 0, &card->name);
	/*
	 * EINVAL means the property does not exist. This is fine providing
	 * card->name was previously set, which is checked later in
	 * snd_soc_register_card.
	 */
	if (ret < 0 && ret != -EINVAL) {
		dev_err(card->dev,
			"Property '%s' could not be read: %d\n",
			propname, ret);
		return ret;
	}

	return 0;
}
EXPORT_SYMBOL_GPL(snd_soc_of_parse_card_name);

int snd_soc_of_parse_audio_routing(struct snd_soc_card *card,
				   const char *propname)
{
	struct device_node *np = card->dev->of_node;
	int num_routes;
	struct snd_soc_dapm_route *routes;
	int i, ret;

	num_routes = of_property_count_strings(np, propname);
	if (num_routes < 0 || num_routes & 1) {
		dev_err(card->dev,
		     "Property '%s' does not exist or its length is not even\n",
		     propname);
		return -EINVAL;
	}
	num_routes /= 2;
	if (!num_routes) {
		dev_err(card->dev,
			"Property '%s's length is zero\n",
			propname);
		return -EINVAL;
	}

	routes = devm_kzalloc(card->dev, num_routes * sizeof(*routes),
			      GFP_KERNEL);
	if (!routes) {
		dev_err(card->dev,
			"Could not allocate DAPM route table\n");
		return -EINVAL;
	}

	for (i = 0; i < num_routes; i++) {
		ret = of_property_read_string_index(np, propname,
			2 * i, &routes[i].sink);
		if (ret) {
			dev_err(card->dev,
				"Property '%s' index %d could not be read: %d\n",
				propname, 2 * i, ret);
			kfree(routes);
			return -EINVAL;
		}
		ret = of_property_read_string_index(np, propname,
			(2 * i) + 1, &routes[i].source);
		if (ret) {
			dev_err(card->dev,
				"Property '%s' index %d could not be read: %d\n",
				propname, (2 * i) + 1, ret);
			kfree(routes);
			return -EINVAL;
		}
	}

	card->num_dapm_routes = num_routes;
	card->dapm_routes = routes;

	return 0;
}
EXPORT_SYMBOL_GPL(snd_soc_of_parse_audio_routing);

static int __init snd_soc_init(void)
{
#ifdef CONFIG_DEBUG_FS
	snd_soc_debugfs_root = debugfs_create_dir("asoc", NULL);
	if (IS_ERR(snd_soc_debugfs_root) || !snd_soc_debugfs_root) {
		pr_warn("ASoC: Failed to create debugfs directory\n");
		snd_soc_debugfs_root = NULL;
	}

	if (!debugfs_create_file("codecs", 0444, snd_soc_debugfs_root, NULL,
				 &codec_list_fops))
		pr_warn("ASoC: Failed to create CODEC list debugfs file\n");

	if (!debugfs_create_file("dais", 0444, snd_soc_debugfs_root, NULL,
				 &dai_list_fops))
		pr_warn("ASoC: Failed to create DAI list debugfs file\n");

	if (!debugfs_create_file("platforms", 0444, snd_soc_debugfs_root, NULL,
				 &platform_list_fops))
		pr_warn("ASoC: Failed to create platform list debugfs file\n");
#endif

	snd_soc_util_init();

	return platform_driver_register(&soc_driver);
}
module_init(snd_soc_init);

static void __exit snd_soc_exit(void)
{
	snd_soc_util_exit();

#ifdef CONFIG_DEBUG_FS
	debugfs_remove_recursive(snd_soc_debugfs_root);
#endif
	platform_driver_unregister(&soc_driver);
}
module_exit(snd_soc_exit);

/* Module information */
MODULE_AUTHOR("Liam Girdwood, lrg@slimlogic.co.uk");
MODULE_DESCRIPTION("ALSA SoC Core");
MODULE_LICENSE("GPL");
MODULE_ALIAS("platform:soc-audio");<|MERGE_RESOLUTION|>--- conflicted
+++ resolved
@@ -1096,11 +1096,7 @@
 	}
 
 	/* If the driver didn't set I/O up try regmap */
-<<<<<<< HEAD
-	if (!codec->control_data)
-=======
 	if (!codec->write && dev_get_regmap(codec->dev, NULL))
->>>>>>> 29fbbf80
 		snd_soc_codec_set_cache_io(codec, 0, 0, SND_SOC_REGMAP);
 
 	if (driver->controls)

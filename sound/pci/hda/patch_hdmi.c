// SPDX-License-Identifier: GPL-2.0-or-later
/*
 *
 *  patch_hdmi.c - routines for HDMI/DisplayPort codecs
 *
 *  Copyright(c) 2008-2010 Intel Corporation. All rights reserved.
 *  Copyright (c) 2006 ATI Technologies Inc.
 *  Copyright (c) 2008 NVIDIA Corp.  All rights reserved.
 *  Copyright (c) 2008 Wei Ni <wni@nvidia.com>
 *  Copyright (c) 2013 Anssi Hannula <anssi.hannula@iki.fi>
 *
 *  Authors:
 *			Wu Fengguang <wfg@linux.intel.com>
 *
 *  Maintained by:
 *			Wu Fengguang <wfg@linux.intel.com>
 */

#include <linux/init.h>
#include <linux/delay.h>
#include <linux/pci.h>
#include <linux/slab.h>
#include <linux/module.h>
#include <linux/pm_runtime.h>
#include <sound/core.h>
#include <sound/jack.h>
#include <sound/asoundef.h>
#include <sound/tlv.h>
#include <sound/hdaudio.h>
#include <sound/hda_i915.h>
#include <sound/hda_chmap.h>
#include <sound/hda_codec.h>
#include "hda_local.h"
#include "hda_jack.h"
#include "hda_controller.h"

static bool static_hdmi_pcm;
module_param(static_hdmi_pcm, bool, 0644);
MODULE_PARM_DESC(static_hdmi_pcm, "Don't restrict PCM parameters per ELD info");

struct hdmi_spec_per_cvt {
	hda_nid_t cvt_nid;
	int assigned;
	unsigned int channels_min;
	unsigned int channels_max;
	u32 rates;
	u64 formats;
	unsigned int maxbps;
};

/* max. connections to a widget */
#define HDA_MAX_CONNECTIONS	32

struct hdmi_spec_per_pin {
	hda_nid_t pin_nid;
	int dev_id;
	/* pin idx, different device entries on the same pin use the same idx */
	int pin_nid_idx;
	int num_mux_nids;
	hda_nid_t mux_nids[HDA_MAX_CONNECTIONS];
	int mux_idx;
	hda_nid_t cvt_nid;

	struct hda_codec *codec;
	struct hdmi_eld sink_eld;
	struct mutex lock;
	struct delayed_work work;
	struct hdmi_pcm *pcm; /* pointer to spec->pcm_rec[n] dynamically*/
	int pcm_idx; /* which pcm is attached. -1 means no pcm is attached */
	int repoll_count;
	bool setup; /* the stream has been set up by prepare callback */
	int channels; /* current number of channels */
	bool non_pcm;
	bool chmap_set;		/* channel-map override by ALSA API? */
	unsigned char chmap[8]; /* ALSA API channel-map */
#ifdef CONFIG_SND_PROC_FS
	struct snd_info_entry *proc_entry;
#endif
};

/* operations used by generic code that can be overridden by patches */
struct hdmi_ops {
	int (*pin_get_eld)(struct hda_codec *codec, hda_nid_t pin_nid,
			   int dev_id, unsigned char *buf, int *eld_size);

	void (*pin_setup_infoframe)(struct hda_codec *codec, hda_nid_t pin_nid,
				    int dev_id,
				    int ca, int active_channels, int conn_type);

	/* enable/disable HBR (HD passthrough) */
	int (*pin_hbr_setup)(struct hda_codec *codec, hda_nid_t pin_nid,
			     int dev_id, bool hbr);

	int (*setup_stream)(struct hda_codec *codec, hda_nid_t cvt_nid,
			    hda_nid_t pin_nid, int dev_id, u32 stream_tag,
			    int format);

	void (*pin_cvt_fixup)(struct hda_codec *codec,
			      struct hdmi_spec_per_pin *per_pin,
			      hda_nid_t cvt_nid);
};

struct hdmi_pcm {
	struct hda_pcm *pcm;
	struct snd_jack *jack;
	struct snd_kcontrol *eld_ctl;
};

struct hdmi_spec {
	struct hda_codec *codec;
	int num_cvts;
	struct snd_array cvts; /* struct hdmi_spec_per_cvt */
	hda_nid_t cvt_nids[4]; /* only for haswell fix */

	/*
	 * num_pins is the number of virtual pins
	 * for example, there are 3 pins, and each pin
	 * has 4 device entries, then the num_pins is 12
	 */
	int num_pins;
	/*
	 * num_nids is the number of real pins
	 * In the above example, num_nids is 3
	 */
	int num_nids;
	/*
	 * dev_num is the number of device entries
	 * on each pin.
	 * In the above example, dev_num is 4
	 */
	int dev_num;
	struct snd_array pins; /* struct hdmi_spec_per_pin */
	struct hdmi_pcm pcm_rec[16];
	struct mutex pcm_lock;
	struct mutex bind_lock; /* for audio component binding */
	/* pcm_bitmap means which pcms have been assigned to pins*/
	unsigned long pcm_bitmap;
	int pcm_used;	/* counter of pcm_rec[] */
	/* bitmap shows whether the pcm is opened in user space
	 * bit 0 means the first playback PCM (PCM3);
	 * bit 1 means the second playback PCM, and so on.
	 */
	unsigned long pcm_in_use;

	struct hdmi_eld temp_eld;
	struct hdmi_ops ops;

	bool dyn_pin_out;
	bool dyn_pcm_assign;
	bool intel_hsw_fixup;	/* apply Intel platform-specific fixups */
	/*
	 * Non-generic VIA/NVIDIA specific
	 */
	struct hda_multi_out multiout;
	struct hda_pcm_stream pcm_playback;

	bool use_jack_detect; /* jack detection enabled */
	bool use_acomp_notifier; /* use eld_notify callback for hotplug */
	bool acomp_registered; /* audio component registered in this driver */
	struct drm_audio_component_audio_ops drm_audio_ops;
	int (*port2pin)(struct hda_codec *, int); /* reverse port/pin mapping */

	struct hdac_chmap chmap;
	hda_nid_t vendor_nid;
	const int *port_map;
	int port_num;
};

#ifdef CONFIG_SND_HDA_COMPONENT
static inline bool codec_has_acomp(struct hda_codec *codec)
{
	struct hdmi_spec *spec = codec->spec;
	return spec->use_acomp_notifier;
}
#else
#define codec_has_acomp(codec)	false
#endif

struct hdmi_audio_infoframe {
	u8 type; /* 0x84 */
	u8 ver;  /* 0x01 */
	u8 len;  /* 0x0a */

	u8 checksum;

	u8 CC02_CT47;	/* CC in bits 0:2, CT in 4:7 */
	u8 SS01_SF24;
	u8 CXT04;
	u8 CA;
	u8 LFEPBL01_LSV36_DM_INH7;
};

struct dp_audio_infoframe {
	u8 type; /* 0x84 */
	u8 len;  /* 0x1b */
	u8 ver;  /* 0x11 << 2 */

	u8 CC02_CT47;	/* match with HDMI infoframe from this on */
	u8 SS01_SF24;
	u8 CXT04;
	u8 CA;
	u8 LFEPBL01_LSV36_DM_INH7;
};

union audio_infoframe {
	struct hdmi_audio_infoframe hdmi;
	struct dp_audio_infoframe dp;
	u8 bytes[0];
};

/*
 * HDMI routines
 */

#define get_pin(spec, idx) \
	((struct hdmi_spec_per_pin *)snd_array_elem(&spec->pins, idx))
#define get_cvt(spec, idx) \
	((struct hdmi_spec_per_cvt  *)snd_array_elem(&spec->cvts, idx))
/* obtain hdmi_pcm object assigned to idx */
#define get_hdmi_pcm(spec, idx)	(&(spec)->pcm_rec[idx])
/* obtain hda_pcm object assigned to idx */
#define get_pcm_rec(spec, idx)	(get_hdmi_pcm(spec, idx)->pcm)

static int pin_id_to_pin_index(struct hda_codec *codec,
			       hda_nid_t pin_nid, int dev_id)
{
	struct hdmi_spec *spec = codec->spec;
	int pin_idx;
	struct hdmi_spec_per_pin *per_pin;

	/*
	 * (dev_id == -1) means it is NON-MST pin
	 * return the first virtual pin on this port
	 */
	if (dev_id == -1)
		dev_id = 0;

	for (pin_idx = 0; pin_idx < spec->num_pins; pin_idx++) {
		per_pin = get_pin(spec, pin_idx);
		if ((per_pin->pin_nid == pin_nid) &&
			(per_pin->dev_id == dev_id))
			return pin_idx;
	}

	codec_warn(codec, "HDMI: pin nid %d not registered\n", pin_nid);
	return -EINVAL;
}

static int hinfo_to_pcm_index(struct hda_codec *codec,
			struct hda_pcm_stream *hinfo)
{
	struct hdmi_spec *spec = codec->spec;
	int pcm_idx;

	for (pcm_idx = 0; pcm_idx < spec->pcm_used; pcm_idx++)
		if (get_pcm_rec(spec, pcm_idx)->stream == hinfo)
			return pcm_idx;

	codec_warn(codec, "HDMI: hinfo %p not registered\n", hinfo);
	return -EINVAL;
}

static int hinfo_to_pin_index(struct hda_codec *codec,
			      struct hda_pcm_stream *hinfo)
{
	struct hdmi_spec *spec = codec->spec;
	struct hdmi_spec_per_pin *per_pin;
	int pin_idx;

	for (pin_idx = 0; pin_idx < spec->num_pins; pin_idx++) {
		per_pin = get_pin(spec, pin_idx);
		if (per_pin->pcm &&
			per_pin->pcm->pcm->stream == hinfo)
			return pin_idx;
	}

	codec_dbg(codec, "HDMI: hinfo %p not registered\n", hinfo);
	return -EINVAL;
}

static struct hdmi_spec_per_pin *pcm_idx_to_pin(struct hdmi_spec *spec,
						int pcm_idx)
{
	int i;
	struct hdmi_spec_per_pin *per_pin;

	for (i = 0; i < spec->num_pins; i++) {
		per_pin = get_pin(spec, i);
		if (per_pin->pcm_idx == pcm_idx)
			return per_pin;
	}
	return NULL;
}

static int cvt_nid_to_cvt_index(struct hda_codec *codec, hda_nid_t cvt_nid)
{
	struct hdmi_spec *spec = codec->spec;
	int cvt_idx;

	for (cvt_idx = 0; cvt_idx < spec->num_cvts; cvt_idx++)
		if (get_cvt(spec, cvt_idx)->cvt_nid == cvt_nid)
			return cvt_idx;

	codec_warn(codec, "HDMI: cvt nid %d not registered\n", cvt_nid);
	return -EINVAL;
}

static int hdmi_eld_ctl_info(struct snd_kcontrol *kcontrol,
			struct snd_ctl_elem_info *uinfo)
{
	struct hda_codec *codec = snd_kcontrol_chip(kcontrol);
	struct hdmi_spec *spec = codec->spec;
	struct hdmi_spec_per_pin *per_pin;
	struct hdmi_eld *eld;
	int pcm_idx;

	uinfo->type = SNDRV_CTL_ELEM_TYPE_BYTES;

	pcm_idx = kcontrol->private_value;
	mutex_lock(&spec->pcm_lock);
	per_pin = pcm_idx_to_pin(spec, pcm_idx);
	if (!per_pin) {
		/* no pin is bound to the pcm */
		uinfo->count = 0;
		goto unlock;
	}
	eld = &per_pin->sink_eld;
	uinfo->count = eld->eld_valid ? eld->eld_size : 0;

 unlock:
	mutex_unlock(&spec->pcm_lock);
	return 0;
}

static int hdmi_eld_ctl_get(struct snd_kcontrol *kcontrol,
			struct snd_ctl_elem_value *ucontrol)
{
	struct hda_codec *codec = snd_kcontrol_chip(kcontrol);
	struct hdmi_spec *spec = codec->spec;
	struct hdmi_spec_per_pin *per_pin;
	struct hdmi_eld *eld;
	int pcm_idx;
	int err = 0;

	pcm_idx = kcontrol->private_value;
	mutex_lock(&spec->pcm_lock);
	per_pin = pcm_idx_to_pin(spec, pcm_idx);
	if (!per_pin) {
		/* no pin is bound to the pcm */
		memset(ucontrol->value.bytes.data, 0,
		       ARRAY_SIZE(ucontrol->value.bytes.data));
		goto unlock;
	}

	eld = &per_pin->sink_eld;
	if (eld->eld_size > ARRAY_SIZE(ucontrol->value.bytes.data) ||
	    eld->eld_size > ELD_MAX_SIZE) {
		snd_BUG();
		err = -EINVAL;
		goto unlock;
	}

	memset(ucontrol->value.bytes.data, 0,
	       ARRAY_SIZE(ucontrol->value.bytes.data));
	if (eld->eld_valid)
		memcpy(ucontrol->value.bytes.data, eld->eld_buffer,
		       eld->eld_size);

 unlock:
	mutex_unlock(&spec->pcm_lock);
	return err;
}

static const struct snd_kcontrol_new eld_bytes_ctl = {
	.access = SNDRV_CTL_ELEM_ACCESS_READ | SNDRV_CTL_ELEM_ACCESS_VOLATILE,
	.iface = SNDRV_CTL_ELEM_IFACE_PCM,
	.name = "ELD",
	.info = hdmi_eld_ctl_info,
	.get = hdmi_eld_ctl_get,
};

static int hdmi_create_eld_ctl(struct hda_codec *codec, int pcm_idx,
			int device)
{
	struct snd_kcontrol *kctl;
	struct hdmi_spec *spec = codec->spec;
	int err;

	kctl = snd_ctl_new1(&eld_bytes_ctl, codec);
	if (!kctl)
		return -ENOMEM;
	kctl->private_value = pcm_idx;
	kctl->id.device = device;

	/* no pin nid is associated with the kctl now
	 * tbd: associate pin nid to eld ctl later
	 */
	err = snd_hda_ctl_add(codec, 0, kctl);
	if (err < 0)
		return err;

	get_hdmi_pcm(spec, pcm_idx)->eld_ctl = kctl;
	return 0;
}

#ifdef BE_PARANOID
static void hdmi_get_dip_index(struct hda_codec *codec, hda_nid_t pin_nid,
				int *packet_index, int *byte_index)
{
	int val;

	val = snd_hda_codec_read(codec, pin_nid, 0,
				 AC_VERB_GET_HDMI_DIP_INDEX, 0);

	*packet_index = val >> 5;
	*byte_index = val & 0x1f;
}
#endif

static void hdmi_set_dip_index(struct hda_codec *codec, hda_nid_t pin_nid,
				int packet_index, int byte_index)
{
	int val;

	val = (packet_index << 5) | (byte_index & 0x1f);

	snd_hda_codec_write(codec, pin_nid, 0, AC_VERB_SET_HDMI_DIP_INDEX, val);
}

static void hdmi_write_dip_byte(struct hda_codec *codec, hda_nid_t pin_nid,
				unsigned char val)
{
	snd_hda_codec_write(codec, pin_nid, 0, AC_VERB_SET_HDMI_DIP_DATA, val);
}

static void hdmi_init_pin(struct hda_codec *codec, hda_nid_t pin_nid)
{
	struct hdmi_spec *spec = codec->spec;
	int pin_out;

	/* Unmute */
	if (get_wcaps(codec, pin_nid) & AC_WCAP_OUT_AMP)
		snd_hda_codec_write(codec, pin_nid, 0,
				AC_VERB_SET_AMP_GAIN_MUTE, AMP_OUT_UNMUTE);

	if (spec->dyn_pin_out)
		/* Disable pin out until stream is active */
		pin_out = 0;
	else
		/* Enable pin out: some machines with GM965 gets broken output
		 * when the pin is disabled or changed while using with HDMI
		 */
		pin_out = PIN_OUT;

	snd_hda_codec_write(codec, pin_nid, 0,
			    AC_VERB_SET_PIN_WIDGET_CONTROL, pin_out);
}

/*
 * ELD proc files
 */

#ifdef CONFIG_SND_PROC_FS
static void print_eld_info(struct snd_info_entry *entry,
			   struct snd_info_buffer *buffer)
{
	struct hdmi_spec_per_pin *per_pin = entry->private_data;

	mutex_lock(&per_pin->lock);
	snd_hdmi_print_eld_info(&per_pin->sink_eld, buffer);
	mutex_unlock(&per_pin->lock);
}

static void write_eld_info(struct snd_info_entry *entry,
			   struct snd_info_buffer *buffer)
{
	struct hdmi_spec_per_pin *per_pin = entry->private_data;

	mutex_lock(&per_pin->lock);
	snd_hdmi_write_eld_info(&per_pin->sink_eld, buffer);
	mutex_unlock(&per_pin->lock);
}

static int eld_proc_new(struct hdmi_spec_per_pin *per_pin, int index)
{
	char name[32];
	struct hda_codec *codec = per_pin->codec;
	struct snd_info_entry *entry;
	int err;

	snprintf(name, sizeof(name), "eld#%d.%d", codec->addr, index);
	err = snd_card_proc_new(codec->card, name, &entry);
	if (err < 0)
		return err;

	snd_info_set_text_ops(entry, per_pin, print_eld_info);
	entry->c.text.write = write_eld_info;
	entry->mode |= 0200;
	per_pin->proc_entry = entry;

	return 0;
}

static void eld_proc_free(struct hdmi_spec_per_pin *per_pin)
{
	if (!per_pin->codec->bus->shutdown) {
		snd_info_free_entry(per_pin->proc_entry);
		per_pin->proc_entry = NULL;
	}
}
#else
static inline int eld_proc_new(struct hdmi_spec_per_pin *per_pin,
			       int index)
{
	return 0;
}
static inline void eld_proc_free(struct hdmi_spec_per_pin *per_pin)
{
}
#endif

/*
 * Audio InfoFrame routines
 */

/*
 * Enable Audio InfoFrame Transmission
 */
static void hdmi_start_infoframe_trans(struct hda_codec *codec,
				       hda_nid_t pin_nid)
{
	hdmi_set_dip_index(codec, pin_nid, 0x0, 0x0);
	snd_hda_codec_write(codec, pin_nid, 0, AC_VERB_SET_HDMI_DIP_XMIT,
						AC_DIPXMIT_BEST);
}

/*
 * Disable Audio InfoFrame Transmission
 */
static void hdmi_stop_infoframe_trans(struct hda_codec *codec,
				      hda_nid_t pin_nid)
{
	hdmi_set_dip_index(codec, pin_nid, 0x0, 0x0);
	snd_hda_codec_write(codec, pin_nid, 0, AC_VERB_SET_HDMI_DIP_XMIT,
						AC_DIPXMIT_DISABLE);
}

static void hdmi_debug_dip_size(struct hda_codec *codec, hda_nid_t pin_nid)
{
#ifdef CONFIG_SND_DEBUG_VERBOSE
	int i;
	int size;

	size = snd_hdmi_get_eld_size(codec, pin_nid);
	codec_dbg(codec, "HDMI: ELD buf size is %d\n", size);

	for (i = 0; i < 8; i++) {
		size = snd_hda_codec_read(codec, pin_nid, 0,
						AC_VERB_GET_HDMI_DIP_SIZE, i);
		codec_dbg(codec, "HDMI: DIP GP[%d] buf size is %d\n", i, size);
	}
#endif
}

static void hdmi_clear_dip_buffers(struct hda_codec *codec, hda_nid_t pin_nid)
{
#ifdef BE_PARANOID
	int i, j;
	int size;
	int pi, bi;
	for (i = 0; i < 8; i++) {
		size = snd_hda_codec_read(codec, pin_nid, 0,
						AC_VERB_GET_HDMI_DIP_SIZE, i);
		if (size == 0)
			continue;

		hdmi_set_dip_index(codec, pin_nid, i, 0x0);
		for (j = 1; j < 1000; j++) {
			hdmi_write_dip_byte(codec, pin_nid, 0x0);
			hdmi_get_dip_index(codec, pin_nid, &pi, &bi);
			if (pi != i)
				codec_dbg(codec, "dip index %d: %d != %d\n",
						bi, pi, i);
			if (bi == 0) /* byte index wrapped around */
				break;
		}
		codec_dbg(codec,
			"HDMI: DIP GP[%d] buf reported size=%d, written=%d\n",
			i, size, j);
	}
#endif
}

static void hdmi_checksum_audio_infoframe(struct hdmi_audio_infoframe *hdmi_ai)
{
	u8 *bytes = (u8 *)hdmi_ai;
	u8 sum = 0;
	int i;

	hdmi_ai->checksum = 0;

	for (i = 0; i < sizeof(*hdmi_ai); i++)
		sum += bytes[i];

	hdmi_ai->checksum = -sum;
}

static void hdmi_fill_audio_infoframe(struct hda_codec *codec,
				      hda_nid_t pin_nid,
				      u8 *dip, int size)
{
	int i;

	hdmi_debug_dip_size(codec, pin_nid);
	hdmi_clear_dip_buffers(codec, pin_nid); /* be paranoid */

	hdmi_set_dip_index(codec, pin_nid, 0x0, 0x0);
	for (i = 0; i < size; i++)
		hdmi_write_dip_byte(codec, pin_nid, dip[i]);
}

static bool hdmi_infoframe_uptodate(struct hda_codec *codec, hda_nid_t pin_nid,
				    u8 *dip, int size)
{
	u8 val;
	int i;

	if (snd_hda_codec_read(codec, pin_nid, 0, AC_VERB_GET_HDMI_DIP_XMIT, 0)
							    != AC_DIPXMIT_BEST)
		return false;

	hdmi_set_dip_index(codec, pin_nid, 0x0, 0x0);
	for (i = 0; i < size; i++) {
		val = snd_hda_codec_read(codec, pin_nid, 0,
					 AC_VERB_GET_HDMI_DIP_DATA, 0);
		if (val != dip[i])
			return false;
	}

	return true;
}

static int hdmi_pin_get_eld(struct hda_codec *codec, hda_nid_t nid,
			    int dev_id, unsigned char *buf, int *eld_size)
{
	snd_hda_set_dev_select(codec, nid, dev_id);

	return snd_hdmi_get_eld(codec, nid, buf, eld_size);
}

static void hdmi_pin_setup_infoframe(struct hda_codec *codec,
				     hda_nid_t pin_nid, int dev_id,
				     int ca, int active_channels,
				     int conn_type)
{
	union audio_infoframe ai;

	memset(&ai, 0, sizeof(ai));
	if (conn_type == 0) { /* HDMI */
		struct hdmi_audio_infoframe *hdmi_ai = &ai.hdmi;

		hdmi_ai->type		= 0x84;
		hdmi_ai->ver		= 0x01;
		hdmi_ai->len		= 0x0a;
		hdmi_ai->CC02_CT47	= active_channels - 1;
		hdmi_ai->CA		= ca;
		hdmi_checksum_audio_infoframe(hdmi_ai);
	} else if (conn_type == 1) { /* DisplayPort */
		struct dp_audio_infoframe *dp_ai = &ai.dp;

		dp_ai->type		= 0x84;
		dp_ai->len		= 0x1b;
		dp_ai->ver		= 0x11 << 2;
		dp_ai->CC02_CT47	= active_channels - 1;
		dp_ai->CA		= ca;
	} else {
		codec_dbg(codec, "HDMI: unknown connection type at pin %d\n",
			    pin_nid);
		return;
	}

	snd_hda_set_dev_select(codec, pin_nid, dev_id);

	/*
	 * sizeof(ai) is used instead of sizeof(*hdmi_ai) or
	 * sizeof(*dp_ai) to avoid partial match/update problems when
	 * the user switches between HDMI/DP monitors.
	 */
	if (!hdmi_infoframe_uptodate(codec, pin_nid, ai.bytes,
					sizeof(ai))) {
		codec_dbg(codec,
			  "hdmi_pin_setup_infoframe: pin=%d channels=%d ca=0x%02x\n",
			    pin_nid,
			    active_channels, ca);
		hdmi_stop_infoframe_trans(codec, pin_nid);
		hdmi_fill_audio_infoframe(codec, pin_nid,
					    ai.bytes, sizeof(ai));
		hdmi_start_infoframe_trans(codec, pin_nid);
	}
}

static void hdmi_setup_audio_infoframe(struct hda_codec *codec,
				       struct hdmi_spec_per_pin *per_pin,
				       bool non_pcm)
{
	struct hdmi_spec *spec = codec->spec;
	struct hdac_chmap *chmap = &spec->chmap;
	hda_nid_t pin_nid = per_pin->pin_nid;
	int dev_id = per_pin->dev_id;
	int channels = per_pin->channels;
	int active_channels;
	struct hdmi_eld *eld;
	int ca;

	if (!channels)
		return;

	snd_hda_set_dev_select(codec, pin_nid, dev_id);

	/* some HW (e.g. HSW+) needs reprogramming the amp at each time */
	if (get_wcaps(codec, pin_nid) & AC_WCAP_OUT_AMP)
		snd_hda_codec_write(codec, pin_nid, 0,
					    AC_VERB_SET_AMP_GAIN_MUTE,
					    AMP_OUT_UNMUTE);

	eld = &per_pin->sink_eld;

	ca = snd_hdac_channel_allocation(&codec->core,
			eld->info.spk_alloc, channels,
			per_pin->chmap_set, non_pcm, per_pin->chmap);

	active_channels = snd_hdac_get_active_channels(ca);

	chmap->ops.set_channel_count(&codec->core, per_pin->cvt_nid,
						active_channels);

	/*
	 * always configure channel mapping, it may have been changed by the
	 * user in the meantime
	 */
	snd_hdac_setup_channel_mapping(&spec->chmap,
				pin_nid, non_pcm, ca, channels,
				per_pin->chmap, per_pin->chmap_set);

	spec->ops.pin_setup_infoframe(codec, pin_nid, dev_id,
				      ca, active_channels, eld->info.conn_type);

	per_pin->non_pcm = non_pcm;
}

/*
 * Unsolicited events
 */

static bool hdmi_present_sense(struct hdmi_spec_per_pin *per_pin, int repoll);

static void check_presence_and_report(struct hda_codec *codec, hda_nid_t nid,
				      int dev_id)
{
	struct hdmi_spec *spec = codec->spec;
	int pin_idx = pin_id_to_pin_index(codec, nid, dev_id);

	if (pin_idx < 0)
		return;
	mutex_lock(&spec->pcm_lock);
	if (hdmi_present_sense(get_pin(spec, pin_idx), 1))
		snd_hda_jack_report_sync(codec);
	mutex_unlock(&spec->pcm_lock);
}

static void jack_callback(struct hda_codec *codec,
			  struct hda_jack_callback *jack)
{
	/* stop polling when notification is enabled */
	if (codec_has_acomp(codec))
		return;

	check_presence_and_report(codec, jack->nid, jack->dev_id);
}

static void hdmi_intrinsic_event(struct hda_codec *codec, unsigned int res)
{
	int tag = res >> AC_UNSOL_RES_TAG_SHIFT;
	struct hda_jack_tbl *jack;

	if (codec->dp_mst) {
		int dev_entry =
			(res & AC_UNSOL_RES_DE) >> AC_UNSOL_RES_DE_SHIFT;

		jack = snd_hda_jack_tbl_get_from_tag(codec, tag, dev_entry);
	} else {
		jack = snd_hda_jack_tbl_get_from_tag(codec, tag, 0);
	}
	if (!jack)
		return;
	jack->jack_dirty = 1;

	codec_dbg(codec,
		"HDMI hot plug event: Codec=%d Pin=%d Device=%d Inactive=%d Presence_Detect=%d ELD_Valid=%d\n",
		codec->addr, jack->nid, jack->dev_id, !!(res & AC_UNSOL_RES_IA),
		!!(res & AC_UNSOL_RES_PD), !!(res & AC_UNSOL_RES_ELDV));

	check_presence_and_report(codec, jack->nid, jack->dev_id);
}

static void hdmi_non_intrinsic_event(struct hda_codec *codec, unsigned int res)
{
	int tag = res >> AC_UNSOL_RES_TAG_SHIFT;
	int subtag = (res & AC_UNSOL_RES_SUBTAG) >> AC_UNSOL_RES_SUBTAG_SHIFT;
	int cp_state = !!(res & AC_UNSOL_RES_CP_STATE);
	int cp_ready = !!(res & AC_UNSOL_RES_CP_READY);

	codec_info(codec,
		"HDMI CP event: CODEC=%d TAG=%d SUBTAG=0x%x CP_STATE=%d CP_READY=%d\n",
		codec->addr,
		tag,
		subtag,
		cp_state,
		cp_ready);

	/* TODO */
	if (cp_state)
		;
	if (cp_ready)
		;
}


static void hdmi_unsol_event(struct hda_codec *codec, unsigned int res)
{
	int tag = res >> AC_UNSOL_RES_TAG_SHIFT;
	int subtag = (res & AC_UNSOL_RES_SUBTAG) >> AC_UNSOL_RES_SUBTAG_SHIFT;
	struct hda_jack_tbl *jack;

	if (codec_has_acomp(codec))
		return;

	if (codec->dp_mst) {
		int dev_entry =
			(res & AC_UNSOL_RES_DE) >> AC_UNSOL_RES_DE_SHIFT;

		jack = snd_hda_jack_tbl_get_from_tag(codec, tag, dev_entry);
	} else {
		jack = snd_hda_jack_tbl_get_from_tag(codec, tag, 0);
	}

	if (!jack) {
		codec_dbg(codec, "Unexpected HDMI event tag 0x%x\n", tag);
		return;
	}

	if (subtag == 0)
		hdmi_intrinsic_event(codec, res);
	else
		hdmi_non_intrinsic_event(codec, res);
}

static void haswell_verify_D0(struct hda_codec *codec,
		hda_nid_t cvt_nid, hda_nid_t nid)
{
	int pwr;

	/* For Haswell, the converter 1/2 may keep in D3 state after bootup,
	 * thus pins could only choose converter 0 for use. Make sure the
	 * converters are in correct power state */
	if (!snd_hda_check_power_state(codec, cvt_nid, AC_PWRST_D0))
		snd_hda_codec_write(codec, cvt_nid, 0, AC_VERB_SET_POWER_STATE, AC_PWRST_D0);

	if (!snd_hda_check_power_state(codec, nid, AC_PWRST_D0)) {
		snd_hda_codec_write(codec, nid, 0, AC_VERB_SET_POWER_STATE,
				    AC_PWRST_D0);
		msleep(40);
		pwr = snd_hda_codec_read(codec, nid, 0, AC_VERB_GET_POWER_STATE, 0);
		pwr = (pwr & AC_PWRST_ACTUAL) >> AC_PWRST_ACTUAL_SHIFT;
		codec_dbg(codec, "Haswell HDMI audio: Power for pin 0x%x is now D%d\n", nid, pwr);
	}
}

/*
 * Callbacks
 */

/* HBR should be Non-PCM, 8 channels */
#define is_hbr_format(format) \
	((format & AC_FMT_TYPE_NON_PCM) && (format & AC_FMT_CHAN_MASK) == 7)

static int hdmi_pin_hbr_setup(struct hda_codec *codec, hda_nid_t pin_nid,
			      int dev_id, bool hbr)
{
	int pinctl, new_pinctl;

	if (snd_hda_query_pin_caps(codec, pin_nid) & AC_PINCAP_HBR) {
		snd_hda_set_dev_select(codec, pin_nid, dev_id);
		pinctl = snd_hda_codec_read(codec, pin_nid, 0,
					    AC_VERB_GET_PIN_WIDGET_CONTROL, 0);

		if (pinctl < 0)
			return hbr ? -EINVAL : 0;

		new_pinctl = pinctl & ~AC_PINCTL_EPT;
		if (hbr)
			new_pinctl |= AC_PINCTL_EPT_HBR;
		else
			new_pinctl |= AC_PINCTL_EPT_NATIVE;

		codec_dbg(codec,
			  "hdmi_pin_hbr_setup: NID=0x%x, %spinctl=0x%x\n",
			    pin_nid,
			    pinctl == new_pinctl ? "" : "new-",
			    new_pinctl);

		if (pinctl != new_pinctl)
			snd_hda_codec_write(codec, pin_nid, 0,
					    AC_VERB_SET_PIN_WIDGET_CONTROL,
					    new_pinctl);
	} else if (hbr)
		return -EINVAL;

	return 0;
}

static int hdmi_setup_stream(struct hda_codec *codec, hda_nid_t cvt_nid,
			      hda_nid_t pin_nid, int dev_id,
			      u32 stream_tag, int format)
{
	struct hdmi_spec *spec = codec->spec;
	unsigned int param;
	int err;

	err = spec->ops.pin_hbr_setup(codec, pin_nid, dev_id,
				      is_hbr_format(format));

	if (err) {
		codec_dbg(codec, "hdmi_setup_stream: HBR is not supported\n");
		return err;
	}

	if (spec->intel_hsw_fixup) {

		/*
		 * on recent platforms IEC Coding Type is required for HBR
		 * support, read current Digital Converter settings and set
		 * ICT bitfield if needed.
		 */
		param = snd_hda_codec_read(codec, cvt_nid, 0,
					   AC_VERB_GET_DIGI_CONVERT_1, 0);

		param = (param >> 16) & ~(AC_DIG3_ICT);

		/* on recent platforms ICT mode is required for HBR support */
		if (is_hbr_format(format))
			param |= 0x1;

		snd_hda_codec_write(codec, cvt_nid, 0,
				    AC_VERB_SET_DIGI_CONVERT_3, param);
	}

	snd_hda_codec_setup_stream(codec, cvt_nid, stream_tag, 0, format);
	return 0;
}

/* Try to find an available converter
 * If pin_idx is less then zero, just try to find an available converter.
 * Otherwise, try to find an available converter and get the cvt mux index
 * of the pin.
 */
static int hdmi_choose_cvt(struct hda_codec *codec,
			   int pin_idx, int *cvt_id)
{
	struct hdmi_spec *spec = codec->spec;
	struct hdmi_spec_per_pin *per_pin;
	struct hdmi_spec_per_cvt *per_cvt = NULL;
	int cvt_idx, mux_idx = 0;

	/* pin_idx < 0 means no pin will be bound to the converter */
	if (pin_idx < 0)
		per_pin = NULL;
	else
		per_pin = get_pin(spec, pin_idx);

	/* Dynamically assign converter to stream */
	for (cvt_idx = 0; cvt_idx < spec->num_cvts; cvt_idx++) {
		per_cvt = get_cvt(spec, cvt_idx);

		/* Must not already be assigned */
		if (per_cvt->assigned)
			continue;
		if (per_pin == NULL)
			break;
		/* Must be in pin's mux's list of converters */
		for (mux_idx = 0; mux_idx < per_pin->num_mux_nids; mux_idx++)
			if (per_pin->mux_nids[mux_idx] == per_cvt->cvt_nid)
				break;
		/* Not in mux list */
		if (mux_idx == per_pin->num_mux_nids)
			continue;
		break;
	}

	/* No free converters */
	if (cvt_idx == spec->num_cvts)
		return -EBUSY;

	if (per_pin != NULL)
		per_pin->mux_idx = mux_idx;

	if (cvt_id)
		*cvt_id = cvt_idx;

	return 0;
}

/* Assure the pin select the right convetor */
static void intel_verify_pin_cvt_connect(struct hda_codec *codec,
			struct hdmi_spec_per_pin *per_pin)
{
	hda_nid_t pin_nid = per_pin->pin_nid;
	int mux_idx, curr;

	mux_idx = per_pin->mux_idx;
	curr = snd_hda_codec_read(codec, pin_nid, 0,
					  AC_VERB_GET_CONNECT_SEL, 0);
	if (curr != mux_idx)
		snd_hda_codec_write_cache(codec, pin_nid, 0,
					    AC_VERB_SET_CONNECT_SEL,
					    mux_idx);
}

/* get the mux index for the converter of the pins
 * converter's mux index is the same for all pins on Intel platform
 */
static int intel_cvt_id_to_mux_idx(struct hdmi_spec *spec,
			hda_nid_t cvt_nid)
{
	int i;

	for (i = 0; i < spec->num_cvts; i++)
		if (spec->cvt_nids[i] == cvt_nid)
			return i;
	return -EINVAL;
}

/* Intel HDMI workaround to fix audio routing issue:
 * For some Intel display codecs, pins share the same connection list.
 * So a conveter can be selected by multiple pins and playback on any of these
 * pins will generate sound on the external display, because audio flows from
 * the same converter to the display pipeline. Also muting one pin may make
 * other pins have no sound output.
 * So this function assures that an assigned converter for a pin is not selected
 * by any other pins.
 */
static void intel_not_share_assigned_cvt(struct hda_codec *codec,
					 hda_nid_t pin_nid,
					 int dev_id, int mux_idx)
{
	struct hdmi_spec *spec = codec->spec;
	hda_nid_t nid;
	int cvt_idx, curr;
	struct hdmi_spec_per_cvt *per_cvt;
	struct hdmi_spec_per_pin *per_pin;
	int pin_idx;

	/* configure the pins connections */
	for (pin_idx = 0; pin_idx < spec->num_pins; pin_idx++) {
		int dev_id_saved;
		int dev_num;

		per_pin = get_pin(spec, pin_idx);
		/*
		 * pin not connected to monitor
		 * no need to operate on it
		 */
		if (!per_pin->pcm)
			continue;

		if ((per_pin->pin_nid == pin_nid) &&
			(per_pin->dev_id == dev_id))
			continue;

		/*
		 * if per_pin->dev_id >= dev_num,
		 * snd_hda_get_dev_select() will fail,
		 * and the following operation is unpredictable.
		 * So skip this situation.
		 */
		dev_num = snd_hda_get_num_devices(codec, per_pin->pin_nid) + 1;
		if (per_pin->dev_id >= dev_num)
			continue;

		nid = per_pin->pin_nid;

		/*
		 * Calling this function should not impact
		 * on the device entry selection
		 * So let's save the dev id for each pin,
		 * and restore it when return
		 */
		dev_id_saved = snd_hda_get_dev_select(codec, nid);
		snd_hda_set_dev_select(codec, nid, per_pin->dev_id);
		curr = snd_hda_codec_read(codec, nid, 0,
					  AC_VERB_GET_CONNECT_SEL, 0);
		if (curr != mux_idx) {
			snd_hda_set_dev_select(codec, nid, dev_id_saved);
			continue;
		}


		/* choose an unassigned converter. The conveters in the
		 * connection list are in the same order as in the codec.
		 */
		for (cvt_idx = 0; cvt_idx < spec->num_cvts; cvt_idx++) {
			per_cvt = get_cvt(spec, cvt_idx);
			if (!per_cvt->assigned) {
				codec_dbg(codec,
					  "choose cvt %d for pin nid %d\n",
					cvt_idx, nid);
				snd_hda_codec_write_cache(codec, nid, 0,
					    AC_VERB_SET_CONNECT_SEL,
					    cvt_idx);
				break;
			}
		}
		snd_hda_set_dev_select(codec, nid, dev_id_saved);
	}
}

/* A wrapper of intel_not_share_asigned_cvt() */
static void intel_not_share_assigned_cvt_nid(struct hda_codec *codec,
			hda_nid_t pin_nid, int dev_id, hda_nid_t cvt_nid)
{
	int mux_idx;
	struct hdmi_spec *spec = codec->spec;

	/* On Intel platform, the mapping of converter nid to
	 * mux index of the pins are always the same.
	 * The pin nid may be 0, this means all pins will not
	 * share the converter.
	 */
	mux_idx = intel_cvt_id_to_mux_idx(spec, cvt_nid);
	if (mux_idx >= 0)
		intel_not_share_assigned_cvt(codec, pin_nid, dev_id, mux_idx);
}

/* skeleton caller of pin_cvt_fixup ops */
static void pin_cvt_fixup(struct hda_codec *codec,
			  struct hdmi_spec_per_pin *per_pin,
			  hda_nid_t cvt_nid)
{
	struct hdmi_spec *spec = codec->spec;

	if (spec->ops.pin_cvt_fixup)
		spec->ops.pin_cvt_fixup(codec, per_pin, cvt_nid);
}

/* called in hdmi_pcm_open when no pin is assigned to the PCM
 * in dyn_pcm_assign mode.
 */
static int hdmi_pcm_open_no_pin(struct hda_pcm_stream *hinfo,
			 struct hda_codec *codec,
			 struct snd_pcm_substream *substream)
{
	struct hdmi_spec *spec = codec->spec;
	struct snd_pcm_runtime *runtime = substream->runtime;
	int cvt_idx, pcm_idx;
	struct hdmi_spec_per_cvt *per_cvt = NULL;
	int err;

	pcm_idx = hinfo_to_pcm_index(codec, hinfo);
	if (pcm_idx < 0)
		return -EINVAL;

	err = hdmi_choose_cvt(codec, -1, &cvt_idx);
	if (err)
		return err;

	per_cvt = get_cvt(spec, cvt_idx);
	per_cvt->assigned = 1;
	hinfo->nid = per_cvt->cvt_nid;

	pin_cvt_fixup(codec, NULL, per_cvt->cvt_nid);

	set_bit(pcm_idx, &spec->pcm_in_use);
	/* todo: setup spdif ctls assign */

	/* Initially set the converter's capabilities */
	hinfo->channels_min = per_cvt->channels_min;
	hinfo->channels_max = per_cvt->channels_max;
	hinfo->rates = per_cvt->rates;
	hinfo->formats = per_cvt->formats;
	hinfo->maxbps = per_cvt->maxbps;

	/* Store the updated parameters */
	runtime->hw.channels_min = hinfo->channels_min;
	runtime->hw.channels_max = hinfo->channels_max;
	runtime->hw.formats = hinfo->formats;
	runtime->hw.rates = hinfo->rates;

	snd_pcm_hw_constraint_step(substream->runtime, 0,
				   SNDRV_PCM_HW_PARAM_CHANNELS, 2);
	return 0;
}

/*
 * HDA PCM callbacks
 */
static int hdmi_pcm_open(struct hda_pcm_stream *hinfo,
			 struct hda_codec *codec,
			 struct snd_pcm_substream *substream)
{
	struct hdmi_spec *spec = codec->spec;
	struct snd_pcm_runtime *runtime = substream->runtime;
	int pin_idx, cvt_idx, pcm_idx;
	struct hdmi_spec_per_pin *per_pin;
	struct hdmi_eld *eld;
	struct hdmi_spec_per_cvt *per_cvt = NULL;
	int err;

	/* Validate hinfo */
	pcm_idx = hinfo_to_pcm_index(codec, hinfo);
	if (pcm_idx < 0)
		return -EINVAL;

	mutex_lock(&spec->pcm_lock);
	pin_idx = hinfo_to_pin_index(codec, hinfo);
	if (!spec->dyn_pcm_assign) {
		if (snd_BUG_ON(pin_idx < 0)) {
			err = -EINVAL;
			goto unlock;
		}
	} else {
		/* no pin is assigned to the PCM
		 * PA need pcm open successfully when probe
		 */
		if (pin_idx < 0) {
			err = hdmi_pcm_open_no_pin(hinfo, codec, substream);
			goto unlock;
		}
	}

	err = hdmi_choose_cvt(codec, pin_idx, &cvt_idx);
	if (err < 0)
		goto unlock;

	per_cvt = get_cvt(spec, cvt_idx);
	/* Claim converter */
	per_cvt->assigned = 1;

	set_bit(pcm_idx, &spec->pcm_in_use);
	per_pin = get_pin(spec, pin_idx);
	per_pin->cvt_nid = per_cvt->cvt_nid;
	hinfo->nid = per_cvt->cvt_nid;

	/* flip stripe flag for the assigned stream if supported */
	if (get_wcaps(codec, per_cvt->cvt_nid) & AC_WCAP_STRIPE)
		azx_stream(get_azx_dev(substream))->stripe = 1;

	snd_hda_set_dev_select(codec, per_pin->pin_nid, per_pin->dev_id);
	snd_hda_codec_write_cache(codec, per_pin->pin_nid, 0,
			    AC_VERB_SET_CONNECT_SEL,
			    per_pin->mux_idx);

	/* configure unused pins to choose other converters */
	pin_cvt_fixup(codec, per_pin, 0);

	snd_hda_spdif_ctls_assign(codec, pcm_idx, per_cvt->cvt_nid);

	/* Initially set the converter's capabilities */
	hinfo->channels_min = per_cvt->channels_min;
	hinfo->channels_max = per_cvt->channels_max;
	hinfo->rates = per_cvt->rates;
	hinfo->formats = per_cvt->formats;
	hinfo->maxbps = per_cvt->maxbps;

	eld = &per_pin->sink_eld;
	/* Restrict capabilities by ELD if this isn't disabled */
	if (!static_hdmi_pcm && eld->eld_valid) {
		snd_hdmi_eld_update_pcm_info(&eld->info, hinfo);
		if (hinfo->channels_min > hinfo->channels_max ||
		    !hinfo->rates || !hinfo->formats) {
			per_cvt->assigned = 0;
			hinfo->nid = 0;
			snd_hda_spdif_ctls_unassign(codec, pcm_idx);
			err = -ENODEV;
			goto unlock;
		}
	}

	/* Store the updated parameters */
	runtime->hw.channels_min = hinfo->channels_min;
	runtime->hw.channels_max = hinfo->channels_max;
	runtime->hw.formats = hinfo->formats;
	runtime->hw.rates = hinfo->rates;

	snd_pcm_hw_constraint_step(substream->runtime, 0,
				   SNDRV_PCM_HW_PARAM_CHANNELS, 2);
 unlock:
	mutex_unlock(&spec->pcm_lock);
	return err;
}

/*
 * HDA/HDMI auto parsing
 */
static int hdmi_read_pin_conn(struct hda_codec *codec, int pin_idx)
{
	struct hdmi_spec *spec = codec->spec;
	struct hdmi_spec_per_pin *per_pin = get_pin(spec, pin_idx);
	hda_nid_t pin_nid = per_pin->pin_nid;
	int dev_id = per_pin->dev_id;
	int conns;

	if (!(get_wcaps(codec, pin_nid) & AC_WCAP_CONN_LIST)) {
		codec_warn(codec,
			   "HDMI: pin %d wcaps %#x does not support connection list\n",
			   pin_nid, get_wcaps(codec, pin_nid));
		return -EINVAL;
	}

	snd_hda_set_dev_select(codec, pin_nid, dev_id);

	if (spec->intel_hsw_fixup) {
		conns = spec->num_cvts;
		memcpy(per_pin->mux_nids, spec->cvt_nids,
		       sizeof(hda_nid_t) * conns);
	} else {
		conns = snd_hda_get_raw_connections(codec, pin_nid,
						    per_pin->mux_nids,
						    HDA_MAX_CONNECTIONS);
	}

	/* all the device entries on the same pin have the same conn list */
	per_pin->num_mux_nids = conns;

	return 0;
}

static int hdmi_find_pcm_slot(struct hdmi_spec *spec,
			      struct hdmi_spec_per_pin *per_pin)
{
	int i;

	/*
	 * generic_hdmi_build_pcms() may allocate extra PCMs on some
	 * platforms (with maximum of 'num_nids + dev_num - 1')
	 *
	 * The per_pin of pin_nid_idx=n and dev_id=m prefers to get pcm-n
	 * if m==0. This guarantees that dynamic pcm assignments are compatible
	 * with the legacy static per_pin-pcm assignment that existed in the
	 * days before DP-MST.
	 *
	 * Intel DP-MST prefers this legacy behavior for compatibility, too.
	 *
	 * per_pin of m!=0 prefers to get pcm=(num_nids + (m - 1)).
	 */

	if (per_pin->dev_id == 0 || spec->intel_hsw_fixup) {
		if (!test_bit(per_pin->pin_nid_idx, &spec->pcm_bitmap))
			return per_pin->pin_nid_idx;
	} else {
		i = spec->num_nids + (per_pin->dev_id - 1);
		if (i < spec->pcm_used && !(test_bit(i, &spec->pcm_bitmap)))
			return i;
	}

	/* have a second try; check the area over num_nids */
	for (i = spec->num_nids; i < spec->pcm_used; i++) {
		if (!test_bit(i, &spec->pcm_bitmap))
			return i;
	}

	/* the last try; check the empty slots in pins */
	for (i = 0; i < spec->num_nids; i++) {
		if (!test_bit(i, &spec->pcm_bitmap))
			return i;
	}
	return -EBUSY;
}

static void hdmi_attach_hda_pcm(struct hdmi_spec *spec,
				struct hdmi_spec_per_pin *per_pin)
{
	int idx;

	/* pcm already be attached to the pin */
	if (per_pin->pcm)
		return;
	idx = hdmi_find_pcm_slot(spec, per_pin);
	if (idx == -EBUSY)
		return;
	per_pin->pcm_idx = idx;
	per_pin->pcm = get_hdmi_pcm(spec, idx);
	set_bit(idx, &spec->pcm_bitmap);
}

static void hdmi_detach_hda_pcm(struct hdmi_spec *spec,
				struct hdmi_spec_per_pin *per_pin)
{
	int idx;

	/* pcm already be detached from the pin */
	if (!per_pin->pcm)
		return;
	idx = per_pin->pcm_idx;
	per_pin->pcm_idx = -1;
	per_pin->pcm = NULL;
	if (idx >= 0 && idx < spec->pcm_used)
		clear_bit(idx, &spec->pcm_bitmap);
}

static int hdmi_get_pin_cvt_mux(struct hdmi_spec *spec,
		struct hdmi_spec_per_pin *per_pin, hda_nid_t cvt_nid)
{
	int mux_idx;

	for (mux_idx = 0; mux_idx < per_pin->num_mux_nids; mux_idx++)
		if (per_pin->mux_nids[mux_idx] == cvt_nid)
			break;
	return mux_idx;
}

static bool check_non_pcm_per_cvt(struct hda_codec *codec, hda_nid_t cvt_nid);

static void hdmi_pcm_setup_pin(struct hdmi_spec *spec,
			   struct hdmi_spec_per_pin *per_pin)
{
	struct hda_codec *codec = per_pin->codec;
	struct hda_pcm *pcm;
	struct hda_pcm_stream *hinfo;
	struct snd_pcm_substream *substream;
	int mux_idx;
	bool non_pcm;

	if (per_pin->pcm_idx >= 0 && per_pin->pcm_idx < spec->pcm_used)
		pcm = get_pcm_rec(spec, per_pin->pcm_idx);
	else
		return;
	if (!pcm->pcm)
		return;
	if (!test_bit(per_pin->pcm_idx, &spec->pcm_in_use))
		return;

	/* hdmi audio only uses playback and one substream */
	hinfo = pcm->stream;
	substream = pcm->pcm->streams[0].substream;

	per_pin->cvt_nid = hinfo->nid;

	mux_idx = hdmi_get_pin_cvt_mux(spec, per_pin, hinfo->nid);
	if (mux_idx < per_pin->num_mux_nids) {
		snd_hda_set_dev_select(codec, per_pin->pin_nid,
				   per_pin->dev_id);
		snd_hda_codec_write_cache(codec, per_pin->pin_nid, 0,
				AC_VERB_SET_CONNECT_SEL,
				mux_idx);
	}
	snd_hda_spdif_ctls_assign(codec, per_pin->pcm_idx, hinfo->nid);

	non_pcm = check_non_pcm_per_cvt(codec, hinfo->nid);
	if (substream->runtime)
		per_pin->channels = substream->runtime->channels;
	per_pin->setup = true;
	per_pin->mux_idx = mux_idx;

	hdmi_setup_audio_infoframe(codec, per_pin, non_pcm);
}

static void hdmi_pcm_reset_pin(struct hdmi_spec *spec,
			   struct hdmi_spec_per_pin *per_pin)
{
	if (per_pin->pcm_idx >= 0 && per_pin->pcm_idx < spec->pcm_used)
		snd_hda_spdif_ctls_unassign(per_pin->codec, per_pin->pcm_idx);

	per_pin->chmap_set = false;
	memset(per_pin->chmap, 0, sizeof(per_pin->chmap));

	per_pin->setup = false;
	per_pin->channels = 0;
}

/* update per_pin ELD from the given new ELD;
 * setup info frame and notification accordingly
 */
static bool update_eld(struct hda_codec *codec,
		       struct hdmi_spec_per_pin *per_pin,
		       struct hdmi_eld *eld)
{
	struct hdmi_eld *pin_eld = &per_pin->sink_eld;
	struct hdmi_spec *spec = codec->spec;
	bool old_eld_valid = pin_eld->eld_valid;
	bool eld_changed;
	int pcm_idx;

	/* for monitor disconnection, save pcm_idx firstly */
	pcm_idx = per_pin->pcm_idx;
	if (spec->dyn_pcm_assign) {
		if (eld->eld_valid) {
			hdmi_attach_hda_pcm(spec, per_pin);
			hdmi_pcm_setup_pin(spec, per_pin);
		} else {
			hdmi_pcm_reset_pin(spec, per_pin);
			hdmi_detach_hda_pcm(spec, per_pin);
		}
	}
	/* if pcm_idx == -1, it means this is in monitor connection event
	 * we can get the correct pcm_idx now.
	 */
	if (pcm_idx == -1)
		pcm_idx = per_pin->pcm_idx;

	if (eld->eld_valid)
		snd_hdmi_show_eld(codec, &eld->info);

	eld_changed = (pin_eld->eld_valid != eld->eld_valid);
	eld_changed |= (pin_eld->monitor_present != eld->monitor_present);
	if (!eld_changed && eld->eld_valid && pin_eld->eld_valid)
		if (pin_eld->eld_size != eld->eld_size ||
		    memcmp(pin_eld->eld_buffer, eld->eld_buffer,
			   eld->eld_size) != 0)
			eld_changed = true;

	if (eld_changed) {
		pin_eld->monitor_present = eld->monitor_present;
		pin_eld->eld_valid = eld->eld_valid;
		pin_eld->eld_size = eld->eld_size;
		if (eld->eld_valid)
			memcpy(pin_eld->eld_buffer, eld->eld_buffer,
			       eld->eld_size);
		pin_eld->info = eld->info;
	}

	/*
	 * Re-setup pin and infoframe. This is needed e.g. when
	 * - sink is first plugged-in
	 * - transcoder can change during stream playback on Haswell
	 *   and this can make HW reset converter selection on a pin.
	 */
	if (eld->eld_valid && !old_eld_valid && per_pin->setup) {
		pin_cvt_fixup(codec, per_pin, 0);
		hdmi_setup_audio_infoframe(codec, per_pin, per_pin->non_pcm);
	}

	if (eld_changed && pcm_idx >= 0)
		snd_ctl_notify(codec->card,
			       SNDRV_CTL_EVENT_MASK_VALUE |
			       SNDRV_CTL_EVENT_MASK_INFO,
			       &get_hdmi_pcm(spec, pcm_idx)->eld_ctl->id);
	return eld_changed;
}

static struct snd_jack *pin_idx_to_pcm_jack(struct hda_codec *codec,
					    struct hdmi_spec_per_pin *per_pin)
{
	struct hdmi_spec *spec = codec->spec;
	struct snd_jack *jack = NULL;
	struct hda_jack_tbl *jack_tbl;

	/* if !dyn_pcm_assign, get jack from hda_jack_tbl
	 * in !dyn_pcm_assign case, spec->pcm_rec[].jack is not
	 * NULL even after snd_hda_jack_tbl_clear() is called to
	 * free snd_jack. This may cause access invalid memory
	 * when calling snd_jack_report
	 */
	if (per_pin->pcm_idx >= 0 && spec->dyn_pcm_assign) {
		jack = spec->pcm_rec[per_pin->pcm_idx].jack;
	} else if (!spec->dyn_pcm_assign) {
		/*
		 * jack tbl doesn't support DP MST
		 * DP MST will use dyn_pcm_assign,
		 * so DP MST will never come here
		 */
		jack_tbl = snd_hda_jack_tbl_get_mst(codec, per_pin->pin_nid,
						    per_pin->dev_id);
		if (jack_tbl)
			jack = jack_tbl->jack;
	}
	return jack;
}
/* update ELD and jack state via HD-audio verbs */
static bool hdmi_present_sense_via_verbs(struct hdmi_spec_per_pin *per_pin,
					 int repoll)
{
	struct hda_jack_tbl *jack;
	struct hda_codec *codec = per_pin->codec;
	struct hdmi_spec *spec = codec->spec;
	struct hdmi_eld *eld = &spec->temp_eld;
	hda_nid_t pin_nid = per_pin->pin_nid;
	int dev_id = per_pin->dev_id;
	/*
	 * Always execute a GetPinSense verb here, even when called from
	 * hdmi_intrinsic_event; for some NVIDIA HW, the unsolicited
	 * response's PD bit is not the real PD value, but indicates that
	 * the real PD value changed. An older version of the HD-audio
	 * specification worked this way. Hence, we just ignore the data in
	 * the unsolicited response to avoid custom WARs.
	 */
	int present;
	bool ret;
	bool do_repoll = false;
	struct snd_jack *pcm_jack = NULL;

	present = snd_hda_jack_pin_sense(codec, pin_nid, dev_id);

	mutex_lock(&per_pin->lock);
	eld->monitor_present = !!(present & AC_PINSENSE_PRESENCE);
	if (eld->monitor_present)
		eld->eld_valid  = !!(present & AC_PINSENSE_ELDV);
	else
		eld->eld_valid = false;

	codec_dbg(codec,
		"HDMI status: Codec=%d Pin=%d Presence_Detect=%d ELD_Valid=%d\n",
		codec->addr, pin_nid, eld->monitor_present, eld->eld_valid);

	if (eld->eld_valid) {
		if (spec->ops.pin_get_eld(codec, pin_nid, dev_id,
					  eld->eld_buffer, &eld->eld_size) < 0)
			eld->eld_valid = false;
		else {
			if (snd_hdmi_parse_eld(codec, &eld->info, eld->eld_buffer,
						    eld->eld_size) < 0)
				eld->eld_valid = false;
		}
		if (!eld->eld_valid && repoll)
			do_repoll = true;
	}

	if (do_repoll) {
		schedule_delayed_work(&per_pin->work, msecs_to_jiffies(300));
	} else {
		/*
		 * pcm_idx >=0 before update_eld() means it is in monitor
		 * disconnected event. Jack must be fetched before
		 * update_eld().
		 */
		pcm_jack = pin_idx_to_pcm_jack(codec, per_pin);
		update_eld(codec, per_pin, eld);
		if (!pcm_jack)
			pcm_jack = pin_idx_to_pcm_jack(codec, per_pin);
	}

	ret = !repoll || !eld->monitor_present || eld->eld_valid;

	jack = snd_hda_jack_tbl_get_mst(codec, pin_nid, per_pin->dev_id);
	if (jack) {
		jack->block_report = !ret;
		jack->pin_sense = (eld->monitor_present && eld->eld_valid) ?
			AC_PINSENSE_PRESENCE : 0;

		if (spec->dyn_pcm_assign && pcm_jack && !do_repoll) {
			int state = 0;

<<<<<<< HEAD
			if (!!(jack->pin_sense & AC_PINSENSE_PRESENCE))
=======
			if (jack->pin_sense & AC_PINSENSE_PRESENCE)
>>>>>>> deff2fcb
				state = SND_JACK_AVOUT;
			snd_jack_report(pcm_jack, state);
		}

		/*
		 * snd_hda_jack_pin_sense() call at the beginning of this
		 * function, updates jack->pins_sense and clears
		 * jack->jack_dirty, therefore snd_hda_jack_report_sync() will
		 * not override the jack->pin_sense.
		 *
		 * snd_hda_jack_report_sync() is superfluous for dyn_pcm_assign
		 * case. The jack->pin_sense update was already performed, and
		 * hda_jack->jack is NULL for dyn_pcm_assign.
		 *
		 * Don't call snd_hda_jack_report_sync() for
		 * dyn_pcm_assign.
		 */
		ret = ret && !spec->dyn_pcm_assign;
	}
	mutex_unlock(&per_pin->lock);
	return ret;
}

/* update ELD and jack state via audio component */
static void sync_eld_via_acomp(struct hda_codec *codec,
			       struct hdmi_spec_per_pin *per_pin)
{
	struct hdmi_spec *spec = codec->spec;
	struct hdmi_eld *eld = &spec->temp_eld;
	struct snd_jack *jack = NULL;
	bool changed;
	int size;

	mutex_lock(&per_pin->lock);
	eld->monitor_present = false;
	size = snd_hdac_acomp_get_eld(&codec->core, per_pin->pin_nid,
				      per_pin->dev_id, &eld->monitor_present,
				      eld->eld_buffer, ELD_MAX_SIZE);
	if (size > 0) {
		size = min(size, ELD_MAX_SIZE);
		if (snd_hdmi_parse_eld(codec, &eld->info,
				       eld->eld_buffer, size) < 0)
			size = -EINVAL;
	}

	if (size > 0) {
		eld->eld_valid = true;
		eld->eld_size = size;
	} else {
		eld->eld_valid = false;
		eld->eld_size = 0;
	}

	/* pcm_idx >=0 before update_eld() means it is in monitor
	 * disconnected event. Jack must be fetched before update_eld()
	 */
	jack = pin_idx_to_pcm_jack(codec, per_pin);
	changed = update_eld(codec, per_pin, eld);
	if (jack == NULL)
		jack = pin_idx_to_pcm_jack(codec, per_pin);
	if (changed && jack)
		snd_jack_report(jack,
				(eld->monitor_present && eld->eld_valid) ?
				SND_JACK_AVOUT : 0);
	mutex_unlock(&per_pin->lock);
}

static bool hdmi_present_sense(struct hdmi_spec_per_pin *per_pin, int repoll)
{
	struct hda_codec *codec = per_pin->codec;
	int ret;

	/* no temporary power up/down needed for component notifier */
	if (!codec_has_acomp(codec)) {
		ret = snd_hda_power_up_pm(codec);
		if (ret < 0 && pm_runtime_suspended(hda_codec_dev(codec))) {
			snd_hda_power_down_pm(codec);
			return false;
		}
		ret = hdmi_present_sense_via_verbs(per_pin, repoll);
		snd_hda_power_down_pm(codec);
	} else {
		sync_eld_via_acomp(codec, per_pin);
		ret = false; /* don't call snd_hda_jack_report_sync() */
	}

	return ret;
}

static void hdmi_repoll_eld(struct work_struct *work)
{
	struct hdmi_spec_per_pin *per_pin =
	container_of(to_delayed_work(work), struct hdmi_spec_per_pin, work);
	struct hda_codec *codec = per_pin->codec;
	struct hdmi_spec *spec = codec->spec;
	struct hda_jack_tbl *jack;

	jack = snd_hda_jack_tbl_get_mst(codec, per_pin->pin_nid,
					per_pin->dev_id);
	if (jack)
		jack->jack_dirty = 1;

	if (per_pin->repoll_count++ > 6)
		per_pin->repoll_count = 0;

	mutex_lock(&spec->pcm_lock);
	if (hdmi_present_sense(per_pin, per_pin->repoll_count))
		snd_hda_jack_report_sync(per_pin->codec);
	mutex_unlock(&spec->pcm_lock);
}

static int hdmi_add_pin(struct hda_codec *codec, hda_nid_t pin_nid)
{
	struct hdmi_spec *spec = codec->spec;
	unsigned int caps, config;
	int pin_idx;
	struct hdmi_spec_per_pin *per_pin;
	int err;
	int dev_num, i;

	caps = snd_hda_query_pin_caps(codec, pin_nid);
	if (!(caps & (AC_PINCAP_HDMI | AC_PINCAP_DP)))
		return 0;

	/*
	 * For DP MST audio, Configuration Default is the same for
	 * all device entries on the same pin
	 */
	config = snd_hda_codec_get_pincfg(codec, pin_nid);
	if (get_defcfg_connect(config) == AC_JACK_PORT_NONE)
		return 0;

	/*
	 * To simplify the implementation, malloc all
	 * the virtual pins in the initialization statically
	 */
	if (spec->intel_hsw_fixup) {
		/*
		 * On Intel platforms, device entries number is
		 * changed dynamically. If there is a DP MST
		 * hub connected, the device entries number is 3.
		 * Otherwise, it is 1.
		 * Here we manually set dev_num to 3, so that
		 * we can initialize all the device entries when
		 * bootup statically.
		 */
		dev_num = 3;
		spec->dev_num = 3;
	} else if (spec->dyn_pcm_assign && codec->dp_mst) {
		dev_num = snd_hda_get_num_devices(codec, pin_nid) + 1;
		/*
		 * spec->dev_num is the maxinum number of device entries
		 * among all the pins
		 */
		spec->dev_num = (spec->dev_num > dev_num) ?
			spec->dev_num : dev_num;
	} else {
		/*
		 * If the platform doesn't support DP MST,
		 * manually set dev_num to 1. This means
		 * the pin has only one device entry.
		 */
		dev_num = 1;
		spec->dev_num = 1;
	}

	for (i = 0; i < dev_num; i++) {
		pin_idx = spec->num_pins;
		per_pin = snd_array_new(&spec->pins);

		if (!per_pin)
			return -ENOMEM;

		if (spec->dyn_pcm_assign) {
			per_pin->pcm = NULL;
			per_pin->pcm_idx = -1;
		} else {
			per_pin->pcm = get_hdmi_pcm(spec, pin_idx);
			per_pin->pcm_idx = pin_idx;
		}
		per_pin->pin_nid = pin_nid;
		per_pin->pin_nid_idx = spec->num_nids;
		per_pin->dev_id = i;
		per_pin->non_pcm = false;
		snd_hda_set_dev_select(codec, pin_nid, i);
		err = hdmi_read_pin_conn(codec, pin_idx);
		if (err < 0)
			return err;
		spec->num_pins++;
	}
	spec->num_nids++;

	return 0;
}

static int hdmi_add_cvt(struct hda_codec *codec, hda_nid_t cvt_nid)
{
	struct hdmi_spec *spec = codec->spec;
	struct hdmi_spec_per_cvt *per_cvt;
	unsigned int chans;
	int err;

	chans = get_wcaps(codec, cvt_nid);
	chans = get_wcaps_channels(chans);

	per_cvt = snd_array_new(&spec->cvts);
	if (!per_cvt)
		return -ENOMEM;

	per_cvt->cvt_nid = cvt_nid;
	per_cvt->channels_min = 2;
	if (chans <= 16) {
		per_cvt->channels_max = chans;
		if (chans > spec->chmap.channels_max)
			spec->chmap.channels_max = chans;
	}

	err = snd_hda_query_supported_pcm(codec, cvt_nid,
					  &per_cvt->rates,
					  &per_cvt->formats,
					  &per_cvt->maxbps);
	if (err < 0)
		return err;

	if (spec->num_cvts < ARRAY_SIZE(spec->cvt_nids))
		spec->cvt_nids[spec->num_cvts] = cvt_nid;
	spec->num_cvts++;

	return 0;
}

static int hdmi_parse_codec(struct hda_codec *codec)
{
	hda_nid_t nid;
	int i, nodes;

	nodes = snd_hda_get_sub_nodes(codec, codec->core.afg, &nid);
	if (!nid || nodes < 0) {
		codec_warn(codec, "HDMI: failed to get afg sub nodes\n");
		return -EINVAL;
	}

	for (i = 0; i < nodes; i++, nid++) {
		unsigned int caps;
		unsigned int type;

		caps = get_wcaps(codec, nid);
		type = get_wcaps_type(caps);

		if (!(caps & AC_WCAP_DIGITAL))
			continue;

		switch (type) {
		case AC_WID_AUD_OUT:
			hdmi_add_cvt(codec, nid);
			break;
		case AC_WID_PIN:
			hdmi_add_pin(codec, nid);
			break;
		}
	}

	return 0;
}

/*
 */
static bool check_non_pcm_per_cvt(struct hda_codec *codec, hda_nid_t cvt_nid)
{
	struct hda_spdif_out *spdif;
	bool non_pcm;

	mutex_lock(&codec->spdif_mutex);
	spdif = snd_hda_spdif_out_of_nid(codec, cvt_nid);
	/* Add sanity check to pass klockwork check.
	 * This should never happen.
	 */
	if (WARN_ON(spdif == NULL))
		return true;
	non_pcm = !!(spdif->status & IEC958_AES0_NONAUDIO);
	mutex_unlock(&codec->spdif_mutex);
	return non_pcm;
}

/*
 * HDMI callbacks
 */

static int generic_hdmi_playback_pcm_prepare(struct hda_pcm_stream *hinfo,
					   struct hda_codec *codec,
					   unsigned int stream_tag,
					   unsigned int format,
					   struct snd_pcm_substream *substream)
{
	hda_nid_t cvt_nid = hinfo->nid;
	struct hdmi_spec *spec = codec->spec;
	int pin_idx;
	struct hdmi_spec_per_pin *per_pin;
	struct snd_pcm_runtime *runtime = substream->runtime;
	bool non_pcm;
	int pinctl, stripe;
	int err = 0;

	mutex_lock(&spec->pcm_lock);
	pin_idx = hinfo_to_pin_index(codec, hinfo);
	if (spec->dyn_pcm_assign && pin_idx < 0) {
		/* when dyn_pcm_assign and pcm is not bound to a pin
		 * skip pin setup and return 0 to make audio playback
		 * be ongoing
		 */
		pin_cvt_fixup(codec, NULL, cvt_nid);
		snd_hda_codec_setup_stream(codec, cvt_nid,
					stream_tag, 0, format);
		goto unlock;
	}

	if (snd_BUG_ON(pin_idx < 0)) {
		err = -EINVAL;
		goto unlock;
	}
	per_pin = get_pin(spec, pin_idx);

	/* Verify pin:cvt selections to avoid silent audio after S3.
	 * After S3, the audio driver restores pin:cvt selections
	 * but this can happen before gfx is ready and such selection
	 * is overlooked by HW. Thus multiple pins can share a same
	 * default convertor and mute control will affect each other,
	 * which can cause a resumed audio playback become silent
	 * after S3.
	 */
	pin_cvt_fixup(codec, per_pin, 0);

	/* Call sync_audio_rate to set the N/CTS/M manually if necessary */
	/* Todo: add DP1.2 MST audio support later */
	if (codec_has_acomp(codec))
		snd_hdac_sync_audio_rate(&codec->core, per_pin->pin_nid,
					 per_pin->dev_id, runtime->rate);

	non_pcm = check_non_pcm_per_cvt(codec, cvt_nid);
	mutex_lock(&per_pin->lock);
	per_pin->channels = substream->runtime->channels;
	per_pin->setup = true;

	if (get_wcaps(codec, cvt_nid) & AC_WCAP_STRIPE) {
		stripe = snd_hdac_get_stream_stripe_ctl(&codec->bus->core,
							substream);
		snd_hda_codec_write(codec, cvt_nid, 0,
				    AC_VERB_SET_STRIPE_CONTROL,
				    stripe);
	}

	hdmi_setup_audio_infoframe(codec, per_pin, non_pcm);
	mutex_unlock(&per_pin->lock);
	if (spec->dyn_pin_out) {
		snd_hda_set_dev_select(codec, per_pin->pin_nid,
				       per_pin->dev_id);
		pinctl = snd_hda_codec_read(codec, per_pin->pin_nid, 0,
					    AC_VERB_GET_PIN_WIDGET_CONTROL, 0);
		snd_hda_codec_write(codec, per_pin->pin_nid, 0,
				    AC_VERB_SET_PIN_WIDGET_CONTROL,
				    pinctl | PIN_OUT);
	}

	/* snd_hda_set_dev_select() has been called before */
	err = spec->ops.setup_stream(codec, cvt_nid, per_pin->pin_nid,
				     per_pin->dev_id, stream_tag, format);
 unlock:
	mutex_unlock(&spec->pcm_lock);
	return err;
}

static int generic_hdmi_playback_pcm_cleanup(struct hda_pcm_stream *hinfo,
					     struct hda_codec *codec,
					     struct snd_pcm_substream *substream)
{
	snd_hda_codec_cleanup_stream(codec, hinfo->nid);
	return 0;
}

static int hdmi_pcm_close(struct hda_pcm_stream *hinfo,
			  struct hda_codec *codec,
			  struct snd_pcm_substream *substream)
{
	struct hdmi_spec *spec = codec->spec;
	int cvt_idx, pin_idx, pcm_idx;
	struct hdmi_spec_per_cvt *per_cvt;
	struct hdmi_spec_per_pin *per_pin;
	int pinctl;
	int err = 0;

	if (hinfo->nid) {
		pcm_idx = hinfo_to_pcm_index(codec, hinfo);
		if (snd_BUG_ON(pcm_idx < 0))
			return -EINVAL;
		cvt_idx = cvt_nid_to_cvt_index(codec, hinfo->nid);
		if (snd_BUG_ON(cvt_idx < 0))
			return -EINVAL;
		per_cvt = get_cvt(spec, cvt_idx);

		snd_BUG_ON(!per_cvt->assigned);
		per_cvt->assigned = 0;
		hinfo->nid = 0;

		azx_stream(get_azx_dev(substream))->stripe = 0;

		mutex_lock(&spec->pcm_lock);
		snd_hda_spdif_ctls_unassign(codec, pcm_idx);
		clear_bit(pcm_idx, &spec->pcm_in_use);
		pin_idx = hinfo_to_pin_index(codec, hinfo);
		if (spec->dyn_pcm_assign && pin_idx < 0)
			goto unlock;

		if (snd_BUG_ON(pin_idx < 0)) {
			err = -EINVAL;
			goto unlock;
		}
		per_pin = get_pin(spec, pin_idx);

		if (spec->dyn_pin_out) {
			snd_hda_set_dev_select(codec, per_pin->pin_nid,
					       per_pin->dev_id);
			pinctl = snd_hda_codec_read(codec, per_pin->pin_nid, 0,
					AC_VERB_GET_PIN_WIDGET_CONTROL, 0);
			snd_hda_codec_write(codec, per_pin->pin_nid, 0,
					    AC_VERB_SET_PIN_WIDGET_CONTROL,
					    pinctl & ~PIN_OUT);
		}

		mutex_lock(&per_pin->lock);
		per_pin->chmap_set = false;
		memset(per_pin->chmap, 0, sizeof(per_pin->chmap));

		per_pin->setup = false;
		per_pin->channels = 0;
		mutex_unlock(&per_pin->lock);
	unlock:
		mutex_unlock(&spec->pcm_lock);
	}

	return err;
}

static const struct hda_pcm_ops generic_ops = {
	.open = hdmi_pcm_open,
	.close = hdmi_pcm_close,
	.prepare = generic_hdmi_playback_pcm_prepare,
	.cleanup = generic_hdmi_playback_pcm_cleanup,
};

static int hdmi_get_spk_alloc(struct hdac_device *hdac, int pcm_idx)
{
	struct hda_codec *codec = container_of(hdac, struct hda_codec, core);
	struct hdmi_spec *spec = codec->spec;
	struct hdmi_spec_per_pin *per_pin = pcm_idx_to_pin(spec, pcm_idx);

	if (!per_pin)
		return 0;

	return per_pin->sink_eld.info.spk_alloc;
}

static void hdmi_get_chmap(struct hdac_device *hdac, int pcm_idx,
					unsigned char *chmap)
{
	struct hda_codec *codec = container_of(hdac, struct hda_codec, core);
	struct hdmi_spec *spec = codec->spec;
	struct hdmi_spec_per_pin *per_pin = pcm_idx_to_pin(spec, pcm_idx);

	/* chmap is already set to 0 in caller */
	if (!per_pin)
		return;

	memcpy(chmap, per_pin->chmap, ARRAY_SIZE(per_pin->chmap));
}

static void hdmi_set_chmap(struct hdac_device *hdac, int pcm_idx,
				unsigned char *chmap, int prepared)
{
	struct hda_codec *codec = container_of(hdac, struct hda_codec, core);
	struct hdmi_spec *spec = codec->spec;
	struct hdmi_spec_per_pin *per_pin = pcm_idx_to_pin(spec, pcm_idx);

	if (!per_pin)
		return;
	mutex_lock(&per_pin->lock);
	per_pin->chmap_set = true;
	memcpy(per_pin->chmap, chmap, ARRAY_SIZE(per_pin->chmap));
	if (prepared)
		hdmi_setup_audio_infoframe(codec, per_pin, per_pin->non_pcm);
	mutex_unlock(&per_pin->lock);
}

static bool is_hdmi_pcm_attached(struct hdac_device *hdac, int pcm_idx)
{
	struct hda_codec *codec = container_of(hdac, struct hda_codec, core);
	struct hdmi_spec *spec = codec->spec;
	struct hdmi_spec_per_pin *per_pin = pcm_idx_to_pin(spec, pcm_idx);

	return per_pin ? true:false;
}

static int generic_hdmi_build_pcms(struct hda_codec *codec)
{
	struct hdmi_spec *spec = codec->spec;
	int idx, pcm_num;

	/*
	 * for non-mst mode, pcm number is the same as before
	 * for DP MST mode without extra PCM, pcm number is same
	 * for DP MST mode with extra PCMs, pcm number is
	 *  (nid number + dev_num - 1)
	 * dev_num is the device entry number in a pin
	 */

	if (codec->mst_no_extra_pcms)
		pcm_num = spec->num_nids;
	else
		pcm_num = spec->num_nids + spec->dev_num - 1;

	codec_dbg(codec, "hdmi: pcm_num set to %d\n", pcm_num);

	for (idx = 0; idx < pcm_num; idx++) {
		struct hda_pcm *info;
		struct hda_pcm_stream *pstr;

		info = snd_hda_codec_pcm_new(codec, "HDMI %d", idx);
		if (!info)
			return -ENOMEM;

		spec->pcm_rec[idx].pcm = info;
		spec->pcm_used++;
		info->pcm_type = HDA_PCM_TYPE_HDMI;
		info->own_chmap = true;

		pstr = &info->stream[SNDRV_PCM_STREAM_PLAYBACK];
		pstr->substreams = 1;
		pstr->ops = generic_ops;
		/* pcm number is less than 16 */
		if (spec->pcm_used >= 16)
			break;
		/* other pstr fields are set in open */
	}

	return 0;
}

static void free_hdmi_jack_priv(struct snd_jack *jack)
{
	struct hdmi_pcm *pcm = jack->private_data;

	pcm->jack = NULL;
}

static int add_hdmi_jack_kctl(struct hda_codec *codec,
			       struct hdmi_spec *spec,
			       int pcm_idx,
			       const char *name)
{
	struct snd_jack *jack;
	int err;

	err = snd_jack_new(codec->card, name, SND_JACK_AVOUT, &jack,
			   true, false);
	if (err < 0)
		return err;

	spec->pcm_rec[pcm_idx].jack = jack;
	jack->private_data = &spec->pcm_rec[pcm_idx];
	jack->private_free = free_hdmi_jack_priv;
	return 0;
}

static int generic_hdmi_build_jack(struct hda_codec *codec, int pcm_idx)
{
	char hdmi_str[32] = "HDMI/DP";
	struct hdmi_spec *spec = codec->spec;
	struct hdmi_spec_per_pin *per_pin;
	struct hda_jack_tbl *jack;
	int pcmdev = get_pcm_rec(spec, pcm_idx)->device;
	bool phantom_jack;
	int ret;

	if (pcmdev > 0)
		sprintf(hdmi_str + strlen(hdmi_str), ",pcm=%d", pcmdev);

	if (spec->dyn_pcm_assign)
		return add_hdmi_jack_kctl(codec, spec, pcm_idx, hdmi_str);

	/* for !dyn_pcm_assign, we still use hda_jack for compatibility */
	/* if !dyn_pcm_assign, it must be non-MST mode.
	 * This means pcms and pins are statically mapped.
	 * And pcm_idx is pin_idx.
	 */
	per_pin = get_pin(spec, pcm_idx);
	phantom_jack = !is_jack_detectable(codec, per_pin->pin_nid);
	if (phantom_jack)
		strncat(hdmi_str, " Phantom",
			sizeof(hdmi_str) - strlen(hdmi_str) - 1);
	ret = snd_hda_jack_add_kctl_mst(codec, per_pin->pin_nid,
					per_pin->dev_id, hdmi_str, phantom_jack,
					0, NULL);
	if (ret < 0)
		return ret;
	jack = snd_hda_jack_tbl_get_mst(codec, per_pin->pin_nid,
					per_pin->dev_id);
	if (jack == NULL)
		return 0;
	/* assign jack->jack to pcm_rec[].jack to
	 * align with dyn_pcm_assign mode
	 */
	spec->pcm_rec[pcm_idx].jack = jack->jack;
	return 0;
}

static int generic_hdmi_build_controls(struct hda_codec *codec)
{
	struct hdmi_spec *spec = codec->spec;
	int dev, err;
	int pin_idx, pcm_idx;

	for (pcm_idx = 0; pcm_idx < spec->pcm_used; pcm_idx++) {
		if (!get_pcm_rec(spec, pcm_idx)->pcm) {
			/* no PCM: mark this for skipping permanently */
			set_bit(pcm_idx, &spec->pcm_bitmap);
			continue;
		}

		err = generic_hdmi_build_jack(codec, pcm_idx);
		if (err < 0)
			return err;

		/* create the spdif for each pcm
		 * pin will be bound when monitor is connected
		 */
		if (spec->dyn_pcm_assign)
			err = snd_hda_create_dig_out_ctls(codec,
					  0, spec->cvt_nids[0],
					  HDA_PCM_TYPE_HDMI);
		else {
			struct hdmi_spec_per_pin *per_pin =
				get_pin(spec, pcm_idx);
			err = snd_hda_create_dig_out_ctls(codec,
						  per_pin->pin_nid,
						  per_pin->mux_nids[0],
						  HDA_PCM_TYPE_HDMI);
		}
		if (err < 0)
			return err;
		snd_hda_spdif_ctls_unassign(codec, pcm_idx);

		dev = get_pcm_rec(spec, pcm_idx)->device;
		if (dev != SNDRV_PCM_INVALID_DEVICE) {
			/* add control for ELD Bytes */
			err = hdmi_create_eld_ctl(codec, pcm_idx, dev);
			if (err < 0)
				return err;
		}
	}

	for (pin_idx = 0; pin_idx < spec->num_pins; pin_idx++) {
		struct hdmi_spec_per_pin *per_pin = get_pin(spec, pin_idx);

		hdmi_present_sense(per_pin, 0);
	}

	/* add channel maps */
	for (pcm_idx = 0; pcm_idx < spec->pcm_used; pcm_idx++) {
		struct hda_pcm *pcm;

		pcm = get_pcm_rec(spec, pcm_idx);
		if (!pcm || !pcm->pcm)
			break;
		err = snd_hdac_add_chmap_ctls(pcm->pcm, pcm_idx, &spec->chmap);
		if (err < 0)
			return err;
	}

	return 0;
}

static int generic_hdmi_init_per_pins(struct hda_codec *codec)
{
	struct hdmi_spec *spec = codec->spec;
	int pin_idx;

	for (pin_idx = 0; pin_idx < spec->num_pins; pin_idx++) {
		struct hdmi_spec_per_pin *per_pin = get_pin(spec, pin_idx);

		per_pin->codec = codec;
		mutex_init(&per_pin->lock);
		INIT_DELAYED_WORK(&per_pin->work, hdmi_repoll_eld);
		eld_proc_new(per_pin, pin_idx);
	}
	return 0;
}

static int generic_hdmi_init(struct hda_codec *codec)
{
	struct hdmi_spec *spec = codec->spec;
	int pin_idx;

	mutex_lock(&spec->bind_lock);
	spec->use_jack_detect = !codec->jackpoll_interval;
	for (pin_idx = 0; pin_idx < spec->num_pins; pin_idx++) {
		struct hdmi_spec_per_pin *per_pin = get_pin(spec, pin_idx);
		hda_nid_t pin_nid = per_pin->pin_nid;
		int dev_id = per_pin->dev_id;

		snd_hda_set_dev_select(codec, pin_nid, dev_id);
		hdmi_init_pin(codec, pin_nid);
		if (codec_has_acomp(codec))
			continue;
		if (spec->use_jack_detect)
			snd_hda_jack_detect_enable(codec, pin_nid, dev_id);
		else
			snd_hda_jack_detect_enable_callback_mst(codec, pin_nid,
								dev_id,
								jack_callback);
	}
	mutex_unlock(&spec->bind_lock);
	return 0;
}

static void hdmi_array_init(struct hdmi_spec *spec, int nums)
{
	snd_array_init(&spec->pins, sizeof(struct hdmi_spec_per_pin), nums);
	snd_array_init(&spec->cvts, sizeof(struct hdmi_spec_per_cvt), nums);
}

static void hdmi_array_free(struct hdmi_spec *spec)
{
	snd_array_free(&spec->pins);
	snd_array_free(&spec->cvts);
}

static void generic_spec_free(struct hda_codec *codec)
{
	struct hdmi_spec *spec = codec->spec;

	if (spec) {
		hdmi_array_free(spec);
		kfree(spec);
		codec->spec = NULL;
	}
	codec->dp_mst = false;
}

static void generic_hdmi_free(struct hda_codec *codec)
{
	struct hdmi_spec *spec = codec->spec;
	int pin_idx, pcm_idx;

	if (spec->acomp_registered) {
		snd_hdac_acomp_exit(&codec->bus->core);
	} else if (codec_has_acomp(codec)) {
		snd_hdac_acomp_register_notifier(&codec->bus->core, NULL);
	}
	codec->relaxed_resume = 0;

	for (pin_idx = 0; pin_idx < spec->num_pins; pin_idx++) {
		struct hdmi_spec_per_pin *per_pin = get_pin(spec, pin_idx);
		cancel_delayed_work_sync(&per_pin->work);
		eld_proc_free(per_pin);
	}

	for (pcm_idx = 0; pcm_idx < spec->pcm_used; pcm_idx++) {
		if (spec->pcm_rec[pcm_idx].jack == NULL)
			continue;
		if (spec->dyn_pcm_assign)
			snd_device_free(codec->card,
					spec->pcm_rec[pcm_idx].jack);
		else
			spec->pcm_rec[pcm_idx].jack = NULL;
	}

	generic_spec_free(codec);
}

#ifdef CONFIG_PM
static int generic_hdmi_resume(struct hda_codec *codec)
{
	struct hdmi_spec *spec = codec->spec;
	int pin_idx;

	codec->patch_ops.init(codec);
	regcache_sync(codec->core.regmap);

	for (pin_idx = 0; pin_idx < spec->num_pins; pin_idx++) {
		struct hdmi_spec_per_pin *per_pin = get_pin(spec, pin_idx);
		hdmi_present_sense(per_pin, 1);
	}
	return 0;
}
#endif

static const struct hda_codec_ops generic_hdmi_patch_ops = {
	.init			= generic_hdmi_init,
	.free			= generic_hdmi_free,
	.build_pcms		= generic_hdmi_build_pcms,
	.build_controls		= generic_hdmi_build_controls,
	.unsol_event		= hdmi_unsol_event,
#ifdef CONFIG_PM
	.resume			= generic_hdmi_resume,
#endif
};

static const struct hdmi_ops generic_standard_hdmi_ops = {
	.pin_get_eld				= hdmi_pin_get_eld,
	.pin_setup_infoframe			= hdmi_pin_setup_infoframe,
	.pin_hbr_setup				= hdmi_pin_hbr_setup,
	.setup_stream				= hdmi_setup_stream,
};

/* allocate codec->spec and assign/initialize generic parser ops */
static int alloc_generic_hdmi(struct hda_codec *codec)
{
	struct hdmi_spec *spec;

	spec = kzalloc(sizeof(*spec), GFP_KERNEL);
	if (!spec)
		return -ENOMEM;

	spec->codec = codec;
	spec->ops = generic_standard_hdmi_ops;
	spec->dev_num = 1;	/* initialize to 1 */
	mutex_init(&spec->pcm_lock);
	mutex_init(&spec->bind_lock);
	snd_hdac_register_chmap_ops(&codec->core, &spec->chmap);

	spec->chmap.ops.get_chmap = hdmi_get_chmap;
	spec->chmap.ops.set_chmap = hdmi_set_chmap;
	spec->chmap.ops.is_pcm_attached = is_hdmi_pcm_attached;
	spec->chmap.ops.get_spk_alloc = hdmi_get_spk_alloc,

	codec->spec = spec;
	hdmi_array_init(spec, 4);

	codec->patch_ops = generic_hdmi_patch_ops;

	return 0;
}

/* generic HDMI parser */
static int patch_generic_hdmi(struct hda_codec *codec)
{
	int err;

	err = alloc_generic_hdmi(codec);
	if (err < 0)
		return err;

	err = hdmi_parse_codec(codec);
	if (err < 0) {
		generic_spec_free(codec);
		return err;
	}

	generic_hdmi_init_per_pins(codec);
	return 0;
}

/*
 * generic audio component binding
 */

/* turn on / off the unsol event jack detection dynamically */
static void reprogram_jack_detect(struct hda_codec *codec, hda_nid_t nid,
				  int dev_id, bool use_acomp)
{
	struct hda_jack_tbl *tbl;

	tbl = snd_hda_jack_tbl_get_mst(codec, nid, dev_id);
	if (tbl) {
		/* clear unsol even if component notifier is used, or re-enable
		 * if notifier is cleared
		 */
		unsigned int val = use_acomp ? 0 : (AC_USRSP_EN | tbl->tag);
		snd_hda_codec_write_cache(codec, nid, 0,
					  AC_VERB_SET_UNSOLICITED_ENABLE, val);
	} else {
		/* if no jack entry was defined beforehand, create a new one
		 * at need (i.e. only when notifier is cleared)
		 */
		if (!use_acomp)
			snd_hda_jack_detect_enable(codec, nid, dev_id);
	}
}

/* set up / clear component notifier dynamically */
static void generic_acomp_notifier_set(struct drm_audio_component *acomp,
				       bool use_acomp)
{
	struct hdmi_spec *spec;
	int i;

	spec = container_of(acomp->audio_ops, struct hdmi_spec, drm_audio_ops);
	mutex_lock(&spec->bind_lock);
	spec->use_acomp_notifier = use_acomp;
	spec->codec->relaxed_resume = use_acomp;
	/* reprogram each jack detection logic depending on the notifier */
	if (spec->use_jack_detect) {
		for (i = 0; i < spec->num_pins; i++)
			reprogram_jack_detect(spec->codec,
					      get_pin(spec, i)->pin_nid,
					      get_pin(spec, i)->dev_id,
					      use_acomp);
	}
	mutex_unlock(&spec->bind_lock);
}

/* enable / disable the notifier via master bind / unbind */
static int generic_acomp_master_bind(struct device *dev,
				     struct drm_audio_component *acomp)
{
	generic_acomp_notifier_set(acomp, true);
	return 0;
}

static void generic_acomp_master_unbind(struct device *dev,
					struct drm_audio_component *acomp)
{
	generic_acomp_notifier_set(acomp, false);
}

/* check whether both HD-audio and DRM PCI devices belong to the same bus */
static int match_bound_vga(struct device *dev, int subtype, void *data)
{
	struct hdac_bus *bus = data;
	struct pci_dev *pci, *master;

	if (!dev_is_pci(dev) || !dev_is_pci(bus->dev))
		return 0;
	master = to_pci_dev(bus->dev);
	pci = to_pci_dev(dev);
	return master->bus == pci->bus;
}

/* audio component notifier for AMD/Nvidia HDMI codecs */
static void generic_acomp_pin_eld_notify(void *audio_ptr, int port, int dev_id)
{
	struct hda_codec *codec = audio_ptr;
	struct hdmi_spec *spec = codec->spec;
	hda_nid_t pin_nid = spec->port2pin(codec, port);

	if (!pin_nid)
		return;
	if (get_wcaps_type(get_wcaps(codec, pin_nid)) != AC_WID_PIN)
		return;
	/* skip notification during system suspend (but not in runtime PM);
	 * the state will be updated at resume
	 */
	if (snd_power_get_state(codec->card) != SNDRV_CTL_POWER_D0)
		return;
	/* ditto during suspend/resume process itself */
	if (snd_hdac_is_in_pm(&codec->core))
		return;

	check_presence_and_report(codec, pin_nid, dev_id);
}

/* set up the private drm_audio_ops from the template */
static void setup_drm_audio_ops(struct hda_codec *codec,
				const struct drm_audio_component_audio_ops *ops)
{
	struct hdmi_spec *spec = codec->spec;

	spec->drm_audio_ops.audio_ptr = codec;
	/* intel_audio_codec_enable() or intel_audio_codec_disable()
	 * will call pin_eld_notify with using audio_ptr pointer
	 * We need make sure audio_ptr is really setup
	 */
	wmb();
	spec->drm_audio_ops.pin2port = ops->pin2port;
	spec->drm_audio_ops.pin_eld_notify = ops->pin_eld_notify;
	spec->drm_audio_ops.master_bind = ops->master_bind;
	spec->drm_audio_ops.master_unbind = ops->master_unbind;
}

/* initialize the generic HDMI audio component */
static void generic_acomp_init(struct hda_codec *codec,
			       const struct drm_audio_component_audio_ops *ops,
			       int (*port2pin)(struct hda_codec *, int))
{
	struct hdmi_spec *spec = codec->spec;

	spec->port2pin = port2pin;
	setup_drm_audio_ops(codec, ops);
	if (!snd_hdac_acomp_init(&codec->bus->core, &spec->drm_audio_ops,
				 match_bound_vga, 0)) {
		spec->acomp_registered = true;
		codec->bus->keep_power = 0;
	}
}

/*
 * Intel codec parsers and helpers
 */

#define INTEL_GET_VENDOR_VERB	0xf81
#define INTEL_SET_VENDOR_VERB	0x781
#define INTEL_EN_DP12		0x02	/* enable DP 1.2 features */
#define INTEL_EN_ALL_PIN_CVTS	0x01	/* enable 2nd & 3rd pins and convertors */

static void intel_haswell_enable_all_pins(struct hda_codec *codec,
					  bool update_tree)
{
	unsigned int vendor_param;
	struct hdmi_spec *spec = codec->spec;

	vendor_param = snd_hda_codec_read(codec, spec->vendor_nid, 0,
				INTEL_GET_VENDOR_VERB, 0);
	if (vendor_param == -1 || vendor_param & INTEL_EN_ALL_PIN_CVTS)
		return;

	vendor_param |= INTEL_EN_ALL_PIN_CVTS;
	vendor_param = snd_hda_codec_read(codec, spec->vendor_nid, 0,
				INTEL_SET_VENDOR_VERB, vendor_param);
	if (vendor_param == -1)
		return;

	if (update_tree)
		snd_hda_codec_update_widgets(codec);
}

static void intel_haswell_fixup_enable_dp12(struct hda_codec *codec)
{
	unsigned int vendor_param;
	struct hdmi_spec *spec = codec->spec;

	vendor_param = snd_hda_codec_read(codec, spec->vendor_nid, 0,
				INTEL_GET_VENDOR_VERB, 0);
	if (vendor_param == -1 || vendor_param & INTEL_EN_DP12)
		return;

	/* enable DP1.2 mode */
	vendor_param |= INTEL_EN_DP12;
	snd_hdac_regmap_add_vendor_verb(&codec->core, INTEL_SET_VENDOR_VERB);
	snd_hda_codec_write_cache(codec, spec->vendor_nid, 0,
				INTEL_SET_VENDOR_VERB, vendor_param);
}

/* Haswell needs to re-issue the vendor-specific verbs before turning to D0.
 * Otherwise you may get severe h/w communication errors.
 */
static void haswell_set_power_state(struct hda_codec *codec, hda_nid_t fg,
				unsigned int power_state)
{
	if (power_state == AC_PWRST_D0) {
		intel_haswell_enable_all_pins(codec, false);
		intel_haswell_fixup_enable_dp12(codec);
	}

	snd_hda_codec_read(codec, fg, 0, AC_VERB_SET_POWER_STATE, power_state);
	snd_hda_codec_set_power_to_all(codec, fg, power_state);
}

/* There is a fixed mapping between audio pin node and display port.
 * on SNB, IVY, HSW, BSW, SKL, BXT, KBL:
 * Pin Widget 5 - PORT B (port = 1 in i915 driver)
 * Pin Widget 6 - PORT C (port = 2 in i915 driver)
 * Pin Widget 7 - PORT D (port = 3 in i915 driver)
 *
 * on VLV, ILK:
 * Pin Widget 4 - PORT B (port = 1 in i915 driver)
 * Pin Widget 5 - PORT C (port = 2 in i915 driver)
 * Pin Widget 6 - PORT D (port = 3 in i915 driver)
 */
static int intel_base_nid(struct hda_codec *codec)
{
	switch (codec->core.vendor_id) {
	case 0x80860054: /* ILK */
	case 0x80862804: /* ILK */
	case 0x80862882: /* VLV */
		return 4;
	default:
		return 5;
	}
}

static int intel_pin2port(void *audio_ptr, int pin_nid)
{
	struct hda_codec *codec = audio_ptr;
	struct hdmi_spec *spec = codec->spec;
	int base_nid, i;

	if (!spec->port_num) {
		base_nid = intel_base_nid(codec);
		if (WARN_ON(pin_nid < base_nid || pin_nid >= base_nid + 3))
			return -1;
		return pin_nid - base_nid + 1;
	}

	/*
	 * looking for the pin number in the mapping table and return
	 * the index which indicate the port number
	 */
	for (i = 0; i < spec->port_num; i++) {
		if (pin_nid == spec->port_map[i])
			return i;
	}

	codec_info(codec, "Can't find the HDMI/DP port for pin %d\n", pin_nid);
	return -1;
}

static int intel_port2pin(struct hda_codec *codec, int port)
{
	struct hdmi_spec *spec = codec->spec;

	if (!spec->port_num) {
		/* we assume only from port-B to port-D */
		if (port < 1 || port > 3)
			return 0;
		return port + intel_base_nid(codec) - 1;
	}

	if (port < 0 || port >= spec->port_num)
		return 0;
	return spec->port_map[port];
}

static void intel_pin_eld_notify(void *audio_ptr, int port, int pipe)
{
	struct hda_codec *codec = audio_ptr;
	int pin_nid;
	int dev_id = pipe;

	pin_nid = intel_port2pin(codec, port);
	if (!pin_nid)
		return;
	/* skip notification during system suspend (but not in runtime PM);
	 * the state will be updated at resume
	 */
	if (snd_power_get_state(codec->card) != SNDRV_CTL_POWER_D0)
		return;
	/* ditto during suspend/resume process itself */
	if (snd_hdac_is_in_pm(&codec->core))
		return;

	snd_hdac_i915_set_bclk(&codec->bus->core);
	check_presence_and_report(codec, pin_nid, dev_id);
}

static const struct drm_audio_component_audio_ops intel_audio_ops = {
	.pin2port = intel_pin2port,
	.pin_eld_notify = intel_pin_eld_notify,
};

/* register i915 component pin_eld_notify callback */
static void register_i915_notifier(struct hda_codec *codec)
{
	struct hdmi_spec *spec = codec->spec;

	spec->use_acomp_notifier = true;
	spec->port2pin = intel_port2pin;
	setup_drm_audio_ops(codec, &intel_audio_ops);
	snd_hdac_acomp_register_notifier(&codec->bus->core,
					&spec->drm_audio_ops);
	/* no need for forcible resume for jack check thanks to notifier */
	codec->relaxed_resume = 1;
}

/* setup_stream ops override for HSW+ */
static int i915_hsw_setup_stream(struct hda_codec *codec, hda_nid_t cvt_nid,
				 hda_nid_t pin_nid, int dev_id, u32 stream_tag,
				 int format)
{
	haswell_verify_D0(codec, cvt_nid, pin_nid);
	return hdmi_setup_stream(codec, cvt_nid, pin_nid, dev_id,
				 stream_tag, format);
}

/* pin_cvt_fixup ops override for HSW+ and VLV+ */
static void i915_pin_cvt_fixup(struct hda_codec *codec,
			       struct hdmi_spec_per_pin *per_pin,
			       hda_nid_t cvt_nid)
{
	if (per_pin) {
		snd_hda_set_dev_select(codec, per_pin->pin_nid,
			       per_pin->dev_id);
		intel_verify_pin_cvt_connect(codec, per_pin);
		intel_not_share_assigned_cvt(codec, per_pin->pin_nid,
				     per_pin->dev_id, per_pin->mux_idx);
	} else {
		intel_not_share_assigned_cvt_nid(codec, 0, 0, cvt_nid);
	}
}

/* precondition and allocation for Intel codecs */
static int alloc_intel_hdmi(struct hda_codec *codec)
{
	int err;

	/* requires i915 binding */
	if (!codec->bus->core.audio_component) {
		codec_info(codec, "No i915 binding for Intel HDMI/DP codec\n");
		/* set probe_id here to prevent generic fallback binding */
		codec->probe_id = HDA_CODEC_ID_SKIP_PROBE;
		return -ENODEV;
	}

	err = alloc_generic_hdmi(codec);
	if (err < 0)
		return err;
	/* no need to handle unsol events */
	codec->patch_ops.unsol_event = NULL;
	return 0;
}

/* parse and post-process for Intel codecs */
static int parse_intel_hdmi(struct hda_codec *codec)
{
	int err;

	err = hdmi_parse_codec(codec);
	if (err < 0) {
		generic_spec_free(codec);
		return err;
	}

	generic_hdmi_init_per_pins(codec);
	register_i915_notifier(codec);
	return 0;
}

/* Intel Haswell and onwards; audio component with eld notifier */
static int intel_hsw_common_init(struct hda_codec *codec, hda_nid_t vendor_nid,
				 const int *port_map, int port_num)
{
	struct hdmi_spec *spec;
	int err;

	err = alloc_intel_hdmi(codec);
	if (err < 0)
		return err;
	spec = codec->spec;
	codec->dp_mst = true;
	spec->dyn_pcm_assign = true;
	spec->vendor_nid = vendor_nid;
	spec->port_map = port_map;
	spec->port_num = port_num;
	spec->intel_hsw_fixup = true;

	intel_haswell_enable_all_pins(codec, true);
	intel_haswell_fixup_enable_dp12(codec);

	codec->display_power_control = 1;

	codec->patch_ops.set_power_state = haswell_set_power_state;
	codec->depop_delay = 0;
	codec->auto_runtime_pm = 1;

	spec->ops.setup_stream = i915_hsw_setup_stream;
	spec->ops.pin_cvt_fixup = i915_pin_cvt_fixup;

	return parse_intel_hdmi(codec);
}

static int patch_i915_hsw_hdmi(struct hda_codec *codec)
{
	return intel_hsw_common_init(codec, 0x08, NULL, 0);
}

static int patch_i915_glk_hdmi(struct hda_codec *codec)
{
	return intel_hsw_common_init(codec, 0x0b, NULL, 0);
}

static int patch_i915_icl_hdmi(struct hda_codec *codec)
{
	/*
	 * pin to port mapping table where the value indicate the pin number and
	 * the index indicate the port number.
	 */
	static const int map[] = {0x0, 0x4, 0x6, 0x8, 0xa, 0xb};

	return intel_hsw_common_init(codec, 0x02, map, ARRAY_SIZE(map));
}

static int patch_i915_tgl_hdmi(struct hda_codec *codec)
{
	/*
	 * pin to port mapping table where the value indicate the pin number and
	 * the index indicate the port number.
	 */
	static const int map[] = {0x4, 0x6, 0x8, 0xa, 0xb, 0xc, 0xd, 0xe, 0xf};

	return intel_hsw_common_init(codec, 0x02, map, ARRAY_SIZE(map));
}

/* Intel Baytrail and Braswell; with eld notifier */
static int patch_i915_byt_hdmi(struct hda_codec *codec)
{
	struct hdmi_spec *spec;
	int err;

	err = alloc_intel_hdmi(codec);
	if (err < 0)
		return err;
	spec = codec->spec;

	/* For Valleyview/Cherryview, only the display codec is in the display
	 * power well and can use link_power ops to request/release the power.
	 */
	codec->display_power_control = 1;

	codec->depop_delay = 0;
	codec->auto_runtime_pm = 1;

	spec->ops.pin_cvt_fixup = i915_pin_cvt_fixup;

	return parse_intel_hdmi(codec);
}

/* Intel IronLake, SandyBridge and IvyBridge; with eld notifier */
static int patch_i915_cpt_hdmi(struct hda_codec *codec)
{
	int err;

	err = alloc_intel_hdmi(codec);
	if (err < 0)
		return err;
	return parse_intel_hdmi(codec);
}

/*
 * Shared non-generic implementations
 */

static int simple_playback_build_pcms(struct hda_codec *codec)
{
	struct hdmi_spec *spec = codec->spec;
	struct hda_pcm *info;
	unsigned int chans;
	struct hda_pcm_stream *pstr;
	struct hdmi_spec_per_cvt *per_cvt;

	per_cvt = get_cvt(spec, 0);
	chans = get_wcaps(codec, per_cvt->cvt_nid);
	chans = get_wcaps_channels(chans);

	info = snd_hda_codec_pcm_new(codec, "HDMI 0");
	if (!info)
		return -ENOMEM;
	spec->pcm_rec[0].pcm = info;
	info->pcm_type = HDA_PCM_TYPE_HDMI;
	pstr = &info->stream[SNDRV_PCM_STREAM_PLAYBACK];
	*pstr = spec->pcm_playback;
	pstr->nid = per_cvt->cvt_nid;
	if (pstr->channels_max <= 2 && chans && chans <= 16)
		pstr->channels_max = chans;

	return 0;
}

/* unsolicited event for jack sensing */
static void simple_hdmi_unsol_event(struct hda_codec *codec,
				    unsigned int res)
{
	snd_hda_jack_set_dirty_all(codec);
	snd_hda_jack_report_sync(codec);
}

/* generic_hdmi_build_jack can be used for simple_hdmi, too,
 * as long as spec->pins[] is set correctly
 */
#define simple_hdmi_build_jack	generic_hdmi_build_jack

static int simple_playback_build_controls(struct hda_codec *codec)
{
	struct hdmi_spec *spec = codec->spec;
	struct hdmi_spec_per_cvt *per_cvt;
	int err;

	per_cvt = get_cvt(spec, 0);
	err = snd_hda_create_dig_out_ctls(codec, per_cvt->cvt_nid,
					  per_cvt->cvt_nid,
					  HDA_PCM_TYPE_HDMI);
	if (err < 0)
		return err;
	return simple_hdmi_build_jack(codec, 0);
}

static int simple_playback_init(struct hda_codec *codec)
{
	struct hdmi_spec *spec = codec->spec;
	struct hdmi_spec_per_pin *per_pin = get_pin(spec, 0);
	hda_nid_t pin = per_pin->pin_nid;

	snd_hda_codec_write(codec, pin, 0,
			    AC_VERB_SET_PIN_WIDGET_CONTROL, PIN_OUT);
	/* some codecs require to unmute the pin */
	if (get_wcaps(codec, pin) & AC_WCAP_OUT_AMP)
		snd_hda_codec_write(codec, pin, 0, AC_VERB_SET_AMP_GAIN_MUTE,
				    AMP_OUT_UNMUTE);
	snd_hda_jack_detect_enable(codec, pin, per_pin->dev_id);
	return 0;
}

static void simple_playback_free(struct hda_codec *codec)
{
	struct hdmi_spec *spec = codec->spec;

	hdmi_array_free(spec);
	kfree(spec);
}

/*
 * Nvidia specific implementations
 */

#define Nv_VERB_SET_Channel_Allocation          0xF79
#define Nv_VERB_SET_Info_Frame_Checksum         0xF7A
#define Nv_VERB_SET_Audio_Protection_On         0xF98
#define Nv_VERB_SET_Audio_Protection_Off        0xF99

#define nvhdmi_master_con_nid_7x	0x04
#define nvhdmi_master_pin_nid_7x	0x05

static const hda_nid_t nvhdmi_con_nids_7x[4] = {
	/*front, rear, clfe, rear_surr */
	0x6, 0x8, 0xa, 0xc,
};

static const struct hda_verb nvhdmi_basic_init_7x_2ch[] = {
	/* set audio protect on */
	{ 0x1, Nv_VERB_SET_Audio_Protection_On, 0x1},
	/* enable digital output on pin widget */
	{ 0x5, AC_VERB_SET_PIN_WIDGET_CONTROL, PIN_OUT | 0x5 },
	{} /* terminator */
};

static const struct hda_verb nvhdmi_basic_init_7x_8ch[] = {
	/* set audio protect on */
	{ 0x1, Nv_VERB_SET_Audio_Protection_On, 0x1},
	/* enable digital output on pin widget */
	{ 0x5, AC_VERB_SET_PIN_WIDGET_CONTROL, PIN_OUT | 0x5 },
	{ 0x7, AC_VERB_SET_PIN_WIDGET_CONTROL, PIN_OUT | 0x5 },
	{ 0x9, AC_VERB_SET_PIN_WIDGET_CONTROL, PIN_OUT | 0x5 },
	{ 0xb, AC_VERB_SET_PIN_WIDGET_CONTROL, PIN_OUT | 0x5 },
	{ 0xd, AC_VERB_SET_PIN_WIDGET_CONTROL, PIN_OUT | 0x5 },
	{} /* terminator */
};

#ifdef LIMITED_RATE_FMT_SUPPORT
/* support only the safe format and rate */
#define SUPPORTED_RATES		SNDRV_PCM_RATE_48000
#define SUPPORTED_MAXBPS	16
#define SUPPORTED_FORMATS	SNDRV_PCM_FMTBIT_S16_LE
#else
/* support all rates and formats */
#define SUPPORTED_RATES \
	(SNDRV_PCM_RATE_32000 | SNDRV_PCM_RATE_44100 | SNDRV_PCM_RATE_48000 |\
	SNDRV_PCM_RATE_88200 | SNDRV_PCM_RATE_96000 | SNDRV_PCM_RATE_176400 |\
	 SNDRV_PCM_RATE_192000)
#define SUPPORTED_MAXBPS	24
#define SUPPORTED_FORMATS \
	(SNDRV_PCM_FMTBIT_S16_LE | SNDRV_PCM_FMTBIT_S32_LE)
#endif

static int nvhdmi_7x_init_2ch(struct hda_codec *codec)
{
	snd_hda_sequence_write(codec, nvhdmi_basic_init_7x_2ch);
	return 0;
}

static int nvhdmi_7x_init_8ch(struct hda_codec *codec)
{
	snd_hda_sequence_write(codec, nvhdmi_basic_init_7x_8ch);
	return 0;
}

static const unsigned int channels_2_6_8[] = {
	2, 6, 8
};

static const unsigned int channels_2_8[] = {
	2, 8
};

static const struct snd_pcm_hw_constraint_list hw_constraints_2_6_8_channels = {
	.count = ARRAY_SIZE(channels_2_6_8),
	.list = channels_2_6_8,
	.mask = 0,
};

static const struct snd_pcm_hw_constraint_list hw_constraints_2_8_channels = {
	.count = ARRAY_SIZE(channels_2_8),
	.list = channels_2_8,
	.mask = 0,
};

static int simple_playback_pcm_open(struct hda_pcm_stream *hinfo,
				    struct hda_codec *codec,
				    struct snd_pcm_substream *substream)
{
	struct hdmi_spec *spec = codec->spec;
	const struct snd_pcm_hw_constraint_list *hw_constraints_channels = NULL;

	switch (codec->preset->vendor_id) {
	case 0x10de0002:
	case 0x10de0003:
	case 0x10de0005:
	case 0x10de0006:
		hw_constraints_channels = &hw_constraints_2_8_channels;
		break;
	case 0x10de0007:
		hw_constraints_channels = &hw_constraints_2_6_8_channels;
		break;
	default:
		break;
	}

	if (hw_constraints_channels != NULL) {
		snd_pcm_hw_constraint_list(substream->runtime, 0,
				SNDRV_PCM_HW_PARAM_CHANNELS,
				hw_constraints_channels);
	} else {
		snd_pcm_hw_constraint_step(substream->runtime, 0,
					   SNDRV_PCM_HW_PARAM_CHANNELS, 2);
	}

	return snd_hda_multi_out_dig_open(codec, &spec->multiout);
}

static int simple_playback_pcm_close(struct hda_pcm_stream *hinfo,
				     struct hda_codec *codec,
				     struct snd_pcm_substream *substream)
{
	struct hdmi_spec *spec = codec->spec;
	return snd_hda_multi_out_dig_close(codec, &spec->multiout);
}

static int simple_playback_pcm_prepare(struct hda_pcm_stream *hinfo,
				       struct hda_codec *codec,
				       unsigned int stream_tag,
				       unsigned int format,
				       struct snd_pcm_substream *substream)
{
	struct hdmi_spec *spec = codec->spec;
	return snd_hda_multi_out_dig_prepare(codec, &spec->multiout,
					     stream_tag, format, substream);
}

static const struct hda_pcm_stream simple_pcm_playback = {
	.substreams = 1,
	.channels_min = 2,
	.channels_max = 2,
	.ops = {
		.open = simple_playback_pcm_open,
		.close = simple_playback_pcm_close,
		.prepare = simple_playback_pcm_prepare
	},
};

static const struct hda_codec_ops simple_hdmi_patch_ops = {
	.build_controls = simple_playback_build_controls,
	.build_pcms = simple_playback_build_pcms,
	.init = simple_playback_init,
	.free = simple_playback_free,
	.unsol_event = simple_hdmi_unsol_event,
};

static int patch_simple_hdmi(struct hda_codec *codec,
			     hda_nid_t cvt_nid, hda_nid_t pin_nid)
{
	struct hdmi_spec *spec;
	struct hdmi_spec_per_cvt *per_cvt;
	struct hdmi_spec_per_pin *per_pin;

	spec = kzalloc(sizeof(*spec), GFP_KERNEL);
	if (!spec)
		return -ENOMEM;

	spec->codec = codec;
	codec->spec = spec;
	hdmi_array_init(spec, 1);

	spec->multiout.num_dacs = 0;  /* no analog */
	spec->multiout.max_channels = 2;
	spec->multiout.dig_out_nid = cvt_nid;
	spec->num_cvts = 1;
	spec->num_pins = 1;
	per_pin = snd_array_new(&spec->pins);
	per_cvt = snd_array_new(&spec->cvts);
	if (!per_pin || !per_cvt) {
		simple_playback_free(codec);
		return -ENOMEM;
	}
	per_cvt->cvt_nid = cvt_nid;
	per_pin->pin_nid = pin_nid;
	spec->pcm_playback = simple_pcm_playback;

	codec->patch_ops = simple_hdmi_patch_ops;

	return 0;
}

static void nvhdmi_8ch_7x_set_info_frame_parameters(struct hda_codec *codec,
						    int channels)
{
	unsigned int chanmask;
	int chan = channels ? (channels - 1) : 1;

	switch (channels) {
	default:
	case 0:
	case 2:
		chanmask = 0x00;
		break;
	case 4:
		chanmask = 0x08;
		break;
	case 6:
		chanmask = 0x0b;
		break;
	case 8:
		chanmask = 0x13;
		break;
	}

	/* Set the audio infoframe channel allocation and checksum fields.  The
	 * channel count is computed implicitly by the hardware. */
	snd_hda_codec_write(codec, 0x1, 0,
			Nv_VERB_SET_Channel_Allocation, chanmask);

	snd_hda_codec_write(codec, 0x1, 0,
			Nv_VERB_SET_Info_Frame_Checksum,
			(0x71 - chan - chanmask));
}

static int nvhdmi_8ch_7x_pcm_close(struct hda_pcm_stream *hinfo,
				   struct hda_codec *codec,
				   struct snd_pcm_substream *substream)
{
	struct hdmi_spec *spec = codec->spec;
	int i;

	snd_hda_codec_write(codec, nvhdmi_master_con_nid_7x,
			0, AC_VERB_SET_CHANNEL_STREAMID, 0);
	for (i = 0; i < 4; i++) {
		/* set the stream id */
		snd_hda_codec_write(codec, nvhdmi_con_nids_7x[i], 0,
				AC_VERB_SET_CHANNEL_STREAMID, 0);
		/* set the stream format */
		snd_hda_codec_write(codec, nvhdmi_con_nids_7x[i], 0,
				AC_VERB_SET_STREAM_FORMAT, 0);
	}

	/* The audio hardware sends a channel count of 0x7 (8ch) when all the
	 * streams are disabled. */
	nvhdmi_8ch_7x_set_info_frame_parameters(codec, 8);

	return snd_hda_multi_out_dig_close(codec, &spec->multiout);
}

static int nvhdmi_8ch_7x_pcm_prepare(struct hda_pcm_stream *hinfo,
				     struct hda_codec *codec,
				     unsigned int stream_tag,
				     unsigned int format,
				     struct snd_pcm_substream *substream)
{
	int chs;
	unsigned int dataDCC2, channel_id;
	int i;
	struct hdmi_spec *spec = codec->spec;
	struct hda_spdif_out *spdif;
	struct hdmi_spec_per_cvt *per_cvt;

	mutex_lock(&codec->spdif_mutex);
	per_cvt = get_cvt(spec, 0);
	spdif = snd_hda_spdif_out_of_nid(codec, per_cvt->cvt_nid);

	chs = substream->runtime->channels;

	dataDCC2 = 0x2;

	/* turn off SPDIF once; otherwise the IEC958 bits won't be updated */
	if (codec->spdif_status_reset && (spdif->ctls & AC_DIG1_ENABLE))
		snd_hda_codec_write(codec,
				nvhdmi_master_con_nid_7x,
				0,
				AC_VERB_SET_DIGI_CONVERT_1,
				spdif->ctls & ~AC_DIG1_ENABLE & 0xff);

	/* set the stream id */
	snd_hda_codec_write(codec, nvhdmi_master_con_nid_7x, 0,
			AC_VERB_SET_CHANNEL_STREAMID, (stream_tag << 4) | 0x0);

	/* set the stream format */
	snd_hda_codec_write(codec, nvhdmi_master_con_nid_7x, 0,
			AC_VERB_SET_STREAM_FORMAT, format);

	/* turn on again (if needed) */
	/* enable and set the channel status audio/data flag */
	if (codec->spdif_status_reset && (spdif->ctls & AC_DIG1_ENABLE)) {
		snd_hda_codec_write(codec,
				nvhdmi_master_con_nid_7x,
				0,
				AC_VERB_SET_DIGI_CONVERT_1,
				spdif->ctls & 0xff);
		snd_hda_codec_write(codec,
				nvhdmi_master_con_nid_7x,
				0,
				AC_VERB_SET_DIGI_CONVERT_2, dataDCC2);
	}

	for (i = 0; i < 4; i++) {
		if (chs == 2)
			channel_id = 0;
		else
			channel_id = i * 2;

		/* turn off SPDIF once;
		 *otherwise the IEC958 bits won't be updated
		 */
		if (codec->spdif_status_reset &&
		(spdif->ctls & AC_DIG1_ENABLE))
			snd_hda_codec_write(codec,
				nvhdmi_con_nids_7x[i],
				0,
				AC_VERB_SET_DIGI_CONVERT_1,
				spdif->ctls & ~AC_DIG1_ENABLE & 0xff);
		/* set the stream id */
		snd_hda_codec_write(codec,
				nvhdmi_con_nids_7x[i],
				0,
				AC_VERB_SET_CHANNEL_STREAMID,
				(stream_tag << 4) | channel_id);
		/* set the stream format */
		snd_hda_codec_write(codec,
				nvhdmi_con_nids_7x[i],
				0,
				AC_VERB_SET_STREAM_FORMAT,
				format);
		/* turn on again (if needed) */
		/* enable and set the channel status audio/data flag */
		if (codec->spdif_status_reset &&
		(spdif->ctls & AC_DIG1_ENABLE)) {
			snd_hda_codec_write(codec,
					nvhdmi_con_nids_7x[i],
					0,
					AC_VERB_SET_DIGI_CONVERT_1,
					spdif->ctls & 0xff);
			snd_hda_codec_write(codec,
					nvhdmi_con_nids_7x[i],
					0,
					AC_VERB_SET_DIGI_CONVERT_2, dataDCC2);
		}
	}

	nvhdmi_8ch_7x_set_info_frame_parameters(codec, chs);

	mutex_unlock(&codec->spdif_mutex);
	return 0;
}

static const struct hda_pcm_stream nvhdmi_pcm_playback_8ch_7x = {
	.substreams = 1,
	.channels_min = 2,
	.channels_max = 8,
	.nid = nvhdmi_master_con_nid_7x,
	.rates = SUPPORTED_RATES,
	.maxbps = SUPPORTED_MAXBPS,
	.formats = SUPPORTED_FORMATS,
	.ops = {
		.open = simple_playback_pcm_open,
		.close = nvhdmi_8ch_7x_pcm_close,
		.prepare = nvhdmi_8ch_7x_pcm_prepare
	},
};

static int patch_nvhdmi_2ch(struct hda_codec *codec)
{
	struct hdmi_spec *spec;
	int err = patch_simple_hdmi(codec, nvhdmi_master_con_nid_7x,
				    nvhdmi_master_pin_nid_7x);
	if (err < 0)
		return err;

	codec->patch_ops.init = nvhdmi_7x_init_2ch;
	/* override the PCM rates, etc, as the codec doesn't give full list */
	spec = codec->spec;
	spec->pcm_playback.rates = SUPPORTED_RATES;
	spec->pcm_playback.maxbps = SUPPORTED_MAXBPS;
	spec->pcm_playback.formats = SUPPORTED_FORMATS;
	return 0;
}

static int nvhdmi_7x_8ch_build_pcms(struct hda_codec *codec)
{
	struct hdmi_spec *spec = codec->spec;
	int err = simple_playback_build_pcms(codec);
	if (!err) {
		struct hda_pcm *info = get_pcm_rec(spec, 0);
		info->own_chmap = true;
	}
	return err;
}

static int nvhdmi_7x_8ch_build_controls(struct hda_codec *codec)
{
	struct hdmi_spec *spec = codec->spec;
	struct hda_pcm *info;
	struct snd_pcm_chmap *chmap;
	int err;

	err = simple_playback_build_controls(codec);
	if (err < 0)
		return err;

	/* add channel maps */
	info = get_pcm_rec(spec, 0);
	err = snd_pcm_add_chmap_ctls(info->pcm,
				     SNDRV_PCM_STREAM_PLAYBACK,
				     snd_pcm_alt_chmaps, 8, 0, &chmap);
	if (err < 0)
		return err;
	switch (codec->preset->vendor_id) {
	case 0x10de0002:
	case 0x10de0003:
	case 0x10de0005:
	case 0x10de0006:
		chmap->channel_mask = (1U << 2) | (1U << 8);
		break;
	case 0x10de0007:
		chmap->channel_mask = (1U << 2) | (1U << 6) | (1U << 8);
	}
	return 0;
}

static int patch_nvhdmi_8ch_7x(struct hda_codec *codec)
{
	struct hdmi_spec *spec;
	int err = patch_nvhdmi_2ch(codec);
	if (err < 0)
		return err;
	spec = codec->spec;
	spec->multiout.max_channels = 8;
	spec->pcm_playback = nvhdmi_pcm_playback_8ch_7x;
	codec->patch_ops.init = nvhdmi_7x_init_8ch;
	codec->patch_ops.build_pcms = nvhdmi_7x_8ch_build_pcms;
	codec->patch_ops.build_controls = nvhdmi_7x_8ch_build_controls;

	/* Initialize the audio infoframe channel mask and checksum to something
	 * valid */
	nvhdmi_8ch_7x_set_info_frame_parameters(codec, 8);

	return 0;
}

/*
 * NVIDIA codecs ignore ASP mapping for 2ch - confirmed on:
 * - 0x10de0015
 * - 0x10de0040
 */
static int nvhdmi_chmap_cea_alloc_validate_get_type(struct hdac_chmap *chmap,
		struct hdac_cea_channel_speaker_allocation *cap, int channels)
{
	if (cap->ca_index == 0x00 && channels == 2)
		return SNDRV_CTL_TLVT_CHMAP_FIXED;

	/* If the speaker allocation matches the channel count, it is OK. */
	if (cap->channels != channels)
		return -1;

	/* all channels are remappable freely */
	return SNDRV_CTL_TLVT_CHMAP_VAR;
}

static int nvhdmi_chmap_validate(struct hdac_chmap *chmap,
		int ca, int chs, unsigned char *map)
{
	if (ca == 0x00 && (map[0] != SNDRV_CHMAP_FL || map[1] != SNDRV_CHMAP_FR))
		return -EINVAL;

	return 0;
}

/* map from pin NID to port; port is 0-based */
/* for Nvidia: assume widget NID starting from 4, with step 1 (4, 5, 6, ...) */
static int nvhdmi_pin2port(void *audio_ptr, int pin_nid)
{
	return pin_nid - 4;
}

/* reverse-map from port to pin NID: see above */
static int nvhdmi_port2pin(struct hda_codec *codec, int port)
{
	return port + 4;
}

static const struct drm_audio_component_audio_ops nvhdmi_audio_ops = {
	.pin2port = nvhdmi_pin2port,
	.pin_eld_notify = generic_acomp_pin_eld_notify,
	.master_bind = generic_acomp_master_bind,
	.master_unbind = generic_acomp_master_unbind,
};

static int patch_nvhdmi(struct hda_codec *codec)
{
	struct hdmi_spec *spec;
	int err;

	err = alloc_generic_hdmi(codec);
	if (err < 0)
		return err;
	codec->dp_mst = true;

	spec = codec->spec;
	spec->dyn_pcm_assign = true;

	err = hdmi_parse_codec(codec);
	if (err < 0) {
		generic_spec_free(codec);
		return err;
	}

	generic_hdmi_init_per_pins(codec);

	spec->dyn_pin_out = true;

	spec->chmap.ops.chmap_cea_alloc_validate_get_type =
		nvhdmi_chmap_cea_alloc_validate_get_type;
	spec->chmap.ops.chmap_validate = nvhdmi_chmap_validate;

	codec->link_down_at_suspend = 1;

	generic_acomp_init(codec, &nvhdmi_audio_ops, nvhdmi_port2pin);

	return 0;
}

static int patch_nvhdmi_legacy(struct hda_codec *codec)
{
	struct hdmi_spec *spec;
	int err;

	err = patch_generic_hdmi(codec);
	if (err)
		return err;

	spec = codec->spec;
	spec->dyn_pin_out = true;

	spec->chmap.ops.chmap_cea_alloc_validate_get_type =
		nvhdmi_chmap_cea_alloc_validate_get_type;
	spec->chmap.ops.chmap_validate = nvhdmi_chmap_validate;

	codec->link_down_at_suspend = 1;

	return 0;
}

/*
 * The HDA codec on NVIDIA Tegra contains two scratch registers that are
 * accessed using vendor-defined verbs. These registers can be used for
 * interoperability between the HDA and HDMI drivers.
 */

/* Audio Function Group node */
#define NVIDIA_AFG_NID 0x01

/*
 * The SCRATCH0 register is used to notify the HDMI codec of changes in audio
 * format. On Tegra, bit 31 is used as a trigger that causes an interrupt to
 * be raised in the HDMI codec. The remainder of the bits is arbitrary. This
 * implementation stores the HDA format (see AC_FMT_*) in bits [15:0] and an
 * additional bit (at position 30) to signal the validity of the format.
 *
 * | 31      | 30    | 29  16 | 15   0 |
 * +---------+-------+--------+--------+
 * | TRIGGER | VALID | UNUSED | FORMAT |
 * +-----------------------------------|
 *
 * Note that for the trigger bit to take effect it needs to change value
 * (i.e. it needs to be toggled).
 */
#define NVIDIA_GET_SCRATCH0		0xfa6
#define NVIDIA_SET_SCRATCH0_BYTE0	0xfa7
#define NVIDIA_SET_SCRATCH0_BYTE1	0xfa8
#define NVIDIA_SET_SCRATCH0_BYTE2	0xfa9
#define NVIDIA_SET_SCRATCH0_BYTE3	0xfaa
#define NVIDIA_SCRATCH_TRIGGER (1 << 7)
#define NVIDIA_SCRATCH_VALID   (1 << 6)

#define NVIDIA_GET_SCRATCH1		0xfab
#define NVIDIA_SET_SCRATCH1_BYTE0	0xfac
#define NVIDIA_SET_SCRATCH1_BYTE1	0xfad
#define NVIDIA_SET_SCRATCH1_BYTE2	0xfae
#define NVIDIA_SET_SCRATCH1_BYTE3	0xfaf

/*
 * The format parameter is the HDA audio format (see AC_FMT_*). If set to 0,
 * the format is invalidated so that the HDMI codec can be disabled.
 */
static void tegra_hdmi_set_format(struct hda_codec *codec, unsigned int format)
{
	unsigned int value;

	/* bits [31:30] contain the trigger and valid bits */
	value = snd_hda_codec_read(codec, NVIDIA_AFG_NID, 0,
				   NVIDIA_GET_SCRATCH0, 0);
	value = (value >> 24) & 0xff;

	/* bits [15:0] are used to store the HDA format */
	snd_hda_codec_write(codec, NVIDIA_AFG_NID, 0,
			    NVIDIA_SET_SCRATCH0_BYTE0,
			    (format >> 0) & 0xff);
	snd_hda_codec_write(codec, NVIDIA_AFG_NID, 0,
			    NVIDIA_SET_SCRATCH0_BYTE1,
			    (format >> 8) & 0xff);

	/* bits [16:24] are unused */
	snd_hda_codec_write(codec, NVIDIA_AFG_NID, 0,
			    NVIDIA_SET_SCRATCH0_BYTE2, 0);

	/*
	 * Bit 30 signals that the data is valid and hence that HDMI audio can
	 * be enabled.
	 */
	if (format == 0)
		value &= ~NVIDIA_SCRATCH_VALID;
	else
		value |= NVIDIA_SCRATCH_VALID;

	/*
	 * Whenever the trigger bit is toggled, an interrupt is raised in the
	 * HDMI codec. The HDMI driver will use that as trigger to update its
	 * configuration.
	 */
	value ^= NVIDIA_SCRATCH_TRIGGER;

	snd_hda_codec_write(codec, NVIDIA_AFG_NID, 0,
			    NVIDIA_SET_SCRATCH0_BYTE3, value);
}

static int tegra_hdmi_pcm_prepare(struct hda_pcm_stream *hinfo,
				  struct hda_codec *codec,
				  unsigned int stream_tag,
				  unsigned int format,
				  struct snd_pcm_substream *substream)
{
	int err;

	err = generic_hdmi_playback_pcm_prepare(hinfo, codec, stream_tag,
						format, substream);
	if (err < 0)
		return err;

	/* notify the HDMI codec of the format change */
	tegra_hdmi_set_format(codec, format);

	return 0;
}

static int tegra_hdmi_pcm_cleanup(struct hda_pcm_stream *hinfo,
				  struct hda_codec *codec,
				  struct snd_pcm_substream *substream)
{
	/* invalidate the format in the HDMI codec */
	tegra_hdmi_set_format(codec, 0);

	return generic_hdmi_playback_pcm_cleanup(hinfo, codec, substream);
}

static struct hda_pcm *hda_find_pcm_by_type(struct hda_codec *codec, int type)
{
	struct hdmi_spec *spec = codec->spec;
	unsigned int i;

	for (i = 0; i < spec->num_pins; i++) {
		struct hda_pcm *pcm = get_pcm_rec(spec, i);

		if (pcm->pcm_type == type)
			return pcm;
	}

	return NULL;
}

static int tegra_hdmi_build_pcms(struct hda_codec *codec)
{
	struct hda_pcm_stream *stream;
	struct hda_pcm *pcm;
	int err;

	err = generic_hdmi_build_pcms(codec);
	if (err < 0)
		return err;

	pcm = hda_find_pcm_by_type(codec, HDA_PCM_TYPE_HDMI);
	if (!pcm)
		return -ENODEV;

	/*
	 * Override ->prepare() and ->cleanup() operations to notify the HDMI
	 * codec about format changes.
	 */
	stream = &pcm->stream[SNDRV_PCM_STREAM_PLAYBACK];
	stream->ops.prepare = tegra_hdmi_pcm_prepare;
	stream->ops.cleanup = tegra_hdmi_pcm_cleanup;

	return 0;
}

static int patch_tegra_hdmi(struct hda_codec *codec)
{
	int err;

	err = patch_generic_hdmi(codec);
	if (err)
		return err;

	codec->patch_ops.build_pcms = tegra_hdmi_build_pcms;

	return 0;
}

/*
 * ATI/AMD-specific implementations
 */

#define is_amdhdmi_rev3_or_later(codec) \
	((codec)->core.vendor_id == 0x1002aa01 && \
	 ((codec)->core.revision_id & 0xff00) >= 0x0300)
#define has_amd_full_remap_support(codec) is_amdhdmi_rev3_or_later(codec)

/* ATI/AMD specific HDA pin verbs, see the AMD HDA Verbs specification */
#define ATI_VERB_SET_CHANNEL_ALLOCATION	0x771
#define ATI_VERB_SET_DOWNMIX_INFO	0x772
#define ATI_VERB_SET_MULTICHANNEL_01	0x777
#define ATI_VERB_SET_MULTICHANNEL_23	0x778
#define ATI_VERB_SET_MULTICHANNEL_45	0x779
#define ATI_VERB_SET_MULTICHANNEL_67	0x77a
#define ATI_VERB_SET_HBR_CONTROL	0x77c
#define ATI_VERB_SET_MULTICHANNEL_1	0x785
#define ATI_VERB_SET_MULTICHANNEL_3	0x786
#define ATI_VERB_SET_MULTICHANNEL_5	0x787
#define ATI_VERB_SET_MULTICHANNEL_7	0x788
#define ATI_VERB_SET_MULTICHANNEL_MODE	0x789
#define ATI_VERB_GET_CHANNEL_ALLOCATION	0xf71
#define ATI_VERB_GET_DOWNMIX_INFO	0xf72
#define ATI_VERB_GET_MULTICHANNEL_01	0xf77
#define ATI_VERB_GET_MULTICHANNEL_23	0xf78
#define ATI_VERB_GET_MULTICHANNEL_45	0xf79
#define ATI_VERB_GET_MULTICHANNEL_67	0xf7a
#define ATI_VERB_GET_HBR_CONTROL	0xf7c
#define ATI_VERB_GET_MULTICHANNEL_1	0xf85
#define ATI_VERB_GET_MULTICHANNEL_3	0xf86
#define ATI_VERB_GET_MULTICHANNEL_5	0xf87
#define ATI_VERB_GET_MULTICHANNEL_7	0xf88
#define ATI_VERB_GET_MULTICHANNEL_MODE	0xf89

/* AMD specific HDA cvt verbs */
#define ATI_VERB_SET_RAMP_RATE		0x770
#define ATI_VERB_GET_RAMP_RATE		0xf70

#define ATI_OUT_ENABLE 0x1

#define ATI_MULTICHANNEL_MODE_PAIRED	0
#define ATI_MULTICHANNEL_MODE_SINGLE	1

#define ATI_HBR_CAPABLE 0x01
#define ATI_HBR_ENABLE 0x10

static int atihdmi_pin_get_eld(struct hda_codec *codec, hda_nid_t nid,
			       int dev_id, unsigned char *buf, int *eld_size)
{
	WARN_ON(dev_id != 0);
	/* call hda_eld.c ATI/AMD-specific function */
	return snd_hdmi_get_eld_ati(codec, nid, buf, eld_size,
				    is_amdhdmi_rev3_or_later(codec));
}

static void atihdmi_pin_setup_infoframe(struct hda_codec *codec,
					hda_nid_t pin_nid, int dev_id, int ca,
					int active_channels, int conn_type)
{
	WARN_ON(dev_id != 0);
	snd_hda_codec_write(codec, pin_nid, 0, ATI_VERB_SET_CHANNEL_ALLOCATION, ca);
}

static int atihdmi_paired_swap_fc_lfe(int pos)
{
	/*
	 * ATI/AMD have automatic FC/LFE swap built-in
	 * when in pairwise mapping mode.
	 */

	switch (pos) {
		/* see channel_allocations[].speakers[] */
		case 2: return 3;
		case 3: return 2;
		default: break;
	}

	return pos;
}

static int atihdmi_paired_chmap_validate(struct hdac_chmap *chmap,
			int ca, int chs, unsigned char *map)
{
	struct hdac_cea_channel_speaker_allocation *cap;
	int i, j;

	/* check that only channel pairs need to be remapped on old pre-rev3 ATI/AMD */

	cap = snd_hdac_get_ch_alloc_from_ca(ca);
	for (i = 0; i < chs; ++i) {
		int mask = snd_hdac_chmap_to_spk_mask(map[i]);
		bool ok = false;
		bool companion_ok = false;

		if (!mask)
			continue;

		for (j = 0 + i % 2; j < 8; j += 2) {
			int chan_idx = 7 - atihdmi_paired_swap_fc_lfe(j);
			if (cap->speakers[chan_idx] == mask) {
				/* channel is in a supported position */
				ok = true;

				if (i % 2 == 0 && i + 1 < chs) {
					/* even channel, check the odd companion */
					int comp_chan_idx = 7 - atihdmi_paired_swap_fc_lfe(j + 1);
					int comp_mask_req = snd_hdac_chmap_to_spk_mask(map[i+1]);
					int comp_mask_act = cap->speakers[comp_chan_idx];

					if (comp_mask_req == comp_mask_act)
						companion_ok = true;
					else
						return -EINVAL;
				}
				break;
			}
		}

		if (!ok)
			return -EINVAL;

		if (companion_ok)
			i++; /* companion channel already checked */
	}

	return 0;
}

static int atihdmi_pin_set_slot_channel(struct hdac_device *hdac,
		hda_nid_t pin_nid, int hdmi_slot, int stream_channel)
{
	struct hda_codec *codec = container_of(hdac, struct hda_codec, core);
	int verb;
	int ati_channel_setup = 0;

	if (hdmi_slot > 7)
		return -EINVAL;

	if (!has_amd_full_remap_support(codec)) {
		hdmi_slot = atihdmi_paired_swap_fc_lfe(hdmi_slot);

		/* In case this is an odd slot but without stream channel, do not
		 * disable the slot since the corresponding even slot could have a
		 * channel. In case neither have a channel, the slot pair will be
		 * disabled when this function is called for the even slot. */
		if (hdmi_slot % 2 != 0 && stream_channel == 0xf)
			return 0;

		hdmi_slot -= hdmi_slot % 2;

		if (stream_channel != 0xf)
			stream_channel -= stream_channel % 2;
	}

	verb = ATI_VERB_SET_MULTICHANNEL_01 + hdmi_slot/2 + (hdmi_slot % 2) * 0x00e;

	/* ati_channel_setup format: [7..4] = stream_channel_id, [1] = mute, [0] = enable */

	if (stream_channel != 0xf)
		ati_channel_setup = (stream_channel << 4) | ATI_OUT_ENABLE;

	return snd_hda_codec_write(codec, pin_nid, 0, verb, ati_channel_setup);
}

static int atihdmi_pin_get_slot_channel(struct hdac_device *hdac,
				hda_nid_t pin_nid, int asp_slot)
{
	struct hda_codec *codec = container_of(hdac, struct hda_codec, core);
	bool was_odd = false;
	int ati_asp_slot = asp_slot;
	int verb;
	int ati_channel_setup;

	if (asp_slot > 7)
		return -EINVAL;

	if (!has_amd_full_remap_support(codec)) {
		ati_asp_slot = atihdmi_paired_swap_fc_lfe(asp_slot);
		if (ati_asp_slot % 2 != 0) {
			ati_asp_slot -= 1;
			was_odd = true;
		}
	}

	verb = ATI_VERB_GET_MULTICHANNEL_01 + ati_asp_slot/2 + (ati_asp_slot % 2) * 0x00e;

	ati_channel_setup = snd_hda_codec_read(codec, pin_nid, 0, verb, 0);

	if (!(ati_channel_setup & ATI_OUT_ENABLE))
		return 0xf;

	return ((ati_channel_setup & 0xf0) >> 4) + !!was_odd;
}

static int atihdmi_paired_chmap_cea_alloc_validate_get_type(
		struct hdac_chmap *chmap,
		struct hdac_cea_channel_speaker_allocation *cap,
		int channels)
{
	int c;

	/*
	 * Pre-rev3 ATI/AMD codecs operate in a paired channel mode, so
	 * we need to take that into account (a single channel may take 2
	 * channel slots if we need to carry a silent channel next to it).
	 * On Rev3+ AMD codecs this function is not used.
	 */
	int chanpairs = 0;

	/* We only produce even-numbered channel count TLVs */
	if ((channels % 2) != 0)
		return -1;

	for (c = 0; c < 7; c += 2) {
		if (cap->speakers[c] || cap->speakers[c+1])
			chanpairs++;
	}

	if (chanpairs * 2 != channels)
		return -1;

	return SNDRV_CTL_TLVT_CHMAP_PAIRED;
}

static void atihdmi_paired_cea_alloc_to_tlv_chmap(struct hdac_chmap *hchmap,
		struct hdac_cea_channel_speaker_allocation *cap,
		unsigned int *chmap, int channels)
{
	/* produce paired maps for pre-rev3 ATI/AMD codecs */
	int count = 0;
	int c;

	for (c = 7; c >= 0; c--) {
		int chan = 7 - atihdmi_paired_swap_fc_lfe(7 - c);
		int spk = cap->speakers[chan];
		if (!spk) {
			/* add N/A channel if the companion channel is occupied */
			if (cap->speakers[chan + (chan % 2 ? -1 : 1)])
				chmap[count++] = SNDRV_CHMAP_NA;

			continue;
		}

		chmap[count++] = snd_hdac_spk_to_chmap(spk);
	}

	WARN_ON(count != channels);
}

static int atihdmi_pin_hbr_setup(struct hda_codec *codec, hda_nid_t pin_nid,
				 int dev_id, bool hbr)
{
	int hbr_ctl, hbr_ctl_new;

	WARN_ON(dev_id != 0);

	hbr_ctl = snd_hda_codec_read(codec, pin_nid, 0, ATI_VERB_GET_HBR_CONTROL, 0);
	if (hbr_ctl >= 0 && (hbr_ctl & ATI_HBR_CAPABLE)) {
		if (hbr)
			hbr_ctl_new = hbr_ctl | ATI_HBR_ENABLE;
		else
			hbr_ctl_new = hbr_ctl & ~ATI_HBR_ENABLE;

		codec_dbg(codec,
			  "atihdmi_pin_hbr_setup: NID=0x%x, %shbr-ctl=0x%x\n",
				pin_nid,
				hbr_ctl == hbr_ctl_new ? "" : "new-",
				hbr_ctl_new);

		if (hbr_ctl != hbr_ctl_new)
			snd_hda_codec_write(codec, pin_nid, 0,
						ATI_VERB_SET_HBR_CONTROL,
						hbr_ctl_new);

	} else if (hbr)
		return -EINVAL;

	return 0;
}

static int atihdmi_setup_stream(struct hda_codec *codec, hda_nid_t cvt_nid,
				hda_nid_t pin_nid, int dev_id,
				u32 stream_tag, int format)
{
	if (is_amdhdmi_rev3_or_later(codec)) {
		int ramp_rate = 180; /* default as per AMD spec */
		/* disable ramp-up/down for non-pcm as per AMD spec */
		if (format & AC_FMT_TYPE_NON_PCM)
			ramp_rate = 0;

		snd_hda_codec_write(codec, cvt_nid, 0, ATI_VERB_SET_RAMP_RATE, ramp_rate);
	}

	return hdmi_setup_stream(codec, cvt_nid, pin_nid, dev_id,
				 stream_tag, format);
}


static int atihdmi_init(struct hda_codec *codec)
{
	struct hdmi_spec *spec = codec->spec;
	int pin_idx, err;

	err = generic_hdmi_init(codec);

	if (err)
		return err;

	for (pin_idx = 0; pin_idx < spec->num_pins; pin_idx++) {
		struct hdmi_spec_per_pin *per_pin = get_pin(spec, pin_idx);

		/* make sure downmix information in infoframe is zero */
		snd_hda_codec_write(codec, per_pin->pin_nid, 0, ATI_VERB_SET_DOWNMIX_INFO, 0);

		/* enable channel-wise remap mode if supported */
		if (has_amd_full_remap_support(codec))
			snd_hda_codec_write(codec, per_pin->pin_nid, 0,
					    ATI_VERB_SET_MULTICHANNEL_MODE,
					    ATI_MULTICHANNEL_MODE_SINGLE);
	}
	codec->auto_runtime_pm = 1;

	return 0;
}

/* map from pin NID to port; port is 0-based */
/* for AMD: assume widget NID starting from 3, with step 2 (3, 5, 7, ...) */
static int atihdmi_pin2port(void *audio_ptr, int pin_nid)
{
	return pin_nid / 2 - 1;
}

/* reverse-map from port to pin NID: see above */
static int atihdmi_port2pin(struct hda_codec *codec, int port)
{
	return port * 2 + 3;
}

static const struct drm_audio_component_audio_ops atihdmi_audio_ops = {
	.pin2port = atihdmi_pin2port,
	.pin_eld_notify = generic_acomp_pin_eld_notify,
	.master_bind = generic_acomp_master_bind,
	.master_unbind = generic_acomp_master_unbind,
};

static int patch_atihdmi(struct hda_codec *codec)
{
	struct hdmi_spec *spec;
	struct hdmi_spec_per_cvt *per_cvt;
	int err, cvt_idx;

	err = patch_generic_hdmi(codec);

	if (err)
		return err;

	codec->patch_ops.init = atihdmi_init;

	spec = codec->spec;

	spec->ops.pin_get_eld = atihdmi_pin_get_eld;
	spec->ops.pin_setup_infoframe = atihdmi_pin_setup_infoframe;
	spec->ops.pin_hbr_setup = atihdmi_pin_hbr_setup;
	spec->ops.setup_stream = atihdmi_setup_stream;

	spec->chmap.ops.pin_get_slot_channel = atihdmi_pin_get_slot_channel;
	spec->chmap.ops.pin_set_slot_channel = atihdmi_pin_set_slot_channel;

	if (!has_amd_full_remap_support(codec)) {
		/* override to ATI/AMD-specific versions with pairwise mapping */
		spec->chmap.ops.chmap_cea_alloc_validate_get_type =
			atihdmi_paired_chmap_cea_alloc_validate_get_type;
		spec->chmap.ops.cea_alloc_to_tlv_chmap =
				atihdmi_paired_cea_alloc_to_tlv_chmap;
		spec->chmap.ops.chmap_validate = atihdmi_paired_chmap_validate;
	}

	/* ATI/AMD converters do not advertise all of their capabilities */
	for (cvt_idx = 0; cvt_idx < spec->num_cvts; cvt_idx++) {
		per_cvt = get_cvt(spec, cvt_idx);
		per_cvt->channels_max = max(per_cvt->channels_max, 8u);
		per_cvt->rates |= SUPPORTED_RATES;
		per_cvt->formats |= SUPPORTED_FORMATS;
		per_cvt->maxbps = max(per_cvt->maxbps, 24u);
	}

	spec->chmap.channels_max = max(spec->chmap.channels_max, 8u);

	/* AMD GPUs have neither EPSS nor CLKSTOP bits, hence preventing
	 * the link-down as is.  Tell the core to allow it.
	 */
	codec->link_down_at_suspend = 1;

	generic_acomp_init(codec, &atihdmi_audio_ops, atihdmi_port2pin);

	return 0;
}

/* VIA HDMI Implementation */
#define VIAHDMI_CVT_NID	0x02	/* audio converter1 */
#define VIAHDMI_PIN_NID	0x03	/* HDMI output pin1 */

static int patch_via_hdmi(struct hda_codec *codec)
{
	return patch_simple_hdmi(codec, VIAHDMI_CVT_NID, VIAHDMI_PIN_NID);
}

/*
 * patch entries
 */
static const struct hda_device_id snd_hda_id_hdmi[] = {
HDA_CODEC_ENTRY(0x1002793c, "RS600 HDMI",	patch_atihdmi),
HDA_CODEC_ENTRY(0x10027919, "RS600 HDMI",	patch_atihdmi),
HDA_CODEC_ENTRY(0x1002791a, "RS690/780 HDMI",	patch_atihdmi),
HDA_CODEC_ENTRY(0x1002aa01, "R6xx HDMI",	patch_atihdmi),
HDA_CODEC_ENTRY(0x10951390, "SiI1390 HDMI",	patch_generic_hdmi),
HDA_CODEC_ENTRY(0x10951392, "SiI1392 HDMI",	patch_generic_hdmi),
HDA_CODEC_ENTRY(0x17e80047, "Chrontel HDMI",	patch_generic_hdmi),
HDA_CODEC_ENTRY(0x10de0001, "MCP73 HDMI",	patch_nvhdmi_2ch),
HDA_CODEC_ENTRY(0x10de0002, "MCP77/78 HDMI",	patch_nvhdmi_8ch_7x),
HDA_CODEC_ENTRY(0x10de0003, "MCP77/78 HDMI",	patch_nvhdmi_8ch_7x),
HDA_CODEC_ENTRY(0x10de0004, "GPU 04 HDMI",	patch_nvhdmi_8ch_7x),
HDA_CODEC_ENTRY(0x10de0005, "MCP77/78 HDMI",	patch_nvhdmi_8ch_7x),
HDA_CODEC_ENTRY(0x10de0006, "MCP77/78 HDMI",	patch_nvhdmi_8ch_7x),
HDA_CODEC_ENTRY(0x10de0007, "MCP79/7A HDMI",	patch_nvhdmi_8ch_7x),
HDA_CODEC_ENTRY(0x10de0008, "GPU 08 HDMI/DP",	patch_nvhdmi_legacy),
HDA_CODEC_ENTRY(0x10de0009, "GPU 09 HDMI/DP",	patch_nvhdmi_legacy),
HDA_CODEC_ENTRY(0x10de000a, "GPU 0a HDMI/DP",	patch_nvhdmi_legacy),
HDA_CODEC_ENTRY(0x10de000b, "GPU 0b HDMI/DP",	patch_nvhdmi_legacy),
HDA_CODEC_ENTRY(0x10de000c, "MCP89 HDMI",	patch_nvhdmi_legacy),
HDA_CODEC_ENTRY(0x10de000d, "GPU 0d HDMI/DP",	patch_nvhdmi_legacy),
HDA_CODEC_ENTRY(0x10de0010, "GPU 10 HDMI/DP",	patch_nvhdmi_legacy),
HDA_CODEC_ENTRY(0x10de0011, "GPU 11 HDMI/DP",	patch_nvhdmi_legacy),
HDA_CODEC_ENTRY(0x10de0012, "GPU 12 HDMI/DP",	patch_nvhdmi_legacy),
HDA_CODEC_ENTRY(0x10de0013, "GPU 13 HDMI/DP",	patch_nvhdmi_legacy),
HDA_CODEC_ENTRY(0x10de0014, "GPU 14 HDMI/DP",	patch_nvhdmi_legacy),
HDA_CODEC_ENTRY(0x10de0015, "GPU 15 HDMI/DP",	patch_nvhdmi_legacy),
HDA_CODEC_ENTRY(0x10de0016, "GPU 16 HDMI/DP",	patch_nvhdmi_legacy),
/* 17 is known to be absent */
HDA_CODEC_ENTRY(0x10de0018, "GPU 18 HDMI/DP",	patch_nvhdmi_legacy),
HDA_CODEC_ENTRY(0x10de0019, "GPU 19 HDMI/DP",	patch_nvhdmi_legacy),
HDA_CODEC_ENTRY(0x10de001a, "GPU 1a HDMI/DP",	patch_nvhdmi_legacy),
HDA_CODEC_ENTRY(0x10de001b, "GPU 1b HDMI/DP",	patch_nvhdmi_legacy),
HDA_CODEC_ENTRY(0x10de001c, "GPU 1c HDMI/DP",	patch_nvhdmi_legacy),
HDA_CODEC_ENTRY(0x10de0020, "Tegra30 HDMI",	patch_tegra_hdmi),
HDA_CODEC_ENTRY(0x10de0022, "Tegra114 HDMI",	patch_tegra_hdmi),
HDA_CODEC_ENTRY(0x10de0028, "Tegra124 HDMI",	patch_tegra_hdmi),
HDA_CODEC_ENTRY(0x10de0029, "Tegra210 HDMI/DP",	patch_tegra_hdmi),
HDA_CODEC_ENTRY(0x10de002d, "Tegra186 HDMI/DP0", patch_tegra_hdmi),
HDA_CODEC_ENTRY(0x10de002e, "Tegra186 HDMI/DP1", patch_tegra_hdmi),
HDA_CODEC_ENTRY(0x10de002f, "Tegra194 HDMI/DP2", patch_tegra_hdmi),
HDA_CODEC_ENTRY(0x10de0030, "Tegra194 HDMI/DP3", patch_tegra_hdmi),
HDA_CODEC_ENTRY(0x10de0040, "GPU 40 HDMI/DP",	patch_nvhdmi),
HDA_CODEC_ENTRY(0x10de0041, "GPU 41 HDMI/DP",	patch_nvhdmi),
HDA_CODEC_ENTRY(0x10de0042, "GPU 42 HDMI/DP",	patch_nvhdmi),
HDA_CODEC_ENTRY(0x10de0043, "GPU 43 HDMI/DP",	patch_nvhdmi),
HDA_CODEC_ENTRY(0x10de0044, "GPU 44 HDMI/DP",	patch_nvhdmi),
HDA_CODEC_ENTRY(0x10de0045, "GPU 45 HDMI/DP",	patch_nvhdmi),
HDA_CODEC_ENTRY(0x10de0050, "GPU 50 HDMI/DP",	patch_nvhdmi),
HDA_CODEC_ENTRY(0x10de0051, "GPU 51 HDMI/DP",	patch_nvhdmi),
HDA_CODEC_ENTRY(0x10de0052, "GPU 52 HDMI/DP",	patch_nvhdmi),
HDA_CODEC_ENTRY(0x10de0060, "GPU 60 HDMI/DP",	patch_nvhdmi),
HDA_CODEC_ENTRY(0x10de0061, "GPU 61 HDMI/DP",	patch_nvhdmi),
HDA_CODEC_ENTRY(0x10de0062, "GPU 62 HDMI/DP",	patch_nvhdmi),
HDA_CODEC_ENTRY(0x10de0067, "MCP67 HDMI",	patch_nvhdmi_2ch),
HDA_CODEC_ENTRY(0x10de0070, "GPU 70 HDMI/DP",	patch_nvhdmi),
HDA_CODEC_ENTRY(0x10de0071, "GPU 71 HDMI/DP",	patch_nvhdmi),
HDA_CODEC_ENTRY(0x10de0072, "GPU 72 HDMI/DP",	patch_nvhdmi),
HDA_CODEC_ENTRY(0x10de0073, "GPU 73 HDMI/DP",	patch_nvhdmi),
HDA_CODEC_ENTRY(0x10de0074, "GPU 74 HDMI/DP",	patch_nvhdmi),
HDA_CODEC_ENTRY(0x10de0076, "GPU 76 HDMI/DP",	patch_nvhdmi),
HDA_CODEC_ENTRY(0x10de007b, "GPU 7b HDMI/DP",	patch_nvhdmi),
HDA_CODEC_ENTRY(0x10de007c, "GPU 7c HDMI/DP",	patch_nvhdmi),
HDA_CODEC_ENTRY(0x10de007d, "GPU 7d HDMI/DP",	patch_nvhdmi),
HDA_CODEC_ENTRY(0x10de007e, "GPU 7e HDMI/DP",	patch_nvhdmi),
HDA_CODEC_ENTRY(0x10de0080, "GPU 80 HDMI/DP",	patch_nvhdmi),
HDA_CODEC_ENTRY(0x10de0081, "GPU 81 HDMI/DP",	patch_nvhdmi),
HDA_CODEC_ENTRY(0x10de0082, "GPU 82 HDMI/DP",	patch_nvhdmi),
HDA_CODEC_ENTRY(0x10de0083, "GPU 83 HDMI/DP",	patch_nvhdmi),
HDA_CODEC_ENTRY(0x10de0084, "GPU 84 HDMI/DP",	patch_nvhdmi),
HDA_CODEC_ENTRY(0x10de0090, "GPU 90 HDMI/DP",	patch_nvhdmi),
HDA_CODEC_ENTRY(0x10de0091, "GPU 91 HDMI/DP",	patch_nvhdmi),
HDA_CODEC_ENTRY(0x10de0092, "GPU 92 HDMI/DP",	patch_nvhdmi),
HDA_CODEC_ENTRY(0x10de0093, "GPU 93 HDMI/DP",	patch_nvhdmi),
HDA_CODEC_ENTRY(0x10de0094, "GPU 94 HDMI/DP",	patch_nvhdmi),
HDA_CODEC_ENTRY(0x10de0095, "GPU 95 HDMI/DP",	patch_nvhdmi),
HDA_CODEC_ENTRY(0x10de0097, "GPU 97 HDMI/DP",	patch_nvhdmi),
HDA_CODEC_ENTRY(0x10de0098, "GPU 98 HDMI/DP",	patch_nvhdmi),
HDA_CODEC_ENTRY(0x10de0099, "GPU 99 HDMI/DP",	patch_nvhdmi),
HDA_CODEC_ENTRY(0x10de8001, "MCP73 HDMI",	patch_nvhdmi_2ch),
HDA_CODEC_ENTRY(0x10de8067, "MCP67/68 HDMI",	patch_nvhdmi_2ch),
HDA_CODEC_ENTRY(0x11069f80, "VX900 HDMI/DP",	patch_via_hdmi),
HDA_CODEC_ENTRY(0x11069f81, "VX900 HDMI/DP",	patch_via_hdmi),
HDA_CODEC_ENTRY(0x11069f84, "VX11 HDMI/DP",	patch_generic_hdmi),
HDA_CODEC_ENTRY(0x11069f85, "VX11 HDMI/DP",	patch_generic_hdmi),
HDA_CODEC_ENTRY(0x80860054, "IbexPeak HDMI",	patch_i915_cpt_hdmi),
HDA_CODEC_ENTRY(0x80862800, "Geminilake HDMI",	patch_i915_glk_hdmi),
HDA_CODEC_ENTRY(0x80862801, "Bearlake HDMI",	patch_generic_hdmi),
HDA_CODEC_ENTRY(0x80862802, "Cantiga HDMI",	patch_generic_hdmi),
HDA_CODEC_ENTRY(0x80862803, "Eaglelake HDMI",	patch_generic_hdmi),
HDA_CODEC_ENTRY(0x80862804, "IbexPeak HDMI",	patch_i915_cpt_hdmi),
HDA_CODEC_ENTRY(0x80862805, "CougarPoint HDMI",	patch_i915_cpt_hdmi),
HDA_CODEC_ENTRY(0x80862806, "PantherPoint HDMI", patch_i915_cpt_hdmi),
HDA_CODEC_ENTRY(0x80862807, "Haswell HDMI",	patch_i915_hsw_hdmi),
HDA_CODEC_ENTRY(0x80862808, "Broadwell HDMI",	patch_i915_hsw_hdmi),
HDA_CODEC_ENTRY(0x80862809, "Skylake HDMI",	patch_i915_hsw_hdmi),
HDA_CODEC_ENTRY(0x8086280a, "Broxton HDMI",	patch_i915_hsw_hdmi),
HDA_CODEC_ENTRY(0x8086280b, "Kabylake HDMI",	patch_i915_hsw_hdmi),
HDA_CODEC_ENTRY(0x8086280c, "Cannonlake HDMI",	patch_i915_glk_hdmi),
HDA_CODEC_ENTRY(0x8086280d, "Geminilake HDMI",	patch_i915_glk_hdmi),
HDA_CODEC_ENTRY(0x8086280f, "Icelake HDMI",	patch_i915_icl_hdmi),
HDA_CODEC_ENTRY(0x80862812, "Tigerlake HDMI",	patch_i915_tgl_hdmi),
HDA_CODEC_ENTRY(0x8086281a, "Jasperlake HDMI",	patch_i915_icl_hdmi),
HDA_CODEC_ENTRY(0x80862880, "CedarTrail HDMI",	patch_generic_hdmi),
HDA_CODEC_ENTRY(0x80862882, "Valleyview2 HDMI",	patch_i915_byt_hdmi),
HDA_CODEC_ENTRY(0x80862883, "Braswell HDMI",	patch_i915_byt_hdmi),
HDA_CODEC_ENTRY(0x808629fb, "Crestline HDMI",	patch_generic_hdmi),
/* special ID for generic HDMI */
HDA_CODEC_ENTRY(HDA_CODEC_ID_GENERIC_HDMI, "Generic HDMI", patch_generic_hdmi),
{} /* terminator */
};
MODULE_DEVICE_TABLE(hdaudio, snd_hda_id_hdmi);

MODULE_LICENSE("GPL");
MODULE_DESCRIPTION("HDMI HD-audio codec");
MODULE_ALIAS("snd-hda-codec-intelhdmi");
MODULE_ALIAS("snd-hda-codec-nvhdmi");
MODULE_ALIAS("snd-hda-codec-atihdmi");

static struct hda_codec_driver hdmi_driver = {
	.id = snd_hda_id_hdmi,
};

module_hda_codec_driver(hdmi_driver);<|MERGE_RESOLUTION|>--- conflicted
+++ resolved
@@ -1649,11 +1649,7 @@
 		if (spec->dyn_pcm_assign && pcm_jack && !do_repoll) {
 			int state = 0;
 
-<<<<<<< HEAD
-			if (!!(jack->pin_sense & AC_PINSENSE_PRESENCE))
-=======
 			if (jack->pin_sense & AC_PINSENSE_PRESENCE)
->>>>>>> deff2fcb
 				state = SND_JACK_AVOUT;
 			snd_jack_report(pcm_jack, state);
 		}

# SPDX-License-Identifier: GPL-2.0
VERSION = 6
PATCHLEVEL = 11
<<<<<<< HEAD
SUBLEVEL = 5
EXTRAVERSION = -zen
NAME = Channeling Inner Peace for Peak Performance
=======
SUBLEVEL = 6
EXTRAVERSION =
NAME = Baby Opossum Posse
>>>>>>> 163b3847

# *DOCUMENTATION*
# To see a list of typical targets execute "make help"
# More info can be located in ./README
# Comments in this file are targeted only to the developer, do not
# expect to learn how to build the kernel reading this file.

ifeq ($(filter output-sync,$(.FEATURES)),)
$(error GNU Make >= 4.0 is required. Your Make version is $(MAKE_VERSION))
endif

$(if $(filter __%, $(MAKECMDGOALS)), \
	$(error targets prefixed with '__' are only for internal use))

# That's our default target when none is given on the command line
PHONY := __all
__all:

# We are using a recursive build, so we need to do a little thinking
# to get the ordering right.
#
# Most importantly: sub-Makefiles should only ever modify files in
# their own directory. If in some directory we have a dependency on
# a file in another dir (which doesn't happen often, but it's often
# unavoidable when linking the built-in.a targets which finally
# turn into vmlinux), we will call a sub make in that other dir, and
# after that we are sure that everything which is in that other dir
# is now up to date.
#
# The only cases where we need to modify files which have global
# effects are thus separated out and done before the recursive
# descending is started. They are now explicitly listed as the
# prepare rule.

this-makefile := $(lastword $(MAKEFILE_LIST))
abs_srctree := $(realpath $(dir $(this-makefile)))
abs_objtree := $(CURDIR)

ifneq ($(sub_make_done),1)

# Do not use make's built-in rules and variables
# (this increases performance and avoids hard-to-debug behaviour)
MAKEFLAGS += -rR

# Avoid funny character set dependencies
unexport LC_ALL
LC_COLLATE=C
LC_NUMERIC=C
export LC_COLLATE LC_NUMERIC

# Avoid interference with shell env settings
unexport GREP_OPTIONS

# Beautify output
# ---------------------------------------------------------------------------
#
# Most of build commands in Kbuild start with "cmd_". You can optionally define
# "quiet_cmd_*". If defined, the short log is printed. Otherwise, no log from
# that command is printed by default.
#
# e.g.)
#    quiet_cmd_depmod = DEPMOD  $(MODLIB)
#          cmd_depmod = $(srctree)/scripts/depmod.sh $(DEPMOD) $(KERNELRELEASE)
#
# A simple variant is to prefix commands with $(Q) - that's useful
# for commands that shall be hidden in non-verbose mode.
#
#    $(Q)$(MAKE) $(build)=scripts/basic
#
# If KBUILD_VERBOSE contains 1, the whole command is echoed.
# If KBUILD_VERBOSE contains 2, the reason for rebuilding is printed.
#
# To put more focus on warnings, be less verbose as default
# Use 'make V=1' to see the full commands

ifeq ("$(origin V)", "command line")
  KBUILD_VERBOSE = $(V)
endif

quiet = quiet_
Q = @

ifneq ($(findstring 1, $(KBUILD_VERBOSE)),)
  quiet =
  Q =
endif

# If the user is running make -s (silent mode), suppress echoing of
# commands
ifneq ($(findstring s,$(firstword -$(MAKEFLAGS))),)
quiet=silent_
override KBUILD_VERBOSE :=
endif

export quiet Q KBUILD_VERBOSE

# Call a source code checker (by default, "sparse") as part of the
# C compilation.
#
# Use 'make C=1' to enable checking of only re-compiled files.
# Use 'make C=2' to enable checking of *all* source files, regardless
# of whether they are re-compiled or not.
#
# See the file "Documentation/dev-tools/sparse.rst" for more details,
# including where to get the "sparse" utility.

ifeq ("$(origin C)", "command line")
  KBUILD_CHECKSRC = $(C)
endif
ifndef KBUILD_CHECKSRC
  KBUILD_CHECKSRC = 0
endif

export KBUILD_CHECKSRC

# Enable "clippy" (a linter) as part of the Rust compilation.
#
# Use 'make CLIPPY=1' to enable it.
ifeq ("$(origin CLIPPY)", "command line")
  KBUILD_CLIPPY := $(CLIPPY)
endif

export KBUILD_CLIPPY

# Use make M=dir or set the environment variable KBUILD_EXTMOD to specify the
# directory of external module to build. Setting M= takes precedence.
ifeq ("$(origin M)", "command line")
  KBUILD_EXTMOD := $(M)
endif

$(if $(word 2, $(KBUILD_EXTMOD)), \
	$(error building multiple external modules is not supported))

$(foreach x, % :, $(if $(findstring $x, $(KBUILD_EXTMOD)), \
	$(error module directory path cannot contain '$x')))

# Remove trailing slashes
ifneq ($(filter %/, $(KBUILD_EXTMOD)),)
KBUILD_EXTMOD := $(shell dirname $(KBUILD_EXTMOD).)
endif

export KBUILD_EXTMOD

# backward compatibility
KBUILD_EXTRA_WARN ?= $(KBUILD_ENABLE_EXTRA_GCC_CHECKS)

ifeq ("$(origin W)", "command line")
  KBUILD_EXTRA_WARN := $(W)
endif

export KBUILD_EXTRA_WARN

# Kbuild will save output files in the current working directory.
# This does not need to match to the root of the kernel source tree.
#
# For example, you can do this:
#
#  cd /dir/to/store/output/files; make -f /dir/to/kernel/source/Makefile
#
# If you want to save output files in a different location, there are
# two syntaxes to specify it.
#
# 1) O=
# Use "make O=dir/to/store/output/files/"
#
# 2) Set KBUILD_OUTPUT
# Set the environment variable KBUILD_OUTPUT to point to the output directory.
# export KBUILD_OUTPUT=dir/to/store/output/files/; make
#
# The O= assignment takes precedence over the KBUILD_OUTPUT environment
# variable.

# Do we want to change the working directory?
ifeq ("$(origin O)", "command line")
  KBUILD_OUTPUT := $(O)
endif

ifneq ($(KBUILD_OUTPUT),)
# $(realpath ...) gets empty if the path does not exist. Run 'mkdir -p' first.
$(shell mkdir -p "$(KBUILD_OUTPUT)")
# $(realpath ...) resolves symlinks
abs_objtree := $(realpath $(KBUILD_OUTPUT))
$(if $(abs_objtree),,$(error failed to create output directory "$(KBUILD_OUTPUT)"))
endif # ifneq ($(KBUILD_OUTPUT),)

ifneq ($(words $(subst :, ,$(abs_srctree))), 1)
$(error source directory cannot contain spaces or colons)
endif

export sub_make_done := 1

endif # sub_make_done

ifeq ($(abs_objtree),$(CURDIR))
# Suppress "Entering directory ..." if we are at the final work directory.
no-print-directory := --no-print-directory
else
# Recursion to show "Entering directory ..."
need-sub-make := 1
endif

ifeq ($(filter --no-print-directory, $(MAKEFLAGS)),)
# If --no-print-directory is unset, recurse once again to set it.
# You may end up recursing into __sub-make twice. This is needed due to the
# behavior change in GNU Make 4.4.1.
need-sub-make := 1
endif

ifeq ($(need-sub-make),1)

PHONY += $(MAKECMDGOALS) __sub-make

$(filter-out $(this-makefile), $(MAKECMDGOALS)) __all: __sub-make
	@:

# Invoke a second make in the output directory, passing relevant variables
__sub-make:
	$(Q)$(MAKE) $(no-print-directory) -C $(abs_objtree) \
	-f $(abs_srctree)/Makefile $(MAKECMDGOALS)

else # need-sub-make

# We process the rest of the Makefile if this is the final invocation of make

ifeq ($(abs_srctree),$(abs_objtree))
        # building in the source tree
        srctree := .
	building_out_of_srctree :=
else
        ifeq ($(abs_srctree)/,$(dir $(abs_objtree)))
                # building in a subdirectory of the source tree
                srctree := ..
        else
                srctree := $(abs_srctree)
        endif
	building_out_of_srctree := 1
endif

ifneq ($(KBUILD_ABS_SRCTREE),)
srctree := $(abs_srctree)
endif

objtree		:= .

VPATH		:=

ifeq ($(KBUILD_EXTMOD),)
ifdef building_out_of_srctree
VPATH		:= $(srctree)
endif
endif

export building_out_of_srctree srctree objtree VPATH

# To make sure we do not include .config for any of the *config targets
# catch them early, and hand them over to scripts/kconfig/Makefile
# It is allowed to specify more targets when calling make, including
# mixing *config targets and build targets.
# For example 'make oldconfig all'.
# Detect when mixed targets is specified, and make a second invocation
# of make so .config is not included in this case either (for *config).

version_h := include/generated/uapi/linux/version.h

clean-targets := %clean mrproper cleandocs
no-dot-config-targets := $(clean-targets) \
			 cscope gtags TAGS tags help% %docs check% coccicheck \
			 $(version_h) headers headers_% archheaders archscripts \
			 %asm-generic kernelversion %src-pkg dt_binding_check \
			 outputmakefile rustavailable rustfmt rustfmtcheck
no-sync-config-targets := $(no-dot-config-targets) %install modules_sign kernelrelease \
			  image_name
single-targets := %.a %.i %.ko %.lds %.ll %.lst %.mod %.o %.rsi %.s %.symtypes %/

config-build	:=
mixed-build	:=
need-config	:= 1
may-sync-config	:= 1
single-build	:=

ifneq ($(filter $(no-dot-config-targets), $(MAKECMDGOALS)),)
    ifeq ($(filter-out $(no-dot-config-targets), $(MAKECMDGOALS)),)
        need-config :=
    endif
endif

ifneq ($(filter $(no-sync-config-targets), $(MAKECMDGOALS)),)
    ifeq ($(filter-out $(no-sync-config-targets), $(MAKECMDGOALS)),)
        may-sync-config :=
    endif
endif

need-compiler := $(may-sync-config)

ifneq ($(KBUILD_EXTMOD),)
    may-sync-config :=
endif

ifeq ($(KBUILD_EXTMOD),)
    ifneq ($(filter %config,$(MAKECMDGOALS)),)
        config-build := 1
        ifneq ($(words $(MAKECMDGOALS)),1)
            mixed-build := 1
        endif
    endif
endif

# We cannot build single targets and the others at the same time
ifneq ($(filter $(single-targets), $(MAKECMDGOALS)),)
    single-build := 1
    ifneq ($(filter-out $(single-targets), $(MAKECMDGOALS)),)
        mixed-build := 1
    endif
endif

# For "make -j clean all", "make -j mrproper defconfig all", etc.
ifneq ($(filter $(clean-targets),$(MAKECMDGOALS)),)
    ifneq ($(filter-out $(clean-targets),$(MAKECMDGOALS)),)
        mixed-build := 1
    endif
endif

# install and modules_install need also be processed one by one
ifneq ($(filter install,$(MAKECMDGOALS)),)
    ifneq ($(filter modules_install,$(MAKECMDGOALS)),)
        mixed-build := 1
    endif
endif

ifdef mixed-build
# ===========================================================================
# We're called with mixed targets (*config and build targets).
# Handle them one by one.

PHONY += $(MAKECMDGOALS) __build_one_by_one

$(MAKECMDGOALS): __build_one_by_one
	@:

__build_one_by_one:
	$(Q)set -e; \
	for i in $(MAKECMDGOALS); do \
		$(MAKE) -f $(srctree)/Makefile $$i; \
	done

else # !mixed-build

include $(srctree)/scripts/Kbuild.include

# Read KERNELRELEASE from include/config/kernel.release (if it exists)
KERNELRELEASE = $(call read-file, include/config/kernel.release)
KERNELVERSION = $(VERSION)$(if $(PATCHLEVEL),.$(PATCHLEVEL)$(if $(SUBLEVEL),.$(SUBLEVEL)))$(EXTRAVERSION)
export VERSION PATCHLEVEL SUBLEVEL KERNELRELEASE KERNELVERSION

include $(srctree)/scripts/subarch.include

# Cross compiling and selecting different set of gcc/bin-utils
# ---------------------------------------------------------------------------
#
# When performing cross compilation for other architectures ARCH shall be set
# to the target architecture. (See arch/* for the possibilities).
# ARCH can be set during invocation of make:
# make ARCH=arm64
# Another way is to have ARCH set in the environment.
# The default ARCH is the host where make is executed.

# CROSS_COMPILE specify the prefix used for all executables used
# during compilation. Only gcc and related bin-utils executables
# are prefixed with $(CROSS_COMPILE).
# CROSS_COMPILE can be set on the command line
# make CROSS_COMPILE=aarch64-linux-gnu-
# Alternatively CROSS_COMPILE can be set in the environment.
# Default value for CROSS_COMPILE is not to prefix executables
# Note: Some architectures assign CROSS_COMPILE in their arch/*/Makefile
ARCH		?= $(SUBARCH)

# Architecture as present in compile.h
UTS_MACHINE 	:= $(ARCH)
SRCARCH 	:= $(ARCH)

# Additional ARCH settings for x86
ifeq ($(ARCH),i386)
        SRCARCH := x86
endif
ifeq ($(ARCH),x86_64)
        SRCARCH := x86
endif

# Additional ARCH settings for sparc
ifeq ($(ARCH),sparc32)
       SRCARCH := sparc
endif
ifeq ($(ARCH),sparc64)
       SRCARCH := sparc
endif

# Additional ARCH settings for parisc
ifeq ($(ARCH),parisc64)
       SRCARCH := parisc
endif

export cross_compiling :=
ifneq ($(SRCARCH),$(SUBARCH))
cross_compiling := 1
endif

KCONFIG_CONFIG	?= .config
export KCONFIG_CONFIG

# SHELL used by kbuild
CONFIG_SHELL := sh

HOST_LFS_CFLAGS := $(shell getconf LFS_CFLAGS 2>/dev/null)
HOST_LFS_LDFLAGS := $(shell getconf LFS_LDFLAGS 2>/dev/null)
HOST_LFS_LIBS := $(shell getconf LFS_LIBS 2>/dev/null)

ifneq ($(LLVM),)
ifneq ($(filter %/,$(LLVM)),)
LLVM_PREFIX := $(LLVM)
else ifneq ($(filter -%,$(LLVM)),)
LLVM_SUFFIX := $(LLVM)
endif

HOSTCC	= $(LLVM_PREFIX)clang$(LLVM_SUFFIX)
HOSTCXX	= $(LLVM_PREFIX)clang++$(LLVM_SUFFIX)
else
HOSTCC	= gcc
HOSTCXX	= g++
endif
HOSTRUSTC = rustc
HOSTPKG_CONFIG	= pkg-config

KBUILD_USERHOSTCFLAGS := -Wall -Wmissing-prototypes -Wstrict-prototypes \
			 -O2 -fomit-frame-pointer -std=gnu11
KBUILD_USERCFLAGS  := $(KBUILD_USERHOSTCFLAGS) $(USERCFLAGS)
KBUILD_USERLDFLAGS := $(USERLDFLAGS)

# These flags apply to all Rust code in the tree, including the kernel and
# host programs.
export rust_common_flags := --edition=2021 \
			    -Zbinary_dep_depinfo=y \
			    -Astable_features \
			    -Dunsafe_op_in_unsafe_fn \
			    -Dnon_ascii_idents \
			    -Wrust_2018_idioms \
			    -Wunreachable_pub \
			    -Wmissing_docs \
			    -Wrustdoc::missing_crate_level_docs \
			    -Wclippy::all \
			    -Wclippy::mut_mut \
			    -Wclippy::needless_bitwise_bool \
			    -Wclippy::needless_continue \
			    -Wclippy::no_mangle_with_rust_abi \
			    -Wclippy::dbg_macro

KBUILD_HOSTCFLAGS   := $(KBUILD_USERHOSTCFLAGS) $(HOST_LFS_CFLAGS) \
		       $(HOSTCFLAGS) -I $(srctree)/scripts/include
KBUILD_HOSTCXXFLAGS := -Wall -O2 $(HOST_LFS_CFLAGS) $(HOSTCXXFLAGS) \
		       -I $(srctree)/scripts/include
KBUILD_HOSTRUSTFLAGS := $(rust_common_flags) -O -Cstrip=debuginfo \
			-Zallow-features= $(HOSTRUSTFLAGS)
KBUILD_HOSTLDFLAGS  := $(HOST_LFS_LDFLAGS) $(HOSTLDFLAGS)
KBUILD_HOSTLDLIBS   := $(HOST_LFS_LIBS) $(HOSTLDLIBS)

# Make variables (CC, etc...)
CPP		= $(CC) -E
ifneq ($(LLVM),)
CC		= $(LLVM_PREFIX)clang$(LLVM_SUFFIX)
LD		= $(LLVM_PREFIX)ld.lld$(LLVM_SUFFIX)
AR		= $(LLVM_PREFIX)llvm-ar$(LLVM_SUFFIX)
NM		= $(LLVM_PREFIX)llvm-nm$(LLVM_SUFFIX)
OBJCOPY		= $(LLVM_PREFIX)llvm-objcopy$(LLVM_SUFFIX)
OBJDUMP		= $(LLVM_PREFIX)llvm-objdump$(LLVM_SUFFIX)
READELF		= $(LLVM_PREFIX)llvm-readelf$(LLVM_SUFFIX)
STRIP		= $(LLVM_PREFIX)llvm-strip$(LLVM_SUFFIX)
else
CC		= $(CROSS_COMPILE)gcc
LD		= $(CROSS_COMPILE)ld
AR		= $(CROSS_COMPILE)ar
NM		= $(CROSS_COMPILE)nm
OBJCOPY		= $(CROSS_COMPILE)objcopy
OBJDUMP		= $(CROSS_COMPILE)objdump
READELF		= $(CROSS_COMPILE)readelf
STRIP		= $(CROSS_COMPILE)strip
endif
RUSTC		= rustc
RUSTDOC		= rustdoc
RUSTFMT		= rustfmt
CLIPPY_DRIVER	= clippy-driver
BINDGEN		= bindgen
PAHOLE		= pahole
RESOLVE_BTFIDS	= $(objtree)/tools/bpf/resolve_btfids/resolve_btfids
LEX		= flex
YACC		= bison
AWK		= awk
INSTALLKERNEL  := installkernel
PERL		= perl
PYTHON3		= python3
CHECK		= sparse
BASH		= bash
KGZIP		= gzip
KBZIP2		= bzip2
KLZOP		= lzop
LZMA		= lzma
LZ4		= lz4c
XZ		= xz
ZSTD		= zstd

CHECKFLAGS     := -D__linux__ -Dlinux -D__STDC__ -Dunix -D__unix__ \
		  -Wbitwise -Wno-return-void -Wno-unknown-attribute $(CF)
NOSTDINC_FLAGS :=
CFLAGS_MODULE   =
RUSTFLAGS_MODULE =
AFLAGS_MODULE   =
LDFLAGS_MODULE  =
CFLAGS_KERNEL	=
RUSTFLAGS_KERNEL =
AFLAGS_KERNEL	=
LDFLAGS_vmlinux =

# Use USERINCLUDE when you must reference the UAPI directories only.
USERINCLUDE    := \
		-I$(srctree)/arch/$(SRCARCH)/include/uapi \
		-I$(objtree)/arch/$(SRCARCH)/include/generated/uapi \
		-I$(srctree)/include/uapi \
		-I$(objtree)/include/generated/uapi \
                -include $(srctree)/include/linux/compiler-version.h \
                -include $(srctree)/include/linux/kconfig.h

# Use LINUXINCLUDE when you must reference the include/ directory.
# Needed to be compatible with the O= option
LINUXINCLUDE    := \
		-I$(srctree)/arch/$(SRCARCH)/include \
		-I$(objtree)/arch/$(SRCARCH)/include/generated \
		$(if $(building_out_of_srctree),-I$(srctree)/include) \
		-I$(objtree)/include \
		$(USERINCLUDE)

KBUILD_AFLAGS   := -D__ASSEMBLY__ -fno-PIE

KBUILD_CFLAGS :=
KBUILD_CFLAGS += -std=gnu11
KBUILD_CFLAGS += -fshort-wchar
KBUILD_CFLAGS += -funsigned-char
KBUILD_CFLAGS += -fno-common
KBUILD_CFLAGS += -fno-PIE
KBUILD_CFLAGS += -fno-strict-aliasing

KBUILD_CPPFLAGS := -D__KERNEL__
KBUILD_RUSTFLAGS := $(rust_common_flags) \
		    -Cpanic=abort -Cembed-bitcode=n -Clto=n \
		    -Cforce-unwind-tables=n -Ccodegen-units=1 \
		    -Csymbol-mangling-version=v0 \
		    -Crelocation-model=static \
		    -Zfunction-sections=n \
		    -Wclippy::float_arithmetic

KBUILD_AFLAGS_KERNEL :=
KBUILD_CFLAGS_KERNEL :=
KBUILD_RUSTFLAGS_KERNEL :=
KBUILD_AFLAGS_MODULE  := -DMODULE
KBUILD_CFLAGS_MODULE  := -DMODULE
KBUILD_RUSTFLAGS_MODULE := --cfg MODULE
KBUILD_LDFLAGS_MODULE :=
KBUILD_LDFLAGS :=
CLANG_FLAGS :=

ifeq ($(KBUILD_CLIPPY),1)
	RUSTC_OR_CLIPPY_QUIET := CLIPPY
	RUSTC_OR_CLIPPY = $(CLIPPY_DRIVER)
else
	RUSTC_OR_CLIPPY_QUIET := RUSTC
	RUSTC_OR_CLIPPY = $(RUSTC)
endif

ifdef RUST_LIB_SRC
	export RUST_LIB_SRC
endif

# Allows the usage of unstable features in stable compilers.
export RUSTC_BOOTSTRAP := 1

export ARCH SRCARCH CONFIG_SHELL BASH HOSTCC KBUILD_HOSTCFLAGS CROSS_COMPILE LD CC HOSTPKG_CONFIG
export RUSTC RUSTDOC RUSTFMT RUSTC_OR_CLIPPY_QUIET RUSTC_OR_CLIPPY BINDGEN
export HOSTRUSTC KBUILD_HOSTRUSTFLAGS
export CPP AR NM STRIP OBJCOPY OBJDUMP READELF PAHOLE RESOLVE_BTFIDS LEX YACC AWK INSTALLKERNEL
export PERL PYTHON3 CHECK CHECKFLAGS MAKE UTS_MACHINE HOSTCXX
export KGZIP KBZIP2 KLZOP LZMA LZ4 XZ ZSTD
export KBUILD_HOSTCXXFLAGS KBUILD_HOSTLDFLAGS KBUILD_HOSTLDLIBS LDFLAGS_MODULE
export KBUILD_USERCFLAGS KBUILD_USERLDFLAGS

export KBUILD_CPPFLAGS NOSTDINC_FLAGS LINUXINCLUDE OBJCOPYFLAGS KBUILD_LDFLAGS
export KBUILD_CFLAGS CFLAGS_KERNEL CFLAGS_MODULE
export KBUILD_RUSTFLAGS RUSTFLAGS_KERNEL RUSTFLAGS_MODULE
export KBUILD_AFLAGS AFLAGS_KERNEL AFLAGS_MODULE
export KBUILD_AFLAGS_MODULE KBUILD_CFLAGS_MODULE KBUILD_RUSTFLAGS_MODULE KBUILD_LDFLAGS_MODULE
export KBUILD_AFLAGS_KERNEL KBUILD_CFLAGS_KERNEL KBUILD_RUSTFLAGS_KERNEL

# Files to ignore in find ... statements

export RCS_FIND_IGNORE := \( -name SCCS -o -name BitKeeper -o -name .svn -o    \
			  -name CVS -o -name .pc -o -name .hg -o -name .git \) \
			  -prune -o

# ===========================================================================
# Rules shared between *config targets and build targets

# Basic helpers built in scripts/basic/
PHONY += scripts_basic
scripts_basic:
	$(Q)$(MAKE) $(build)=scripts/basic

PHONY += outputmakefile
ifdef building_out_of_srctree
# Before starting out-of-tree build, make sure the source tree is clean.
# outputmakefile generates a Makefile in the output directory, if using a
# separate output directory. This allows convenient use of make in the
# output directory.
# At the same time when output Makefile generated, generate .gitignore to
# ignore whole output directory

quiet_cmd_makefile = GEN     Makefile
      cmd_makefile = { \
	echo "\# Automatically generated by $(srctree)/Makefile: don't edit"; \
	echo "include $(srctree)/Makefile"; \
	} > Makefile

outputmakefile:
	@if [ -f $(srctree)/.config -o \
		 -d $(srctree)/include/config -o \
		 -d $(srctree)/arch/$(SRCARCH)/include/generated ]; then \
		echo >&2 "***"; \
		echo >&2 "*** The source tree is not clean, please run 'make$(if $(findstring command line, $(origin ARCH)), ARCH=$(ARCH)) mrproper'"; \
		echo >&2 "*** in $(abs_srctree)";\
		echo >&2 "***"; \
		false; \
	fi
	$(Q)ln -fsn $(srctree) source
	$(call cmd,makefile)
	$(Q)test -e .gitignore || \
	{ echo "# this is build directory, ignore it"; echo "*"; } > .gitignore
endif

# The expansion should be delayed until arch/$(SRCARCH)/Makefile is included.
# Some architectures define CROSS_COMPILE in arch/$(SRCARCH)/Makefile.
# CC_VERSION_TEXT is referenced from Kconfig (so it needs export),
# and from include/config/auto.conf.cmd to detect the compiler upgrade.
CC_VERSION_TEXT = $(subst $(pound),,$(shell LC_ALL=C $(CC) --version 2>/dev/null | head -n 1))

ifneq ($(findstring clang,$(CC_VERSION_TEXT)),)
include $(srctree)/scripts/Makefile.clang
endif

# Include this also for config targets because some architectures need
# cc-cross-prefix to determine CROSS_COMPILE.
ifdef need-compiler
include $(srctree)/scripts/Makefile.compiler
endif

ifdef config-build
# ===========================================================================
# *config targets only - make sure prerequisites are updated, and descend
# in scripts/kconfig to make the *config target

# Read arch-specific Makefile to set KBUILD_DEFCONFIG as needed.
# KBUILD_DEFCONFIG may point out an alternative default configuration
# used for 'make defconfig'
include $(srctree)/arch/$(SRCARCH)/Makefile
export KBUILD_DEFCONFIG KBUILD_KCONFIG CC_VERSION_TEXT

config: outputmakefile scripts_basic FORCE
	$(Q)$(MAKE) $(build)=scripts/kconfig $@

%config: outputmakefile scripts_basic FORCE
	$(Q)$(MAKE) $(build)=scripts/kconfig $@

else #!config-build
# ===========================================================================
# Build targets only - this includes vmlinux, arch-specific targets, clean
# targets and others. In general all targets except *config targets.

# If building an external module we do not care about the all: rule
# but instead __all depend on modules
PHONY += all
ifeq ($(KBUILD_EXTMOD),)
__all: all
else
__all: modules
endif

targets :=

# Decide whether to build built-in, modular, or both.
# Normally, just do built-in.

KBUILD_MODULES :=
KBUILD_BUILTIN := 1

# If we have only "make modules", don't compile built-in objects.
ifeq ($(MAKECMDGOALS),modules)
  KBUILD_BUILTIN :=
endif

# If we have "make <whatever> modules", compile modules
# in addition to whatever we do anyway.
# Just "make" or "make all" shall build modules as well

ifneq ($(filter all modules nsdeps %compile_commands.json clang-%,$(MAKECMDGOALS)),)
  KBUILD_MODULES := 1
endif

ifeq ($(MAKECMDGOALS),)
  KBUILD_MODULES := 1
endif

export KBUILD_MODULES KBUILD_BUILTIN

ifdef need-config
include include/config/auto.conf
endif

ifeq ($(KBUILD_EXTMOD),)
# Objects we will link into vmlinux / subdirs we need to visit
core-y		:=
drivers-y	:=
libs-y		:= lib/
endif # KBUILD_EXTMOD

# The all: target is the default when no target is given on the
# command line.
# This allow a user to issue only 'make' to build a kernel including modules
# Defaults to vmlinux, but the arch makefile usually adds further targets
all: vmlinux

CFLAGS_GCOV	:= -fprofile-arcs -ftest-coverage
ifdef CONFIG_CC_IS_GCC
CFLAGS_GCOV	+= -fno-tree-loop-im
endif
export CFLAGS_GCOV

# The arch Makefiles can override CC_FLAGS_FTRACE. We may also append it later.
ifdef CONFIG_FUNCTION_TRACER
  CC_FLAGS_FTRACE := -pg
endif

include $(srctree)/arch/$(SRCARCH)/Makefile

ifdef need-config
ifdef may-sync-config
# Read in dependencies to all Kconfig* files, make sure to run syncconfig if
# changes are detected. This should be included after arch/$(SRCARCH)/Makefile
# because some architectures define CROSS_COMPILE there.
include include/config/auto.conf.cmd

$(KCONFIG_CONFIG):
	@echo >&2 '***'
	@echo >&2 '*** Configuration file "$@" not found!'
	@echo >&2 '***'
	@echo >&2 '*** Please run some configurator (e.g. "make oldconfig" or'
	@echo >&2 '*** "make menuconfig" or "make xconfig").'
	@echo >&2 '***'
	@/bin/false

# The actual configuration files used during the build are stored in
# include/generated/ and include/config/. Update them if .config is newer than
# include/config/auto.conf (which mirrors .config).
#
# This exploits the 'multi-target pattern rule' trick.
# The syncconfig should be executed only once to make all the targets.
# (Note: use the grouped target '&:' when we bump to GNU Make 4.3)
#
# Do not use $(call cmd,...) here. That would suppress prompts from syncconfig,
# so you cannot notice that Kconfig is waiting for the user input.
%/config/auto.conf %/config/auto.conf.cmd %/generated/autoconf.h %/generated/rustc_cfg: $(KCONFIG_CONFIG)
	$(Q)$(kecho) "  SYNC    $@"
	$(Q)$(MAKE) -f $(srctree)/Makefile syncconfig
else # !may-sync-config
# External modules and some install targets need include/generated/autoconf.h
# and include/config/auto.conf but do not care if they are up-to-date.
# Use auto.conf to trigger the test
PHONY += include/config/auto.conf

include/config/auto.conf:
	@test -e include/generated/autoconf.h -a -e $@ || (		\
	echo >&2;							\
	echo >&2 "  ERROR: Kernel configuration is invalid.";		\
	echo >&2 "         include/generated/autoconf.h or $@ are missing.";\
	echo >&2 "         Run 'make oldconfig && make prepare' on kernel src to fix it.";	\
	echo >&2 ;							\
	/bin/false)

endif # may-sync-config
endif # need-config

KBUILD_CFLAGS	+= -fno-delete-null-pointer-checks

ifdef CONFIG_CC_OPTIMIZE_FOR_PERFORMANCE
KBUILD_CFLAGS += -O2
KBUILD_RUSTFLAGS += -Copt-level=2
else ifdef CONFIG_CC_OPTIMIZE_FOR_PERFORMANCE_O3
KBUILD_CFLAGS += -O3
KBUILD_RUSTFLAGS += -Copt-level=3
else ifdef CONFIG_CC_OPTIMIZE_FOR_SIZE
KBUILD_CFLAGS += -Os
KBUILD_RUSTFLAGS += -Copt-level=s
endif

# Always set `debug-assertions` and `overflow-checks` because their default
# depends on `opt-level` and `debug-assertions`, respectively.
KBUILD_RUSTFLAGS += -Cdebug-assertions=$(if $(CONFIG_RUST_DEBUG_ASSERTIONS),y,n)
KBUILD_RUSTFLAGS += -Coverflow-checks=$(if $(CONFIG_RUST_OVERFLOW_CHECKS),y,n)

# Tell gcc to never replace conditional load with a non-conditional one
ifdef CONFIG_CC_IS_GCC
# gcc-10 renamed --param=allow-store-data-races=0 to
# -fno-allow-store-data-races.
KBUILD_CFLAGS	+= $(call cc-option,--param=allow-store-data-races=0)
KBUILD_CFLAGS	+= $(call cc-option,-fno-allow-store-data-races)
endif

ifdef CONFIG_READABLE_ASM
# Disable optimizations that make assembler listings hard to read.
# reorder blocks reorders the control in the function
# ipa clone creates specialized cloned functions
# partial inlining inlines only parts of functions
KBUILD_CFLAGS += -fno-reorder-blocks -fno-ipa-cp-clone -fno-partial-inlining
endif

stackp-flags-y                                    := -fno-stack-protector
stackp-flags-$(CONFIG_STACKPROTECTOR)             := -fstack-protector
stackp-flags-$(CONFIG_STACKPROTECTOR_STRONG)      := -fstack-protector-strong

KBUILD_CFLAGS += $(stackp-flags-y)

KBUILD_RUSTFLAGS-$(CONFIG_WERROR) += -Dwarnings
KBUILD_RUSTFLAGS += $(KBUILD_RUSTFLAGS-y)

ifdef CONFIG_FRAME_POINTER
KBUILD_CFLAGS	+= -fno-omit-frame-pointer -fno-optimize-sibling-calls
KBUILD_RUSTFLAGS += -Cforce-frame-pointers=y
else
# Some targets (ARM with Thumb2, for example), can't be built with frame
# pointers.  For those, we don't have FUNCTION_TRACER automatically
# select FRAME_POINTER.  However, FUNCTION_TRACER adds -pg, and this is
# incompatible with -fomit-frame-pointer with current GCC, so we don't use
# -fomit-frame-pointer with FUNCTION_TRACER.
# In the Rust target specification, "frame-pointer" is set explicitly
# to "may-omit".
ifndef CONFIG_FUNCTION_TRACER
KBUILD_CFLAGS	+= -fomit-frame-pointer
endif
endif

# Initialize all stack variables with a 0xAA pattern.
ifdef CONFIG_INIT_STACK_ALL_PATTERN
KBUILD_CFLAGS	+= -ftrivial-auto-var-init=pattern
endif

# Initialize all stack variables with a zero value.
ifdef CONFIG_INIT_STACK_ALL_ZERO
KBUILD_CFLAGS	+= -ftrivial-auto-var-init=zero
ifdef CONFIG_CC_HAS_AUTO_VAR_INIT_ZERO_ENABLER
# https://github.com/llvm/llvm-project/issues/44842
CC_AUTO_VAR_INIT_ZERO_ENABLER := -enable-trivial-auto-var-init-zero-knowing-it-will-be-removed-from-clang
export CC_AUTO_VAR_INIT_ZERO_ENABLER
KBUILD_CFLAGS	+= $(CC_AUTO_VAR_INIT_ZERO_ENABLER)
endif
endif

# While VLAs have been removed, GCC produces unreachable stack probes
# for the randomize_kstack_offset feature. Disable it for all compilers.
KBUILD_CFLAGS	+= $(call cc-option, -fno-stack-clash-protection)

# Clear used registers at func exit (to reduce data lifetime and ROP gadgets).
ifdef CONFIG_ZERO_CALL_USED_REGS
KBUILD_CFLAGS	+= -fzero-call-used-regs=used-gpr
endif

ifdef CONFIG_FUNCTION_TRACER
ifdef CONFIG_FTRACE_MCOUNT_USE_CC
  CC_FLAGS_FTRACE	+= -mrecord-mcount
  ifdef CONFIG_HAVE_NOP_MCOUNT
    ifeq ($(call cc-option-yn, -mnop-mcount),y)
      CC_FLAGS_FTRACE	+= -mnop-mcount
      CC_FLAGS_USING	+= -DCC_USING_NOP_MCOUNT
    endif
  endif
endif
ifdef CONFIG_FTRACE_MCOUNT_USE_OBJTOOL
  ifdef CONFIG_HAVE_OBJTOOL_NOP_MCOUNT
    CC_FLAGS_USING	+= -DCC_USING_NOP_MCOUNT
  endif
endif
ifdef CONFIG_FTRACE_MCOUNT_USE_RECORDMCOUNT
  ifdef CONFIG_HAVE_C_RECORDMCOUNT
    BUILD_C_RECORDMCOUNT := y
    export BUILD_C_RECORDMCOUNT
  endif
endif
ifdef CONFIG_HAVE_FENTRY
  # s390-linux-gnu-gcc did not support -mfentry until gcc-9.
  ifeq ($(call cc-option-yn, -mfentry),y)
    CC_FLAGS_FTRACE	+= -mfentry
    CC_FLAGS_USING	+= -DCC_USING_FENTRY
  endif
endif
export CC_FLAGS_FTRACE
KBUILD_CFLAGS	+= $(CC_FLAGS_FTRACE) $(CC_FLAGS_USING)
KBUILD_AFLAGS	+= $(CC_FLAGS_USING)
endif

# We trigger additional mismatches with less inlining
ifdef CONFIG_DEBUG_SECTION_MISMATCH
KBUILD_CFLAGS += -fno-inline-functions-called-once
endif

# `rustc`'s `-Zfunction-sections` applies to data too (as of 1.59.0).
ifdef CONFIG_LD_DEAD_CODE_DATA_ELIMINATION
KBUILD_CFLAGS_KERNEL += -ffunction-sections -fdata-sections
KBUILD_RUSTFLAGS_KERNEL += -Zfunction-sections=y
LDFLAGS_vmlinux += --gc-sections
endif

ifdef CONFIG_SHADOW_CALL_STACK
ifndef CONFIG_DYNAMIC_SCS
CC_FLAGS_SCS	:= -fsanitize=shadow-call-stack
KBUILD_CFLAGS	+= $(CC_FLAGS_SCS)
endif
export CC_FLAGS_SCS
endif

ifdef CONFIG_LTO_CLANG
ifdef CONFIG_LTO_CLANG_THIN
CC_FLAGS_LTO	:= -flto=thin -fsplit-lto-unit
else
CC_FLAGS_LTO	:= -flto
endif
CC_FLAGS_LTO	+= -fvisibility=hidden

# Limit inlining across translation units to reduce binary size
KBUILD_LDFLAGS += -mllvm -import-instr-limit=5
endif

ifdef CONFIG_LTO
KBUILD_CFLAGS	+= -fno-lto $(CC_FLAGS_LTO)
KBUILD_AFLAGS	+= -fno-lto
export CC_FLAGS_LTO
endif

ifdef CONFIG_CFI_CLANG
CC_FLAGS_CFI	:= -fsanitize=kcfi
KBUILD_CFLAGS	+= $(CC_FLAGS_CFI)
export CC_FLAGS_CFI
endif

# Architectures can define flags to add/remove for floating-point support
CC_FLAGS_FPU	+= -D_LINUX_FPU_COMPILATION_UNIT
export CC_FLAGS_FPU
export CC_FLAGS_NO_FPU

ifneq ($(CONFIG_FUNCTION_ALIGNMENT),0)
# Set the minimal function alignment. Use the newer GCC option
# -fmin-function-alignment if it is available, or fall back to -falign-funtions.
# See also CONFIG_CC_HAS_SANE_FUNCTION_ALIGNMENT.
ifdef CONFIG_CC_HAS_MIN_FUNCTION_ALIGNMENT
KBUILD_CFLAGS += -fmin-function-alignment=$(CONFIG_FUNCTION_ALIGNMENT)
else
KBUILD_CFLAGS += -falign-functions=$(CONFIG_FUNCTION_ALIGNMENT)
endif
endif

# arch Makefile may override CC so keep this after arch Makefile is included
NOSTDINC_FLAGS += -nostdinc

# To gain proper coverage for CONFIG_UBSAN_BOUNDS and CONFIG_FORTIFY_SOURCE,
# the kernel uses only C99 flexible arrays for dynamically sized trailing
# arrays. Enforce this for everything that may examine structure sizes and
# perform bounds checking.
KBUILD_CFLAGS += $(call cc-option, -fstrict-flex-arrays=3)

#Currently, disable -Wstringop-overflow for GCC 11, globally.
KBUILD_CFLAGS-$(CONFIG_CC_NO_STRINGOP_OVERFLOW) += $(call cc-option, -Wno-stringop-overflow)
KBUILD_CFLAGS-$(CONFIG_CC_STRINGOP_OVERFLOW) += $(call cc-option, -Wstringop-overflow)

# disable invalid "can't wrap" optimizations for signed / pointers
KBUILD_CFLAGS	+= -fno-strict-overflow

# Make sure -fstack-check isn't enabled (like gentoo apparently did)
KBUILD_CFLAGS  += -fno-stack-check

# change __FILE__ to the relative path from the srctree
KBUILD_CPPFLAGS += $(call cc-option,-fmacro-prefix-map=$(srctree)/=)

# include additional Makefiles when needed
include-y			:= scripts/Makefile.extrawarn
include-$(CONFIG_DEBUG_INFO)	+= scripts/Makefile.debug
include-$(CONFIG_DEBUG_INFO_BTF)+= scripts/Makefile.btf
include-$(CONFIG_KASAN)		+= scripts/Makefile.kasan
include-$(CONFIG_KCSAN)		+= scripts/Makefile.kcsan
include-$(CONFIG_KMSAN)		+= scripts/Makefile.kmsan
include-$(CONFIG_UBSAN)		+= scripts/Makefile.ubsan
include-$(CONFIG_KCOV)		+= scripts/Makefile.kcov
include-$(CONFIG_RANDSTRUCT)	+= scripts/Makefile.randstruct
include-$(CONFIG_GCC_PLUGINS)	+= scripts/Makefile.gcc-plugins

include $(addprefix $(srctree)/, $(include-y))

# scripts/Makefile.gcc-plugins is intentionally included last.
# Do not add $(call cc-option,...) below this line. When you build the kernel
# from the clean source tree, the GCC plugins do not exist at this point.

# Add user supplied CPPFLAGS, AFLAGS, CFLAGS and RUSTFLAGS as the last assignments
KBUILD_CPPFLAGS += $(KCPPFLAGS)
KBUILD_AFLAGS   += $(KAFLAGS)
KBUILD_CFLAGS   += $(KCFLAGS)
KBUILD_RUSTFLAGS += $(KRUSTFLAGS)

KBUILD_LDFLAGS_MODULE += --build-id=sha1
LDFLAGS_vmlinux += --build-id=sha1

KBUILD_LDFLAGS	+= -z noexecstack
ifeq ($(CONFIG_LD_IS_BFD),y)
KBUILD_LDFLAGS	+= $(call ld-option,--no-warn-rwx-segments)
endif

ifeq ($(CONFIG_STRIP_ASM_SYMS),y)
LDFLAGS_vmlinux	+= -X
endif

ifeq ($(CONFIG_RELR),y)
# ld.lld before 15 did not support -z pack-relative-relocs.
LDFLAGS_vmlinux	+= $(call ld-option,--pack-dyn-relocs=relr,-z pack-relative-relocs)
endif

# We never want expected sections to be placed heuristically by the
# linker. All sections should be explicitly named in the linker script.
ifdef CONFIG_LD_ORPHAN_WARN
LDFLAGS_vmlinux += --orphan-handling=$(CONFIG_LD_ORPHAN_WARN_LEVEL)
endif

# Align the bit size of userspace programs with the kernel
KBUILD_USERCFLAGS  += $(filter -m32 -m64 --target=%, $(KBUILD_CFLAGS))
KBUILD_USERLDFLAGS += $(filter -m32 -m64 --target=%, $(KBUILD_CFLAGS))

# make the checker run with the right architecture
CHECKFLAGS += --arch=$(ARCH)

# insure the checker run with the right endianness
CHECKFLAGS += $(if $(CONFIG_CPU_BIG_ENDIAN),-mbig-endian,-mlittle-endian)

# the checker needs the correct machine size
CHECKFLAGS += $(if $(CONFIG_64BIT),-m64,-m32)

# Default kernel image to build when no specific target is given.
# KBUILD_IMAGE may be overruled on the command line or
# set in the environment
# Also any assignments in arch/$(ARCH)/Makefile take precedence over
# this default value
export KBUILD_IMAGE ?= vmlinux

#
# INSTALL_PATH specifies where to place the updated kernel and system map
# images. Default is /boot, but you can set it to other values
export	INSTALL_PATH ?= /boot

#
# INSTALL_DTBS_PATH specifies a prefix for relocations required by build roots.
# Like INSTALL_MOD_PATH, it isn't defined in the Makefile, but can be passed as
# an argument if needed. Otherwise it defaults to the kernel install path
#
export INSTALL_DTBS_PATH ?= $(INSTALL_PATH)/dtbs/$(KERNELRELEASE)

#
# INSTALL_MOD_PATH specifies a prefix to MODLIB for module directory
# relocations required by build roots.  This is not defined in the
# makefile but the argument can be passed to make if needed.
#

MODLIB	= $(INSTALL_MOD_PATH)/lib/modules/$(KERNELRELEASE)
export MODLIB

PHONY += prepare0

export extmod_prefix = $(if $(KBUILD_EXTMOD),$(KBUILD_EXTMOD)/)
export MODORDER := $(extmod_prefix)modules.order
export MODULES_NSDEPS := $(extmod_prefix)modules.nsdeps

ifeq ($(KBUILD_EXTMOD),)

build-dir	:= .
clean-dirs	:= $(sort . Documentation \
		     $(patsubst %/,%,$(filter %/, $(core-) \
			$(drivers-) $(libs-))))

export ARCH_CORE	:= $(core-y)
export ARCH_LIB		:= $(filter %/, $(libs-y))
export ARCH_DRIVERS	:= $(drivers-y) $(drivers-m)
# Externally visible symbols (used by link-vmlinux.sh)

KBUILD_VMLINUX_OBJS := ./built-in.a
ifdef CONFIG_MODULES
KBUILD_VMLINUX_OBJS += $(patsubst %/, %/lib.a, $(filter %/, $(libs-y)))
KBUILD_VMLINUX_LIBS := $(filter-out %/, $(libs-y))
else
KBUILD_VMLINUX_LIBS := $(patsubst %/,%/lib.a, $(libs-y))
endif

export KBUILD_VMLINUX_LIBS
export KBUILD_LDS          := arch/$(SRCARCH)/kernel/vmlinux.lds

ifdef CONFIG_TRIM_UNUSED_KSYMS
# For the kernel to actually contain only the needed exported symbols,
# we have to build modules as well to determine what those symbols are.
KBUILD_MODULES := 1
endif

# '$(AR) mPi' needs 'T' to workaround the bug of llvm-ar <= 14
quiet_cmd_ar_vmlinux.a = AR      $@
      cmd_ar_vmlinux.a = \
	rm -f $@; \
	$(AR) cDPrST $@ $(KBUILD_VMLINUX_OBJS); \
	$(AR) mPiT $$($(AR) t $@ | sed -n 1p) $@ $$($(AR) t $@ | grep -F -f $(srctree)/scripts/head-object-list.txt)

targets += vmlinux.a
vmlinux.a: $(KBUILD_VMLINUX_OBJS) scripts/head-object-list.txt FORCE
	$(call if_changed,ar_vmlinux.a)

PHONY += vmlinux_o
vmlinux_o: vmlinux.a $(KBUILD_VMLINUX_LIBS)
	$(Q)$(MAKE) -f $(srctree)/scripts/Makefile.vmlinux_o

vmlinux.o modules.builtin.modinfo modules.builtin: vmlinux_o
	@:

PHONY += vmlinux
# LDFLAGS_vmlinux in the top Makefile defines linker flags for the top vmlinux,
# not for decompressors. LDFLAGS_vmlinux in arch/*/boot/compressed/Makefile is
# unrelated; the decompressors just happen to have the same base name,
# arch/*/boot/compressed/vmlinux.
# Export LDFLAGS_vmlinux only to scripts/Makefile.vmlinux.
#
# _LDFLAGS_vmlinux is a workaround for the 'private export' bug:
#   https://savannah.gnu.org/bugs/?61463
# For Make > 4.4, the following simple code will work:
#  vmlinux: private export LDFLAGS_vmlinux := $(LDFLAGS_vmlinux)
vmlinux: private _LDFLAGS_vmlinux := $(LDFLAGS_vmlinux)
vmlinux: export LDFLAGS_vmlinux = $(_LDFLAGS_vmlinux)
vmlinux: vmlinux.o $(KBUILD_LDS) modpost
	$(Q)$(MAKE) -f $(srctree)/scripts/Makefile.vmlinux

# The actual objects are generated when descending,
# make sure no implicit rule kicks in
$(sort $(KBUILD_LDS) $(KBUILD_VMLINUX_OBJS) $(KBUILD_VMLINUX_LIBS)): . ;

ifeq ($(origin KERNELRELEASE),file)
filechk_kernel.release = $(srctree)/scripts/setlocalversion $(srctree)
else
filechk_kernel.release = echo $(KERNELRELEASE)
endif

# Store (new) KERNELRELEASE string in include/config/kernel.release
include/config/kernel.release: FORCE
	$(call filechk,kernel.release)

# Additional helpers built in scripts/
# Carefully list dependencies so we do not try to build scripts twice
# in parallel
PHONY += scripts
scripts: scripts_basic scripts_dtc
	$(Q)$(MAKE) $(build)=$(@)

# Things we need to do before we recursively start building the kernel
# or the modules are listed in "prepare".
# A multi level approach is used. prepareN is processed before prepareN-1.
# archprepare is used in arch Makefiles and when processed asm symlink,
# version.h and scripts_basic is processed / created.

PHONY += prepare archprepare

archprepare: outputmakefile archheaders archscripts scripts include/config/kernel.release \
	asm-generic $(version_h) include/generated/utsrelease.h \
	include/generated/compile.h include/generated/autoconf.h remove-stale-files

prepare0: archprepare
	$(Q)$(MAKE) $(build)=scripts/mod
	$(Q)$(MAKE) $(build)=. prepare

# All the preparing..
prepare: prepare0
ifdef CONFIG_RUST
	+$(Q)$(CONFIG_SHELL) $(srctree)/scripts/rust_is_available.sh
	$(Q)$(MAKE) $(build)=rust
endif

PHONY += remove-stale-files
remove-stale-files:
	$(Q)$(srctree)/scripts/remove-stale-files

# Support for using generic headers in asm-generic
asm-generic := -f $(srctree)/scripts/Makefile.asm-headers obj

PHONY += asm-generic uapi-asm-generic
asm-generic: uapi-asm-generic
	$(Q)$(MAKE) $(asm-generic)=arch/$(SRCARCH)/include/generated/asm \
	generic=include/asm-generic
uapi-asm-generic:
	$(Q)$(MAKE) $(asm-generic)=arch/$(SRCARCH)/include/generated/uapi/asm \
	generic=include/uapi/asm-generic

# Generate some files
# ---------------------------------------------------------------------------

# KERNELRELEASE can change from a few different places, meaning version.h
# needs to be updated, so this check is forced on all builds

uts_len := 64
define filechk_utsrelease.h
	if [ `echo -n "$(KERNELRELEASE)" | wc -c ` -gt $(uts_len) ]; then \
	  echo '"$(KERNELRELEASE)" exceeds $(uts_len) characters' >&2;    \
	  exit 1;                                                         \
	fi;                                                               \
	echo \#define UTS_RELEASE \"$(KERNELRELEASE)\"
endef

define filechk_version.h
	if [ $(SUBLEVEL) -gt 255 ]; then                                 \
		echo \#define LINUX_VERSION_CODE $(shell                 \
		expr $(VERSION) \* 65536 + $(PATCHLEVEL) \* 256 + 255); \
	else                                                             \
		echo \#define LINUX_VERSION_CODE $(shell                 \
		expr $(VERSION) \* 65536 + $(PATCHLEVEL) \* 256 + $(SUBLEVEL)); \
	fi;                                                              \
	echo '#define KERNEL_VERSION(a,b,c) (((a) << 16) + ((b) << 8) +  \
	((c) > 255 ? 255 : (c)))';                                       \
	echo \#define LINUX_VERSION_MAJOR $(VERSION);                    \
	echo \#define LINUX_VERSION_PATCHLEVEL $(PATCHLEVEL);            \
	echo \#define LINUX_VERSION_SUBLEVEL $(SUBLEVEL)
endef

$(version_h): private PATCHLEVEL := $(or $(PATCHLEVEL), 0)
$(version_h): private SUBLEVEL := $(or $(SUBLEVEL), 0)
$(version_h): FORCE
	$(call filechk,version.h)

include/generated/utsrelease.h: include/config/kernel.release FORCE
	$(call filechk,utsrelease.h)

filechk_compile.h = $(srctree)/scripts/mkcompile_h \
	"$(UTS_MACHINE)" "$(CONFIG_CC_VERSION_TEXT)" "$(LD)"

include/generated/compile.h: FORCE
	$(call filechk,compile.h)

PHONY += headerdep
headerdep:
	$(Q)find $(srctree)/include/ -name '*.h' | xargs --max-args 1 \
	$(srctree)/scripts/headerdep.pl -I$(srctree)/include

# ---------------------------------------------------------------------------
# Kernel headers

#Default location for installed headers
export INSTALL_HDR_PATH = $(objtree)/usr

quiet_cmd_headers_install = INSTALL $(INSTALL_HDR_PATH)/include
      cmd_headers_install = \
	mkdir -p $(INSTALL_HDR_PATH); \
	rsync -mrl --include='*/' --include='*\.h' --exclude='*' \
	usr/include $(INSTALL_HDR_PATH)

PHONY += headers_install
headers_install: headers
	$(call cmd,headers_install)

PHONY += archheaders archscripts

hdr-inst := -f $(srctree)/scripts/Makefile.headersinst obj

PHONY += headers
headers: $(version_h) scripts_unifdef uapi-asm-generic archheaders archscripts
	$(if $(filter um, $(SRCARCH)), $(error Headers not exportable for UML))
	$(Q)$(MAKE) $(hdr-inst)=include/uapi
	$(Q)$(MAKE) $(hdr-inst)=arch/$(SRCARCH)/include/uapi

ifdef CONFIG_HEADERS_INSTALL
prepare: headers
endif

PHONY += scripts_unifdef
scripts_unifdef: scripts_basic
	$(Q)$(MAKE) $(build)=scripts scripts/unifdef

# ---------------------------------------------------------------------------
# Install

# Many distributions have the custom install script, /sbin/installkernel.
# If DKMS is installed, 'make install' will eventually recurse back
# to this Makefile to build and install external modules.
# Cancel sub_make_done so that options such as M=, V=, etc. are parsed.

quiet_cmd_install = INSTALL $(INSTALL_PATH)
      cmd_install = unset sub_make_done; $(srctree)/scripts/install.sh

# ---------------------------------------------------------------------------
# vDSO install

PHONY += vdso_install
vdso_install: export INSTALL_FILES = $(vdso-install-y)
vdso_install:
	$(Q)$(MAKE) -f $(srctree)/scripts/Makefile.vdsoinst

# ---------------------------------------------------------------------------
# Tools

ifdef CONFIG_OBJTOOL
prepare: tools/objtool
endif

ifdef CONFIG_BPF
ifdef CONFIG_DEBUG_INFO_BTF
prepare: tools/bpf/resolve_btfids
endif
endif

# The tools build system is not a part of Kbuild and tends to introduce
# its own unique issues. If you need to integrate a new tool into Kbuild,
# please consider locating that tool outside the tools/ tree and using the
# standard Kbuild "hostprogs" syntax instead of adding a new tools/* entry
# here. See Documentation/kbuild/makefiles.rst for details.

PHONY += resolve_btfids_clean

resolve_btfids_O = $(abspath $(objtree))/tools/bpf/resolve_btfids

# tools/bpf/resolve_btfids directory might not exist
# in output directory, skip its clean in that case
resolve_btfids_clean:
ifneq ($(wildcard $(resolve_btfids_O)),)
	$(Q)$(MAKE) -sC $(srctree)/tools/bpf/resolve_btfids O=$(resolve_btfids_O) clean
endif

# Clear a bunch of variables before executing the submake
ifeq ($(quiet),silent_)
tools_silent=s
endif

tools/: FORCE
	$(Q)mkdir -p $(objtree)/tools
	$(Q)$(MAKE) LDFLAGS= MAKEFLAGS="$(tools_silent) $(filter --j% -j,$(MAKEFLAGS))" O=$(abspath $(objtree)) subdir=tools -C $(srctree)/tools/

tools/%: FORCE
	$(Q)mkdir -p $(objtree)/tools
	$(Q)$(MAKE) LDFLAGS= MAKEFLAGS="$(tools_silent) $(filter --j% -j,$(MAKEFLAGS))" O=$(abspath $(objtree)) subdir=tools -C $(srctree)/tools/ $*

# ---------------------------------------------------------------------------
# Kernel selftest

PHONY += kselftest
kselftest: headers
	$(Q)$(MAKE) -C $(srctree)/tools/testing/selftests run_tests

kselftest-%: headers FORCE
	$(Q)$(MAKE) -C $(srctree)/tools/testing/selftests $*

PHONY += kselftest-merge
kselftest-merge:
	$(if $(wildcard $(objtree)/.config),, $(error No .config exists, config your kernel first!))
	$(Q)find $(srctree)/tools/testing/selftests -name config -o -name config.$(UTS_MACHINE) | \
		xargs $(srctree)/scripts/kconfig/merge_config.sh -y -m $(objtree)/.config
	$(Q)$(MAKE) -f $(srctree)/Makefile olddefconfig

# ---------------------------------------------------------------------------
# Devicetree files

ifneq ($(wildcard $(srctree)/arch/$(SRCARCH)/boot/dts/),)
dtstree := arch/$(SRCARCH)/boot/dts
endif

ifneq ($(dtstree),)

%.dtb: dtbs_prepare
	$(Q)$(MAKE) $(build)=$(dtstree) $(dtstree)/$@

%.dtbo: dtbs_prepare
	$(Q)$(MAKE) $(build)=$(dtstree) $(dtstree)/$@

PHONY += dtbs dtbs_prepare dtbs_install dtbs_check
dtbs: dtbs_prepare
	$(Q)$(MAKE) $(build)=$(dtstree) need-dtbslist=1

# include/config/kernel.release is actually needed when installing DTBs because
# INSTALL_DTBS_PATH contains $(KERNELRELEASE). However, we do not want to make
# dtbs_install depend on it as dtbs_install may run as root.
dtbs_prepare: include/config/kernel.release scripts_dtc

ifneq ($(filter dtbs_check, $(MAKECMDGOALS)),)
export CHECK_DTBS=y
endif

ifneq ($(CHECK_DTBS),)
dtbs_prepare: dt_binding_schemas
endif

dtbs_check: dtbs

dtbs_install:
	$(Q)$(MAKE) -f $(srctree)/scripts/Makefile.dtbinst obj=$(dtstree)

ifdef CONFIG_OF_EARLY_FLATTREE
all: dtbs
endif

endif

PHONY += scripts_dtc
scripts_dtc: scripts_basic
	$(Q)$(MAKE) $(build)=scripts/dtc

ifneq ($(filter dt_binding_check, $(MAKECMDGOALS)),)
export CHECK_DTBS=y
endif

PHONY += dt_binding_check dt_binding_schemas
dt_binding_check: dt_binding_schemas scripts_dtc
	$(Q)$(MAKE) $(build)=Documentation/devicetree/bindings $@

dt_binding_schemas:
	$(Q)$(MAKE) $(build)=Documentation/devicetree/bindings

PHONY += dt_compatible_check
dt_compatible_check: dt_binding_schemas
	$(Q)$(MAKE) $(build)=Documentation/devicetree/bindings $@

# ---------------------------------------------------------------------------
# Modules

ifdef CONFIG_MODULES

# By default, build modules as well

all: modules

# When we're building modules with modversions, we need to consider
# the built-in objects during the descend as well, in order to
# make sure the checksums are up to date before we record them.
ifdef CONFIG_MODVERSIONS
  KBUILD_BUILTIN := 1
endif

# Build modules
#

# *.ko are usually independent of vmlinux, but CONFIG_DEBUG_INFO_BTF_MODULES
# is an exception.
ifdef CONFIG_DEBUG_INFO_BTF_MODULES
KBUILD_BUILTIN := 1
modules: vmlinux
endif

modules: modules_prepare

# Target to prepare building external modules
modules_prepare: prepare
	$(Q)$(MAKE) $(build)=scripts scripts/module.lds

endif # CONFIG_MODULES

###
# Cleaning is done on three levels.
# make clean     Delete most generated files
#                Leave enough to build external modules
# make mrproper  Delete the current configuration, and all generated files
# make distclean Remove editor backup files, patch leftover files and the like

# Directories & files removed with 'make clean'
CLEAN_FILES += vmlinux.symvers modules-only.symvers \
	       modules.builtin modules.builtin.modinfo modules.nsdeps \
	       compile_commands.json rust/test \
	       rust-project.json .vmlinux.objs .vmlinux.export.c

# Directories & files removed with 'make mrproper'
MRPROPER_FILES += include/config include/generated          \
		  arch/$(SRCARCH)/include/generated .objdiff \
		  debian snap tar-install PKGBUILD pacman \
		  .config .config.old .version \
		  Module.symvers \
		  certs/signing_key.pem \
		  certs/x509.genkey \
		  vmlinux-gdb.py \
		  rpmbuild \
		  rust/libmacros.so

# clean - Delete most, but leave enough to build external modules
#
clean: private rm-files := $(CLEAN_FILES)

PHONY += archclean vmlinuxclean

vmlinuxclean:
	$(Q)$(CONFIG_SHELL) $(srctree)/scripts/link-vmlinux.sh clean
	$(Q)$(if $(ARCH_POSTLINK), $(MAKE) -f $(ARCH_POSTLINK) clean)

clean: archclean vmlinuxclean resolve_btfids_clean

# mrproper - Delete all generated files, including .config
#
mrproper: private rm-files := $(MRPROPER_FILES)
mrproper-dirs      := $(addprefix _mrproper_,scripts)

PHONY += $(mrproper-dirs) mrproper
$(mrproper-dirs):
	$(Q)$(MAKE) $(clean)=$(patsubst _mrproper_%,%,$@)

mrproper: clean $(mrproper-dirs)
	$(call cmd,rmfiles)
	@find . $(RCS_FIND_IGNORE) \
		\( -name '*.rmeta' \) \
		-type f -print | xargs rm -f

# distclean
#
PHONY += distclean

distclean: mrproper
	@find . $(RCS_FIND_IGNORE) \
		\( -name '*.orig' -o -name '*.rej' -o -name '*~' \
		-o -name '*.bak' -o -name '#*#' -o -name '*%' \
		-o -name 'core' -o -name tags -o -name TAGS -o -name 'cscope*' \
		-o -name GPATH -o -name GRTAGS -o -name GSYMS -o -name GTAGS \) \
		-type f -print | xargs rm -f


# Packaging of the kernel to various formats
# ---------------------------------------------------------------------------

%src-pkg: FORCE
	$(Q)$(MAKE) -f $(srctree)/scripts/Makefile.package $@
%pkg: include/config/kernel.release FORCE
	$(Q)$(MAKE) -f $(srctree)/scripts/Makefile.package $@

# Brief documentation of the typical targets used
# ---------------------------------------------------------------------------

boards := $(wildcard $(srctree)/arch/$(SRCARCH)/configs/*_defconfig)
boards := $(sort $(notdir $(boards)))
board-dirs := $(dir $(wildcard $(srctree)/arch/$(SRCARCH)/configs/*/*_defconfig))
board-dirs := $(sort $(notdir $(board-dirs:/=)))

PHONY += help
help:
	@echo  'Cleaning targets:'
	@echo  '  clean		  - Remove most generated files but keep the config and'
	@echo  '                    enough build support to build external modules'
	@echo  '  mrproper	  - Remove all generated files + config + various backup files'
	@echo  '  distclean	  - mrproper + remove editor backup and patch files'
	@echo  ''
	@$(MAKE) -f $(srctree)/scripts/kconfig/Makefile help
	@echo  ''
	@echo  'Other generic targets:'
	@echo  '  all		  - Build all targets marked with [*]'
	@echo  '* vmlinux	  - Build the bare kernel'
	@echo  '* modules	  - Build all modules'
	@echo  '  modules_install - Install all modules to INSTALL_MOD_PATH (default: /)'
	@echo  '  vdso_install    - Install unstripped vdso to INSTALL_MOD_PATH (default: /)'
	@echo  '  dir/            - Build all files in dir and below'
	@echo  '  dir/file.[ois]  - Build specified target only'
	@echo  '  dir/file.ll     - Build the LLVM assembly file'
	@echo  '                    (requires compiler support for LLVM assembly generation)'
	@echo  '  dir/file.lst    - Build specified mixed source/assembly target only'
	@echo  '                    (requires a recent binutils and recent build (System.map))'
	@echo  '  dir/file.ko     - Build module including final link'
	@echo  '  modules_prepare - Set up for building external modules'
	@echo  '  tags/TAGS	  - Generate tags file for editors'
	@echo  '  cscope	  - Generate cscope index'
	@echo  '  gtags           - Generate GNU GLOBAL index'
	@echo  '  kernelrelease	  - Output the release version string (use with make -s)'
	@echo  '  kernelversion	  - Output the version stored in Makefile (use with make -s)'
	@echo  '  image_name	  - Output the image name (use with make -s)'
	@echo  '  headers_install - Install sanitised kernel headers to INSTALL_HDR_PATH'; \
	 echo  '                    (default: $(INSTALL_HDR_PATH))'; \
	 echo  ''
	@echo  'Static analysers:'
	@echo  '  checkstack      - Generate a list of stack hogs and consider all functions'
	@echo  '                    with a stack size larger than MINSTACKSIZE (default: 100)'
	@echo  '  versioncheck    - Sanity check on version.h usage'
	@echo  '  includecheck    - Check for duplicate included header files'
	@echo  '  export_report   - List the usages of all exported symbols'
	@echo  '  headerdep       - Detect inclusion cycles in headers'
	@echo  '  coccicheck      - Check with Coccinelle'
	@echo  '  clang-analyzer  - Check with clang static analyzer'
	@echo  '  clang-tidy      - Check with clang-tidy'
	@echo  ''
	@echo  'Tools:'
	@echo  '  nsdeps          - Generate missing symbol namespace dependencies'
	@echo  ''
	@echo  'Kernel selftest:'
	@echo  '  kselftest         - Build and run kernel selftest'
	@echo  '                      Build, install, and boot kernel before'
	@echo  '                      running kselftest on it'
	@echo  '                      Run as root for full coverage'
	@echo  '  kselftest-all     - Build kernel selftest'
	@echo  '  kselftest-install - Build and install kernel selftest'
	@echo  '  kselftest-clean   - Remove all generated kselftest files'
	@echo  '  kselftest-merge   - Merge all the config dependencies of'
	@echo  '		      kselftest to existing .config.'
	@echo  ''
	@echo  'Rust targets:'
	@echo  '  rustavailable   - Checks whether the Rust toolchain is'
	@echo  '		    available and, if not, explains why.'
	@echo  '  rustfmt	  - Reformat all the Rust code in the kernel'
	@echo  '  rustfmtcheck	  - Checks if all the Rust code in the kernel'
	@echo  '		    is formatted, printing a diff otherwise.'
	@echo  '  rustdoc	  - Generate Rust documentation'
	@echo  '		    (requires kernel .config)'
	@echo  '  rusttest        - Runs the Rust tests'
	@echo  '                    (requires kernel .config; downloads external repos)'
	@echo  '  rust-analyzer	  - Generate rust-project.json rust-analyzer support file'
	@echo  '		    (requires kernel .config)'
	@echo  '  dir/file.[os]   - Build specified target only'
	@echo  '  dir/file.rsi    - Build macro expanded source, similar to C preprocessing.'
	@echo  '                    Run with RUSTFMT=n to skip reformatting if needed.'
	@echo  '                    The output is not intended to be compilable.'
	@echo  '  dir/file.ll     - Build the LLVM assembly file'
	@echo  ''
	@$(if $(dtstree), \
		echo 'Devicetree:'; \
		echo '* dtbs               - Build device tree blobs for enabled boards'; \
		echo '  dtbs_install       - Install dtbs to $(INSTALL_DTBS_PATH)'; \
		echo '  dt_binding_check   - Validate device tree binding documents and examples'; \
		echo '  dt_binding_schema  - Build processed device tree binding schemas'; \
		echo '  dtbs_check         - Validate device tree source files';\
		echo '')

	@echo 'Userspace tools targets:'
	@echo '  use "make tools/help"'
	@echo '  or  "cd tools; make help"'
	@echo  ''
	@echo  'Kernel packaging:'
	@$(MAKE) -f $(srctree)/scripts/Makefile.package help
	@echo  ''
	@echo  'Documentation targets:'
	@$(MAKE) -f $(srctree)/Documentation/Makefile dochelp
	@echo  ''
	@echo  'Architecture-specific targets ($(SRCARCH)):'
	@$(or $(archhelp),\
		echo '  No architecture-specific help defined for $(SRCARCH)')
	@echo  ''
	@$(if $(boards), \
		$(foreach b, $(boards), \
		printf "  %-27s - Build for %s\\n" $(b) $(subst _defconfig,,$(b));) \
		echo '')
	@$(if $(board-dirs), \
		$(foreach b, $(board-dirs), \
		printf "  %-16s - Show %s-specific targets\\n" help-$(b) $(b);) \
		printf "  %-16s - Show all of the above\\n" help-boards; \
		echo '')

	@echo  '  make V=n   [targets] 1: verbose build'
	@echo  '                       2: give reason for rebuild of target'
	@echo  '                       V=1 and V=2 can be combined with V=12'
	@echo  '  make O=dir [targets] Locate all output files in "dir", including .config'
	@echo  '  make C=1   [targets] Check re-compiled c source with $$CHECK'
	@echo  '                       (sparse by default)'
	@echo  '  make C=2   [targets] Force check of all c source with $$CHECK'
	@echo  '  make RECORDMCOUNT_WARN=1 [targets] Warn about ignored mcount sections'
	@echo  '  make W=n   [targets] Enable extra build checks, n=1,2,3,c,e where'
	@echo  '		1: warnings which may be relevant and do not occur too often'
	@echo  '		2: warnings which occur quite often but may still be relevant'
	@echo  '		3: more obscure warnings, can most likely be ignored'
	@echo  '		c: extra checks in the configuration stage (Kconfig)'
	@echo  '		e: warnings are being treated as errors'
	@echo  '		Multiple levels can be combined with W=12 or W=123'
	@$(if $(dtstree), \
		echo '  make CHECK_DTBS=1 [targets] Check all generated dtb files against schema'; \
		echo '         This can be applied both to "dtbs" and to individual "foo.dtb" targets' ; \
		)
	@echo  ''
	@echo  'Execute "make" or "make all" to build all targets marked with [*] '
	@echo  'For further info see the ./README file'


help-board-dirs := $(addprefix help-,$(board-dirs))

help-boards: $(help-board-dirs)

boards-per-dir = $(sort $(notdir $(wildcard $(srctree)/arch/$(SRCARCH)/configs/$*/*_defconfig)))

$(help-board-dirs): help-%:
	@echo  'Architecture-specific targets ($(SRCARCH) $*):'
	@$(if $(boards-per-dir), \
		$(foreach b, $(boards-per-dir), \
		printf "  %-24s - Build for %s\\n" $*/$(b) $(subst _defconfig,,$(b));) \
		echo '')


# Documentation targets
# ---------------------------------------------------------------------------
DOC_TARGETS := xmldocs latexdocs pdfdocs htmldocs epubdocs cleandocs \
	       linkcheckdocs dochelp refcheckdocs texinfodocs infodocs
PHONY += $(DOC_TARGETS)
$(DOC_TARGETS):
	$(Q)$(MAKE) $(build)=Documentation $@


# Rust targets
# ---------------------------------------------------------------------------

# "Is Rust available?" target
PHONY += rustavailable
rustavailable:
	+$(Q)$(CONFIG_SHELL) $(srctree)/scripts/rust_is_available.sh && echo "Rust is available!"

# Documentation target
#
# Using the singular to avoid running afoul of `no-dot-config-targets`.
PHONY += rustdoc
rustdoc: prepare
	$(Q)$(MAKE) $(build)=rust $@

# Testing target
PHONY += rusttest
rusttest: prepare
	$(Q)$(MAKE) $(build)=rust $@

# Formatting targets
PHONY += rustfmt rustfmtcheck

# We skip `rust/alloc` since we want to minimize the diff w.r.t. upstream.
#
# We match using absolute paths since `find` does not resolve them
# when matching, which is a problem when e.g. `srctree` is `..`.
# We `grep` afterwards in order to remove the directory entry itself.
rustfmt:
	$(Q)find $(abs_srctree) -type f -name '*.rs' \
		-o -path $(abs_srctree)/rust/alloc -prune \
		-o -path $(abs_objtree)/rust/test -prune \
		| grep -Fv $(abs_srctree)/rust/alloc \
		| grep -Fv $(abs_objtree)/rust/test \
		| grep -Fv generated \
		| xargs $(RUSTFMT) $(rustfmt_flags)

rustfmtcheck: rustfmt_flags = --check
rustfmtcheck: rustfmt

# Misc
# ---------------------------------------------------------------------------

PHONY += misc-check
misc-check:
	$(Q)$(srctree)/scripts/misc-check

all: misc-check

PHONY += scripts_gdb
scripts_gdb: prepare0
	$(Q)$(MAKE) $(build)=scripts/gdb
	$(Q)ln -fsn $(abspath $(srctree)/scripts/gdb/vmlinux-gdb.py)

ifdef CONFIG_GDB_SCRIPTS
all: scripts_gdb
endif

else # KBUILD_EXTMOD

filechk_kernel.release = echo $(KERNELRELEASE)

###
# External module support.
# When building external modules the kernel used as basis is considered
# read-only, and no consistency checks are made and the make
# system is not used on the basis kernel. If updates are required
# in the basis kernel ordinary make commands (without M=...) must be used.

# We are always building only modules.
KBUILD_BUILTIN :=
KBUILD_MODULES := 1

build-dir := $(KBUILD_EXTMOD)

compile_commands.json: $(extmod_prefix)compile_commands.json
PHONY += compile_commands.json

clean-dirs := $(KBUILD_EXTMOD)
clean: private rm-files := $(KBUILD_EXTMOD)/Module.symvers $(KBUILD_EXTMOD)/modules.nsdeps \
	$(KBUILD_EXTMOD)/compile_commands.json

PHONY += prepare
# now expand this into a simple variable to reduce the cost of shell evaluations
prepare: CC_VERSION_TEXT := $(CC_VERSION_TEXT)
prepare:
	@if [ "$(CC_VERSION_TEXT)" != "$(CONFIG_CC_VERSION_TEXT)" ]; then \
		echo >&2 "warning: the compiler differs from the one used to build the kernel"; \
		echo >&2 "  The kernel was built by: $(CONFIG_CC_VERSION_TEXT)"; \
		echo >&2 "  You are using:           $(CC_VERSION_TEXT)"; \
	fi

PHONY += help
help:
	@echo  '  Building external modules.'
	@echo  '  Syntax: make -C path/to/kernel/src M=$$PWD target'
	@echo  ''
	@echo  '  modules         - default target, build the module(s)'
	@echo  '  modules_install - install the module'
	@echo  '  clean           - remove generated files in module directory only'
	@echo  '  rust-analyzer	  - generate rust-project.json rust-analyzer support file'
	@echo  ''

ifndef CONFIG_MODULES
modules modules_install: __external_modules_error
__external_modules_error:
	@echo >&2 '***'
	@echo >&2 '*** The present kernel disabled CONFIG_MODULES.'
	@echo >&2 '*** You cannot build or install external modules.'
	@echo >&2 '***'
	@false
endif

endif # KBUILD_EXTMOD

# ---------------------------------------------------------------------------
# Modules

PHONY += modules modules_install modules_sign modules_prepare

modules_install:
	$(Q)$(MAKE) -f $(srctree)/scripts/Makefile.modinst \
	sign-only=$(if $(filter modules_install,$(MAKECMDGOALS)),,y)

ifeq ($(CONFIG_MODULE_SIG),y)
# modules_sign is a subset of modules_install.
# 'make modules_install modules_sign' is equivalent to 'make modules_install'.
modules_sign: modules_install
	@:
else
modules_sign:
	@echo >&2 '***'
	@echo >&2 '*** CONFIG_MODULE_SIG is disabled. You cannot sign modules.'
	@echo >&2 '***'
	@false
endif

ifdef CONFIG_MODULES

$(MODORDER): $(build-dir)
	@:

# KBUILD_MODPOST_NOFINAL can be set to skip the final link of modules.
# This is solely useful to speed up test compiles.
modules: modpost
ifneq ($(KBUILD_MODPOST_NOFINAL),1)
	$(Q)$(MAKE) -f $(srctree)/scripts/Makefile.modfinal
endif

PHONY += modules_check
modules_check: $(MODORDER)
	$(Q)$(CONFIG_SHELL) $(srctree)/scripts/modules-check.sh $<

else # CONFIG_MODULES

modules:
	@:

KBUILD_MODULES :=

endif # CONFIG_MODULES

PHONY += modpost
modpost: $(if $(single-build),, $(if $(KBUILD_BUILTIN), vmlinux.o)) \
	 $(if $(KBUILD_MODULES), modules_check)
	$(Q)$(MAKE) -f $(srctree)/scripts/Makefile.modpost

# Single targets
# ---------------------------------------------------------------------------
# To build individual files in subdirectories, you can do like this:
#
#   make foo/bar/baz.s
#
# The supported suffixes for single-target are listed in 'single-targets'
#
# To build only under specific subdirectories, you can do like this:
#
#   make foo/bar/baz/

ifdef single-build

# .ko is special because modpost is needed
single-ko := $(sort $(filter %.ko, $(MAKECMDGOALS)))
single-no-ko := $(filter-out $(single-ko), $(MAKECMDGOALS)) \
		$(foreach x, o mod, $(patsubst %.ko, %.$x, $(single-ko)))

$(single-ko): single_modules
	@:
$(single-no-ko): $(build-dir)
	@:

# Remove MODORDER when done because it is not the real one.
PHONY += single_modules
single_modules: $(single-no-ko) modules_prepare
	$(Q){ $(foreach m, $(single-ko), echo $(extmod_prefix)$(m:%.ko=%.o);) } > $(MODORDER)
	$(Q)$(MAKE) -f $(srctree)/scripts/Makefile.modpost
ifneq ($(KBUILD_MODPOST_NOFINAL),1)
	$(Q)$(MAKE) -f $(srctree)/scripts/Makefile.modfinal
endif
	$(Q)rm -f $(MODORDER)

single-goals := $(addprefix $(build-dir)/, $(single-no-ko))

KBUILD_MODULES := 1

endif

# Preset locale variables to speed up the build process. Limit locale
# tweaks to this spot to avoid wrong language settings when running
# make menuconfig etc.
# Error messages still appears in the original language
PHONY += $(build-dir)
$(build-dir): prepare
	$(Q)$(MAKE) $(build)=$@ need-builtin=1 need-modorder=1 $(single-goals)

clean-dirs := $(addprefix _clean_, $(clean-dirs))
PHONY += $(clean-dirs) clean
$(clean-dirs):
	$(Q)$(MAKE) $(clean)=$(patsubst _clean_%,%,$@)

clean: $(clean-dirs)
	$(call cmd,rmfiles)
	@find $(or $(KBUILD_EXTMOD), .) $(RCS_FIND_IGNORE) \
		\( -name '*.[aios]' -o -name '*.rsi' -o -name '*.ko' -o -name '.*.cmd' \
		-o -name '*.ko.*' \
		-o -name '*.dtb' -o -name '*.dtbo' \
		-o -name '*.dtb.S' -o -name '*.dtbo.S' \
		-o -name '*.dt.yaml' -o -name 'dtbs-list' \
		-o -name '*.dwo' -o -name '*.lst' \
		-o -name '*.su' -o -name '*.mod' \
		-o -name '.*.d' -o -name '.*.tmp' -o -name '*.mod.c' \
		-o -name '*.lex.c' -o -name '*.tab.[ch]' \
		-o -name '*.asn1.[ch]' \
		-o -name '*.symtypes' -o -name 'modules.order' \
		-o -name '*.c.[012]*.*' \
		-o -name '*.ll' \
		-o -name '*.gcno' \
		-o -name '*.*.symversions' \) -type f -print \
		-o -name '.tmp_*' -print \
		| xargs rm -rf

# Generate tags for editors
# ---------------------------------------------------------------------------
quiet_cmd_tags = GEN     $@
      cmd_tags = $(BASH) $(srctree)/scripts/tags.sh $@

tags TAGS cscope gtags: FORCE
	$(call cmd,tags)

# Generate rust-project.json (a file that describes the structure of non-Cargo
# Rust projects) for rust-analyzer (an implementation of the Language Server
# Protocol).
PHONY += rust-analyzer
rust-analyzer:
	+$(Q)$(CONFIG_SHELL) $(srctree)/scripts/rust_is_available.sh
	$(Q)$(MAKE) $(build)=rust $@

# Script to generate missing namespace dependencies
# ---------------------------------------------------------------------------

PHONY += nsdeps
nsdeps: export KBUILD_NSDEPS=1
nsdeps: modules
	$(Q)$(CONFIG_SHELL) $(srctree)/scripts/nsdeps

# Clang Tooling
# ---------------------------------------------------------------------------

quiet_cmd_gen_compile_commands = GEN     $@
      cmd_gen_compile_commands = $(PYTHON3) $< -a $(AR) -o $@ $(filter-out $<, $(real-prereqs))

$(extmod_prefix)compile_commands.json: $(srctree)/scripts/clang-tools/gen_compile_commands.py \
	$(if $(KBUILD_EXTMOD),, vmlinux.a $(KBUILD_VMLINUX_LIBS)) \
	$(if $(CONFIG_MODULES), $(MODORDER)) FORCE
	$(call if_changed,gen_compile_commands)

targets += $(extmod_prefix)compile_commands.json

PHONY += clang-tidy clang-analyzer

ifdef CONFIG_CC_IS_CLANG
quiet_cmd_clang_tools = CHECK   $<
      cmd_clang_tools = $(PYTHON3) $(srctree)/scripts/clang-tools/run-clang-tools.py $@ $<

clang-tidy clang-analyzer: $(extmod_prefix)compile_commands.json
	$(call cmd,clang_tools)
else
clang-tidy clang-analyzer:
	@echo "$@ requires CC=clang" >&2
	@false
endif

# Scripts to check various things for consistency
# ---------------------------------------------------------------------------

PHONY += includecheck versioncheck coccicheck export_report

includecheck:
	find $(srctree)/* $(RCS_FIND_IGNORE) \
		-name '*.[hcS]' -type f -print | sort \
		| xargs $(PERL) -w $(srctree)/scripts/checkincludes.pl

versioncheck:
	find $(srctree)/* $(RCS_FIND_IGNORE) \
		-name '*.[hcS]' -type f -print | sort \
		| xargs $(PERL) -w $(srctree)/scripts/checkversion.pl

coccicheck:
	$(Q)$(BASH) $(srctree)/scripts/$@

export_report:
	$(PERL) $(srctree)/scripts/export_report.pl

PHONY += checkstack kernelrelease kernelversion image_name

# UML needs a little special treatment here.  It wants to use the host
# toolchain, so needs $(SUBARCH) passed to checkstack.pl.  Everyone
# else wants $(ARCH), including people doing cross-builds, which means
# that $(SUBARCH) doesn't work here.
ifeq ($(ARCH), um)
CHECKSTACK_ARCH := $(SUBARCH)
else
CHECKSTACK_ARCH := $(ARCH)
endif
MINSTACKSIZE	?= 100
checkstack:
	$(OBJDUMP) -d vmlinux $$(find . -name '*.ko') | \
	$(PERL) $(srctree)/scripts/checkstack.pl $(CHECKSTACK_ARCH) $(MINSTACKSIZE)

kernelrelease:
	@$(filechk_kernel.release)

kernelversion:
	@echo $(KERNELVERSION)

image_name:
	@echo $(KBUILD_IMAGE)

PHONY += run-command
run-command:
	$(Q)$(KBUILD_RUN_COMMAND)

quiet_cmd_rmfiles = $(if $(wildcard $(rm-files)),CLEAN   $(wildcard $(rm-files)))
      cmd_rmfiles = rm -rf $(rm-files)

# read saved command lines for existing targets
existing-targets := $(wildcard $(sort $(targets)))

-include $(foreach f,$(existing-targets),$(dir $(f)).$(notdir $(f)).cmd)

endif # config-build
endif # mixed-build
endif # need-sub-make

PHONY += FORCE
FORCE:

# Declare the contents of the PHONY variable as phony.  We keep that
# information in a variable so we can use it in if_changed and friends.
.PHONY: $(PHONY)<|MERGE_RESOLUTION|>--- conflicted
+++ resolved
@@ -1,15 +1,9 @@
 # SPDX-License-Identifier: GPL-2.0
 VERSION = 6
 PATCHLEVEL = 11
-<<<<<<< HEAD
-SUBLEVEL = 5
+SUBLEVEL = 6
 EXTRAVERSION = -zen
 NAME = Channeling Inner Peace for Peak Performance
-=======
-SUBLEVEL = 6
-EXTRAVERSION =
-NAME = Baby Opossum Posse
->>>>>>> 163b3847
 
 # *DOCUMENTATION*
 # To see a list of typical targets execute "make help"

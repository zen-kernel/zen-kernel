--- conflicted
+++ resolved
@@ -1,15 +1,9 @@
 # SPDX-License-Identifier: GPL-2.0
 VERSION = 5
 PATCHLEVEL = 19
-<<<<<<< HEAD
-SUBLEVEL = 16
+SUBLEVEL = 17
 EXTRAVERSION = -zen
 NAME = Eternal Return
-=======
-SUBLEVEL = 17
-EXTRAVERSION =
-NAME = Superb Owl
->>>>>>> 2b525314
 
 # *DOCUMENTATION*
 # To see a list of typical targets execute "make help"

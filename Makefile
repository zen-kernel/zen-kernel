--- conflicted
+++ resolved
@@ -1,15 +1,9 @@
 # SPDX-License-Identifier: GPL-2.0
 VERSION = 5
 PATCHLEVEL = 1
-<<<<<<< HEAD
-SUBLEVEL = 18
+SUBLEVEL = 19
 EXTRAVERSION = -zen
 NAME = Chainsaw Slalom
-=======
-SUBLEVEL = 19
-EXTRAVERSION =
-NAME = Shy Crocodile
->>>>>>> 0d4f1b2a
 
 # *DOCUMENTATION*
 # To see a list of typical targets execute "make help"

# SPDX-License-Identifier: GPL-2.0
VERSION = 4
PATCHLEVEL = 19
<<<<<<< HEAD
SUBLEVEL = 21
EXTRAVERSION = -zen
NAME = Neo Mir
=======
SUBLEVEL = 25
EXTRAVERSION =
NAME = "People's Front"
>>>>>>> eb1e5b1a

# *DOCUMENTATION*
# To see a list of typical targets execute "make help"
# More info can be located in ./README
# Comments in this file are targeted only to the developer, do not
# expect to learn how to build the kernel reading this file.

# That's our default target when none is given on the command line
PHONY := _all
_all:

# o Do not use make's built-in rules and variables
#   (this increases performance and avoids hard-to-debug behaviour);
# o Look for make include files relative to root of kernel src
MAKEFLAGS += -rR --include-dir=$(CURDIR)

# Avoid funny character set dependencies
unexport LC_ALL
LC_COLLATE=C
LC_NUMERIC=C
export LC_COLLATE LC_NUMERIC

# Avoid interference with shell env settings
unexport GREP_OPTIONS

# We are using a recursive build, so we need to do a little thinking
# to get the ordering right.
#
# Most importantly: sub-Makefiles should only ever modify files in
# their own directory. If in some directory we have a dependency on
# a file in another dir (which doesn't happen often, but it's often
# unavoidable when linking the built-in.a targets which finally
# turn into vmlinux), we will call a sub make in that other dir, and
# after that we are sure that everything which is in that other dir
# is now up to date.
#
# The only cases where we need to modify files which have global
# effects are thus separated out and done before the recursive
# descending is started. They are now explicitly listed as the
# prepare rule.

# Beautify output
# ---------------------------------------------------------------------------
#
# Normally, we echo the whole command before executing it. By making
# that echo $($(quiet)$(cmd)), we now have the possibility to set
# $(quiet) to choose other forms of output instead, e.g.
#
#         quiet_cmd_cc_o_c = Compiling $(RELDIR)/$@
#         cmd_cc_o_c       = $(CC) $(c_flags) -c -o $@ $<
#
# If $(quiet) is empty, the whole command will be printed.
# If it is set to "quiet_", only the short version will be printed.
# If it is set to "silent_", nothing will be printed at all, since
# the variable $(silent_cmd_cc_o_c) doesn't exist.
#
# A simple variant is to prefix commands with $(Q) - that's useful
# for commands that shall be hidden in non-verbose mode.
#
#	$(Q)ln $@ :<
#
# If KBUILD_VERBOSE equals 0 then the above command will be hidden.
# If KBUILD_VERBOSE equals 1 then the above command is displayed.
#
# To put more focus on warnings, be less verbose as default
# Use 'make V=1' to see the full commands

ifeq ("$(origin V)", "command line")
  KBUILD_VERBOSE = $(V)
endif
ifndef KBUILD_VERBOSE
  KBUILD_VERBOSE = 0
endif

ifeq ($(KBUILD_VERBOSE),1)
  quiet =
  Q =
else
  quiet=quiet_
  Q = @
endif

# If the user is running make -s (silent mode), suppress echoing of
# commands

ifneq ($(findstring s,$(filter-out --%,$(MAKEFLAGS))),)
  quiet=silent_
  tools_silent=s
endif

export quiet Q KBUILD_VERBOSE

# kbuild supports saving output files in a separate directory.
# To locate output files in a separate directory two syntaxes are supported.
# In both cases the working directory must be the root of the kernel src.
# 1) O=
# Use "make O=dir/to/store/output/files/"
#
# 2) Set KBUILD_OUTPUT
# Set the environment variable KBUILD_OUTPUT to point to the directory
# where the output files shall be placed.
# export KBUILD_OUTPUT=dir/to/store/output/files/
# make
#
# The O= assignment takes precedence over the KBUILD_OUTPUT environment
# variable.

# KBUILD_SRC is not intended to be used by the regular user (for now),
# it is set on invocation of make with KBUILD_OUTPUT or O= specified.
ifeq ($(KBUILD_SRC),)

# OK, Make called in directory where kernel src resides
# Do we want to locate output files in a separate directory?
ifeq ("$(origin O)", "command line")
  KBUILD_OUTPUT := $(O)
endif

# Cancel implicit rules on top Makefile
$(CURDIR)/Makefile Makefile: ;

ifneq ($(words $(subst :, ,$(CURDIR))), 1)
  $(error main directory cannot contain spaces nor colons)
endif

ifneq ($(KBUILD_OUTPUT),)
# check that the output directory actually exists
saved-output := $(KBUILD_OUTPUT)
KBUILD_OUTPUT := $(shell mkdir -p $(KBUILD_OUTPUT) && cd $(KBUILD_OUTPUT) \
								&& pwd)
$(if $(KBUILD_OUTPUT),, \
     $(error failed to create output directory "$(saved-output)"))

PHONY += $(MAKECMDGOALS) sub-make

$(filter-out _all sub-make $(CURDIR)/Makefile, $(MAKECMDGOALS)) _all: sub-make
	@:

# Invoke a second make in the output directory, passing relevant variables
sub-make:
	$(Q)$(MAKE) -C $(KBUILD_OUTPUT) KBUILD_SRC=$(CURDIR) \
	-f $(CURDIR)/Makefile $(filter-out _all sub-make,$(MAKECMDGOALS))

# Leave processing to above invocation of make
skip-makefile := 1
endif # ifneq ($(KBUILD_OUTPUT),)
endif # ifeq ($(KBUILD_SRC),)

# We process the rest of the Makefile if this is the final invocation of make
ifeq ($(skip-makefile),)

# Do not print "Entering directory ...",
# but we want to display it when entering to the output directory
# so that IDEs/editors are able to understand relative filenames.
MAKEFLAGS += --no-print-directory

# Call a source code checker (by default, "sparse") as part of the
# C compilation.
#
# Use 'make C=1' to enable checking of only re-compiled files.
# Use 'make C=2' to enable checking of *all* source files, regardless
# of whether they are re-compiled or not.
#
# See the file "Documentation/dev-tools/sparse.rst" for more details,
# including where to get the "sparse" utility.

ifeq ("$(origin C)", "command line")
  KBUILD_CHECKSRC = $(C)
endif
ifndef KBUILD_CHECKSRC
  KBUILD_CHECKSRC = 0
endif

# Use make M=dir to specify directory of external module to build
# Old syntax make ... SUBDIRS=$PWD is still supported
# Setting the environment variable KBUILD_EXTMOD take precedence
ifdef SUBDIRS
  KBUILD_EXTMOD ?= $(SUBDIRS)
endif

ifeq ("$(origin M)", "command line")
  KBUILD_EXTMOD := $(M)
endif

ifeq ($(KBUILD_SRC),)
        # building in the source tree
        srctree := .
else
        ifeq ($(KBUILD_SRC)/,$(dir $(CURDIR)))
                # building in a subdirectory of the source tree
                srctree := ..
        else
                srctree := $(KBUILD_SRC)
        endif
endif

export KBUILD_CHECKSRC KBUILD_EXTMOD KBUILD_SRC

objtree		:= .
src		:= $(srctree)
obj		:= $(objtree)

VPATH		:= $(srctree)$(if $(KBUILD_EXTMOD),:$(KBUILD_EXTMOD))

export srctree objtree VPATH

# To make sure we do not include .config for any of the *config targets
# catch them early, and hand them over to scripts/kconfig/Makefile
# It is allowed to specify more targets when calling make, including
# mixing *config targets and build targets.
# For example 'make oldconfig all'.
# Detect when mixed targets is specified, and make a second invocation
# of make so .config is not included in this case either (for *config).

version_h := include/generated/uapi/linux/version.h
old_version_h := include/linux/version.h

clean-targets := %clean mrproper cleandocs
no-dot-config-targets := $(clean-targets) \
			 cscope gtags TAGS tags help% %docs check% coccicheck \
			 $(version_h) headers_% archheaders archscripts \
			 %asm-generic kernelversion %src-pkg
no-sync-config-targets := $(no-dot-config-targets) install %install \
			   kernelrelease

config-targets  := 0
mixed-targets   := 0
dot-config      := 1
may-sync-config := 1

ifneq ($(filter $(no-dot-config-targets), $(MAKECMDGOALS)),)
	ifeq ($(filter-out $(no-dot-config-targets), $(MAKECMDGOALS)),)
		dot-config := 0
	endif
endif

ifneq ($(filter $(no-sync-config-targets), $(MAKECMDGOALS)),)
	ifeq ($(filter-out $(no-sync-config-targets), $(MAKECMDGOALS)),)
		may-sync-config := 0
	endif
endif

ifneq ($(KBUILD_EXTMOD),)
	may-sync-config := 0
endif

ifeq ($(KBUILD_EXTMOD),)
        ifneq ($(filter config %config,$(MAKECMDGOALS)),)
                config-targets := 1
                ifneq ($(words $(MAKECMDGOALS)),1)
                        mixed-targets := 1
                endif
        endif
endif

# For "make -j clean all", "make -j mrproper defconfig all", etc.
ifneq ($(filter $(clean-targets),$(MAKECMDGOALS)),)
        ifneq ($(filter-out $(clean-targets),$(MAKECMDGOALS)),)
                mixed-targets := 1
        endif
endif

# install and modules_install need also be processed one by one
ifneq ($(filter install,$(MAKECMDGOALS)),)
        ifneq ($(filter modules_install,$(MAKECMDGOALS)),)
	        mixed-targets := 1
        endif
endif

ifeq ($(mixed-targets),1)
# ===========================================================================
# We're called with mixed targets (*config and build targets).
# Handle them one by one.

PHONY += $(MAKECMDGOALS) __build_one_by_one

$(filter-out __build_one_by_one, $(MAKECMDGOALS)): __build_one_by_one
	@:

__build_one_by_one:
	$(Q)set -e; \
	for i in $(MAKECMDGOALS); do \
		$(MAKE) -f $(srctree)/Makefile $$i; \
	done

else

# We need some generic definitions (do not try to remake the file).
scripts/Kbuild.include: ;
include scripts/Kbuild.include

# Read KERNELRELEASE from include/config/kernel.release (if it exists)
KERNELRELEASE = $(shell cat include/config/kernel.release 2> /dev/null)
KERNELVERSION = $(VERSION)$(if $(PATCHLEVEL),.$(PATCHLEVEL)$(if $(SUBLEVEL),.$(SUBLEVEL)))$(EXTRAVERSION)
export VERSION PATCHLEVEL SUBLEVEL KERNELRELEASE KERNELVERSION

include scripts/subarch.include

# Cross compiling and selecting different set of gcc/bin-utils
# ---------------------------------------------------------------------------
#
# When performing cross compilation for other architectures ARCH shall be set
# to the target architecture. (See arch/* for the possibilities).
# ARCH can be set during invocation of make:
# make ARCH=ia64
# Another way is to have ARCH set in the environment.
# The default ARCH is the host where make is executed.

# CROSS_COMPILE specify the prefix used for all executables used
# during compilation. Only gcc and related bin-utils executables
# are prefixed with $(CROSS_COMPILE).
# CROSS_COMPILE can be set on the command line
# make CROSS_COMPILE=ia64-linux-
# Alternatively CROSS_COMPILE can be set in the environment.
# Default value for CROSS_COMPILE is not to prefix executables
# Note: Some architectures assign CROSS_COMPILE in their arch/*/Makefile
ARCH		?= $(SUBARCH)

# Architecture as present in compile.h
UTS_MACHINE 	:= $(ARCH)
SRCARCH 	:= $(ARCH)

# Additional ARCH settings for x86
ifeq ($(ARCH),i386)
        SRCARCH := x86
endif
ifeq ($(ARCH),x86_64)
        SRCARCH := x86
endif

# Additional ARCH settings for sparc
ifeq ($(ARCH),sparc32)
       SRCARCH := sparc
endif
ifeq ($(ARCH),sparc64)
       SRCARCH := sparc
endif

# Additional ARCH settings for sh
ifeq ($(ARCH),sh64)
       SRCARCH := sh
endif

KCONFIG_CONFIG	?= .config
export KCONFIG_CONFIG

# SHELL used by kbuild
CONFIG_SHELL := $(shell if [ -x "$$BASH" ]; then echo $$BASH; \
	  else if [ -x /bin/bash ]; then echo /bin/bash; \
	  else echo sh; fi ; fi)

HOST_LFS_CFLAGS := $(shell getconf LFS_CFLAGS 2>/dev/null)
HOST_LFS_LDFLAGS := $(shell getconf LFS_LDFLAGS 2>/dev/null)
HOST_LFS_LIBS := $(shell getconf LFS_LIBS 2>/dev/null)

HOSTCC       = gcc
HOSTCXX      = g++
KBUILD_HOSTCFLAGS   := -Wall -Wmissing-prototypes -Wstrict-prototypes -O2 \
		-fomit-frame-pointer -std=gnu89 $(HOST_LFS_CFLAGS) \
		$(HOSTCFLAGS)
KBUILD_HOSTCXXFLAGS := -O2 $(HOST_LFS_CFLAGS) $(HOSTCXXFLAGS)
KBUILD_HOSTLDFLAGS  := $(HOST_LFS_LDFLAGS) $(HOSTLDFLAGS)
KBUILD_HOSTLDLIBS   := $(HOST_LFS_LIBS) $(HOSTLDLIBS)

# Make variables (CC, etc...)
AS		= $(CROSS_COMPILE)as
LD		= $(CROSS_COMPILE)ld
CC		= $(CROSS_COMPILE)gcc
CPP		= $(CC) -E
AR		= $(CROSS_COMPILE)ar
NM		= $(CROSS_COMPILE)nm
STRIP		= $(CROSS_COMPILE)strip
OBJCOPY		= $(CROSS_COMPILE)objcopy
OBJDUMP		= $(CROSS_COMPILE)objdump
LEX		= flex
YACC		= bison
AWK		= awk
GENKSYMS	= scripts/genksyms/genksyms
INSTALLKERNEL  := installkernel
DEPMOD		= /sbin/depmod
PERL		= perl
PYTHON		= python
PYTHON2		= python2
PYTHON3		= python3
CHECK		= sparse

CHECKFLAGS     := -D__linux__ -Dlinux -D__STDC__ -Dunix -D__unix__ \
		  -Wbitwise -Wno-return-void -Wno-unknown-attribute $(CF)
NOSTDINC_FLAGS  =
CFLAGS_MODULE   =
AFLAGS_MODULE   =
LDFLAGS_MODULE  =
CFLAGS_KERNEL	=
AFLAGS_KERNEL	=
LDFLAGS_vmlinux =

# Use USERINCLUDE when you must reference the UAPI directories only.
USERINCLUDE    := \
		-I$(srctree)/arch/$(SRCARCH)/include/uapi \
		-I$(objtree)/arch/$(SRCARCH)/include/generated/uapi \
		-I$(srctree)/include/uapi \
		-I$(objtree)/include/generated/uapi \
                -include $(srctree)/include/linux/kconfig.h

# Use LINUXINCLUDE when you must reference the include/ directory.
# Needed to be compatible with the O= option
LINUXINCLUDE    := \
		-I$(srctree)/arch/$(SRCARCH)/include \
		-I$(objtree)/arch/$(SRCARCH)/include/generated \
		$(if $(KBUILD_SRC), -I$(srctree)/include) \
		-I$(objtree)/include \
		$(USERINCLUDE)

KBUILD_AFLAGS   := -D__ASSEMBLY__
KBUILD_CFLAGS   := -Wall -Wundef -Wstrict-prototypes -Wno-trigraphs \
		   -fno-strict-aliasing -fno-common -fshort-wchar \
		   -Werror-implicit-function-declaration \
		   -Wno-format-security \
		   -std=gnu89
KBUILD_CPPFLAGS := -D__KERNEL__
KBUILD_AFLAGS_KERNEL :=
KBUILD_CFLAGS_KERNEL :=
KBUILD_AFLAGS_MODULE  := -DMODULE
KBUILD_CFLAGS_MODULE  := -DMODULE
KBUILD_LDFLAGS_MODULE := -T $(srctree)/scripts/module-common.lds
KBUILD_LDFLAGS :=
GCC_PLUGINS_CFLAGS :=

export ARCH SRCARCH CONFIG_SHELL HOSTCC KBUILD_HOSTCFLAGS CROSS_COMPILE AS LD CC
export CPP AR NM STRIP OBJCOPY OBJDUMP KBUILD_HOSTLDFLAGS KBUILD_HOSTLDLIBS
export MAKE LEX YACC AWK GENKSYMS INSTALLKERNEL PERL PYTHON PYTHON2 PYTHON3 UTS_MACHINE
export HOSTCXX KBUILD_HOSTCXXFLAGS LDFLAGS_MODULE CHECK CHECKFLAGS

export KBUILD_CPPFLAGS NOSTDINC_FLAGS LINUXINCLUDE OBJCOPYFLAGS KBUILD_LDFLAGS
export KBUILD_CFLAGS CFLAGS_KERNEL CFLAGS_MODULE
export CFLAGS_KASAN CFLAGS_KASAN_NOSANITIZE CFLAGS_UBSAN
export KBUILD_AFLAGS AFLAGS_KERNEL AFLAGS_MODULE
export KBUILD_AFLAGS_MODULE KBUILD_CFLAGS_MODULE KBUILD_LDFLAGS_MODULE
export KBUILD_AFLAGS_KERNEL KBUILD_CFLAGS_KERNEL
export KBUILD_ARFLAGS

# When compiling out-of-tree modules, put MODVERDIR in the module
# tree rather than in the kernel tree. The kernel tree might
# even be read-only.
export MODVERDIR := $(if $(KBUILD_EXTMOD),$(firstword $(KBUILD_EXTMOD))/).tmp_versions

# Files to ignore in find ... statements

export RCS_FIND_IGNORE := \( -name SCCS -o -name BitKeeper -o -name .svn -o    \
			  -name CVS -o -name .pc -o -name .hg -o -name .git \) \
			  -prune -o
export RCS_TAR_IGNORE := --exclude SCCS --exclude BitKeeper --exclude .svn \
			 --exclude CVS --exclude .pc --exclude .hg --exclude .git

# ===========================================================================
# Rules shared between *config targets and build targets

# Basic helpers built in scripts/basic/
PHONY += scripts_basic
scripts_basic:
	$(Q)$(MAKE) $(build)=scripts/basic
	$(Q)rm -f .tmp_quiet_recordmcount

# To avoid any implicit rule to kick in, define an empty command.
scripts/basic/%: scripts_basic ;

PHONY += outputmakefile
# outputmakefile generates a Makefile in the output directory, if using a
# separate output directory. This allows convenient use of make in the
# output directory.
outputmakefile:
ifneq ($(KBUILD_SRC),)
	$(Q)ln -fsn $(srctree) source
	$(Q)$(CONFIG_SHELL) $(srctree)/scripts/mkmakefile \
	    $(srctree) $(objtree) $(VERSION) $(PATCHLEVEL)
endif

ifeq ($(cc-name),clang)
ifneq ($(CROSS_COMPILE),)
CLANG_FLAGS	:= --target=$(notdir $(CROSS_COMPILE:%-=%))
GCC_TOOLCHAIN_DIR := $(dir $(shell which $(LD)))
CLANG_FLAGS	+= --prefix=$(GCC_TOOLCHAIN_DIR)
GCC_TOOLCHAIN	:= $(realpath $(GCC_TOOLCHAIN_DIR)/..)
endif
ifneq ($(GCC_TOOLCHAIN),)
CLANG_FLAGS	+= --gcc-toolchain=$(GCC_TOOLCHAIN)
endif
CLANG_FLAGS	+= -no-integrated-as
KBUILD_CFLAGS	+= $(CLANG_FLAGS)
KBUILD_AFLAGS	+= $(CLANG_FLAGS)
export CLANG_FLAGS
endif

RETPOLINE_CFLAGS_GCC := -mindirect-branch=thunk-extern -mindirect-branch-register
RETPOLINE_VDSO_CFLAGS_GCC := -mindirect-branch=thunk-inline -mindirect-branch-register
RETPOLINE_CFLAGS_CLANG := -mretpoline-external-thunk
RETPOLINE_VDSO_CFLAGS_CLANG := -mretpoline
RETPOLINE_CFLAGS := $(call cc-option,$(RETPOLINE_CFLAGS_GCC),$(call cc-option,$(RETPOLINE_CFLAGS_CLANG)))
RETPOLINE_VDSO_CFLAGS := $(call cc-option,$(RETPOLINE_VDSO_CFLAGS_GCC),$(call cc-option,$(RETPOLINE_VDSO_CFLAGS_CLANG)))
export RETPOLINE_CFLAGS
export RETPOLINE_VDSO_CFLAGS

KBUILD_CFLAGS	+= $(call cc-option,-fno-PIE)
KBUILD_AFLAGS	+= $(call cc-option,-fno-PIE)

# check for 'asm goto'
ifeq ($(shell $(CONFIG_SHELL) $(srctree)/scripts/gcc-goto.sh $(CC) $(KBUILD_CFLAGS)), y)
  CC_HAVE_ASM_GOTO := 1
  KBUILD_CFLAGS += -DCC_HAVE_ASM_GOTO
  KBUILD_AFLAGS += -DCC_HAVE_ASM_GOTO
endif

# The expansion should be delayed until arch/$(SRCARCH)/Makefile is included.
# Some architectures define CROSS_COMPILE in arch/$(SRCARCH)/Makefile.
# CC_VERSION_TEXT is referenced from Kconfig (so it needs export),
# and from include/config/auto.conf.cmd to detect the compiler upgrade.
CC_VERSION_TEXT = $(shell $(CC) --version | head -n 1)

ifeq ($(config-targets),1)
# ===========================================================================
# *config targets only - make sure prerequisites are updated, and descend
# in scripts/kconfig to make the *config target

# Read arch specific Makefile to set KBUILD_DEFCONFIG as needed.
# KBUILD_DEFCONFIG may point out an alternative default configuration
# used for 'make defconfig'
include arch/$(SRCARCH)/Makefile
export KBUILD_DEFCONFIG KBUILD_KCONFIG CC_VERSION_TEXT

config: scripts_basic outputmakefile FORCE
	$(Q)$(MAKE) $(build)=scripts/kconfig $@

%config: scripts_basic outputmakefile FORCE
	$(Q)$(MAKE) $(build)=scripts/kconfig $@

else
# ===========================================================================
# Build targets only - this includes vmlinux, arch specific targets, clean
# targets and others. In general all targets except *config targets.

# If building an external module we do not care about the all: rule
# but instead _all depend on modules
PHONY += all
ifeq ($(KBUILD_EXTMOD),)
_all: all
else
_all: modules
endif

# Decide whether to build built-in, modular, or both.
# Normally, just do built-in.

KBUILD_MODULES :=
KBUILD_BUILTIN := 1

# If we have only "make modules", don't compile built-in objects.
# When we're building modules with modversions, we need to consider
# the built-in objects during the descend as well, in order to
# make sure the checksums are up to date before we record them.

ifeq ($(MAKECMDGOALS),modules)
  KBUILD_BUILTIN := $(if $(CONFIG_MODVERSIONS),1)
endif

# If we have "make <whatever> modules", compile modules
# in addition to whatever we do anyway.
# Just "make" or "make all" shall build modules as well

ifneq ($(filter all _all modules,$(MAKECMDGOALS)),)
  KBUILD_MODULES := 1
endif

ifeq ($(MAKECMDGOALS),)
  KBUILD_MODULES := 1
endif

export KBUILD_MODULES KBUILD_BUILTIN

ifeq ($(KBUILD_EXTMOD),)
# Objects we will link into vmlinux / subdirs we need to visit
init-y		:= init/
drivers-y	:= drivers/ sound/ firmware/
net-y		:= net/
libs-y		:= lib/
core-y		:= usr/
virt-y		:= virt/
endif # KBUILD_EXTMOD

ifeq ($(dot-config),1)
include include/config/auto.conf
endif

# The all: target is the default when no target is given on the
# command line.
# This allow a user to issue only 'make' to build a kernel including modules
# Defaults to vmlinux, but the arch makefile usually adds further targets
all: vmlinux

CFLAGS_GCOV	:= -fprofile-arcs -ftest-coverage \
	$(call cc-option,-fno-tree-loop-im) \
	$(call cc-disable-warning,maybe-uninitialized,)
export CFLAGS_GCOV

# The arch Makefiles can override CC_FLAGS_FTRACE. We may also append it later.
ifdef CONFIG_FUNCTION_TRACER
  CC_FLAGS_FTRACE := -pg
endif

# The arch Makefile can set ARCH_{CPP,A,C}FLAGS to override the default
# values of the respective KBUILD_* variables
ARCH_CPPFLAGS :=
ARCH_AFLAGS :=
ARCH_CFLAGS :=
include arch/$(SRCARCH)/Makefile

ifeq ($(dot-config),1)
ifeq ($(may-sync-config),1)
# Read in dependencies to all Kconfig* files, make sure to run syncconfig if
# changes are detected. This should be included after arch/$(SRCARCH)/Makefile
# because some architectures define CROSS_COMPILE there.
-include include/config/auto.conf.cmd

# To avoid any implicit rule to kick in, define an empty command
$(KCONFIG_CONFIG) include/config/auto.conf.cmd: ;

# The actual configuration files used during the build are stored in
# include/generated/ and include/config/. Update them if .config is newer than
# include/config/auto.conf (which mirrors .config).
include/config/%.conf: $(KCONFIG_CONFIG) include/config/auto.conf.cmd
	$(Q)$(MAKE) -f $(srctree)/Makefile syncconfig
else
# External modules and some install targets need include/generated/autoconf.h
# and include/config/auto.conf but do not care if they are up-to-date.
# Use auto.conf to trigger the test
PHONY += include/config/auto.conf

include/config/auto.conf:
	$(Q)test -e include/generated/autoconf.h -a -e $@ || (		\
	echo >&2;							\
	echo >&2 "  ERROR: Kernel configuration is invalid.";		\
	echo >&2 "         include/generated/autoconf.h or $@ are missing.";\
	echo >&2 "         Run 'make oldconfig && make prepare' on kernel src to fix it.";	\
	echo >&2 ;							\
	/bin/false)

endif # may-sync-config
endif # $(dot-config)

KBUILD_CFLAGS	+= $(call cc-option,-fno-delete-null-pointer-checks,)
KBUILD_CFLAGS	+= $(call cc-disable-warning,frame-address,)
KBUILD_CFLAGS	+= $(call cc-disable-warning, format-truncation)
KBUILD_CFLAGS	+= $(call cc-disable-warning, format-overflow)
KBUILD_CFLAGS	+= $(call cc-disable-warning, int-in-bool-context)

ifdef CONFIG_CC_OPTIMIZE_FOR_SIZE
KBUILD_CFLAGS	+= $(call cc-option,-Oz,-Os)
KBUILD_CFLAGS	+= $(call cc-disable-warning,maybe-uninitialized,)
else
ifdef CONFIG_CC_OPTIMIZE_HARDER
KBUILD_CFLAGS	+= -O3 $(call cc-disable-warning,maybe-uninitialized,)
else
ifdef CONFIG_PROFILE_ALL_BRANCHES
KBUILD_CFLAGS	+= -O2 $(call cc-disable-warning,maybe-uninitialized,)
else
KBUILD_CFLAGS   += -O2
endif
endif
endif

KBUILD_CFLAGS += $(call cc-ifversion, -lt, 0409, \
			$(call cc-disable-warning,maybe-uninitialized,))

# Tell gcc to never replace conditional load with a non-conditional one
KBUILD_CFLAGS	+= $(call cc-option,--param=allow-store-data-races=0)

include scripts/Makefile.kcov
include scripts/Makefile.gcc-plugins

ifdef CONFIG_READABLE_ASM
# Disable optimizations that make assembler listings hard to read.
# reorder blocks reorders the control in the function
# ipa clone creates specialized cloned functions
# partial inlining inlines only parts of functions
KBUILD_CFLAGS += $(call cc-option,-fno-reorder-blocks,) \
                 $(call cc-option,-fno-ipa-cp-clone,) \
                 $(call cc-option,-fno-partial-inlining)
endif

ifneq ($(CONFIG_FRAME_WARN),0)
KBUILD_CFLAGS += $(call cc-option,-Wframe-larger-than=${CONFIG_FRAME_WARN})
endif

stackp-flags-$(CONFIG_CC_HAS_STACKPROTECTOR_NONE) := -fno-stack-protector
stackp-flags-$(CONFIG_STACKPROTECTOR)             := -fstack-protector
stackp-flags-$(CONFIG_STACKPROTECTOR_STRONG)      := -fstack-protector-strong

KBUILD_CFLAGS += $(stackp-flags-y)

ifeq ($(cc-name),clang)
KBUILD_CPPFLAGS += $(call cc-option,-Qunused-arguments,)
KBUILD_CFLAGS += $(call cc-disable-warning, format-invalid-specifier)
KBUILD_CFLAGS += $(call cc-disable-warning, gnu)
KBUILD_CFLAGS += $(call cc-disable-warning, address-of-packed-member)
# Quiet clang warning: comparison of unsigned expression < 0 is always false
KBUILD_CFLAGS += $(call cc-disable-warning, tautological-compare)
# CLANG uses a _MergedGlobals as optimization, but this breaks modpost, as the
# source of a reference will be _MergedGlobals and not on of the whitelisted names.
# See modpost pattern 2
KBUILD_CFLAGS += $(call cc-option, -mno-global-merge,)
KBUILD_CFLAGS += $(call cc-option, -fcatch-undefined-behavior)
else

# These warnings generated too much noise in a regular build.
# Use make W=1 to enable them (see scripts/Makefile.extrawarn)
KBUILD_CFLAGS += $(call cc-disable-warning, unused-but-set-variable)
endif

KBUILD_CFLAGS += $(call cc-disable-warning, unused-const-variable)
ifdef CONFIG_FRAME_POINTER
KBUILD_CFLAGS	+= -fno-omit-frame-pointer -fno-optimize-sibling-calls
else
# Some targets (ARM with Thumb2, for example), can't be built with frame
# pointers.  For those, we don't have FUNCTION_TRACER automatically
# select FRAME_POINTER.  However, FUNCTION_TRACER adds -pg, and this is
# incompatible with -fomit-frame-pointer with current GCC, so we don't use
# -fomit-frame-pointer with FUNCTION_TRACER.
ifndef CONFIG_FUNCTION_TRACER
KBUILD_CFLAGS	+= -fomit-frame-pointer
endif
endif

KBUILD_CFLAGS   += $(call cc-option, -fno-var-tracking-assignments)

ifdef CONFIG_DEBUG_INFO
ifdef CONFIG_DEBUG_INFO_SPLIT
KBUILD_CFLAGS   += $(call cc-option, -gsplit-dwarf, -g)
else
KBUILD_CFLAGS	+= -g
endif
KBUILD_AFLAGS	+= -Wa,-gdwarf-2
endif
ifdef CONFIG_DEBUG_INFO_DWARF4
KBUILD_CFLAGS	+= $(call cc-option, -gdwarf-4,)
endif

ifdef CONFIG_DEBUG_INFO_REDUCED
KBUILD_CFLAGS 	+= $(call cc-option, -femit-struct-debug-baseonly) \
		   $(call cc-option,-fno-var-tracking)
endif

ifdef CONFIG_FUNCTION_TRACER
ifdef CONFIG_FTRACE_MCOUNT_RECORD
  # gcc 5 supports generating the mcount tables directly
  ifeq ($(call cc-option-yn,-mrecord-mcount),y)
    CC_FLAGS_FTRACE	+= -mrecord-mcount
    export CC_USING_RECORD_MCOUNT := 1
  endif
  ifdef CONFIG_HAVE_NOP_MCOUNT
    ifeq ($(call cc-option-yn, -mnop-mcount),y)
      CC_FLAGS_FTRACE	+= -mnop-mcount
      CC_FLAGS_USING	+= -DCC_USING_NOP_MCOUNT
    endif
  endif
endif
ifdef CONFIG_HAVE_FENTRY
  ifeq ($(call cc-option-yn, -mfentry),y)
    CC_FLAGS_FTRACE	+= -mfentry
    CC_FLAGS_USING	+= -DCC_USING_FENTRY
  endif
endif
export CC_FLAGS_FTRACE
KBUILD_CFLAGS	+= $(CC_FLAGS_FTRACE) $(CC_FLAGS_USING)
KBUILD_AFLAGS	+= $(CC_FLAGS_USING)
ifdef CONFIG_DYNAMIC_FTRACE
	ifdef CONFIG_HAVE_C_RECORDMCOUNT
		BUILD_C_RECORDMCOUNT := y
		export BUILD_C_RECORDMCOUNT
	endif
endif
endif

# We trigger additional mismatches with less inlining
ifdef CONFIG_DEBUG_SECTION_MISMATCH
KBUILD_CFLAGS += $(call cc-option, -fno-inline-functions-called-once)
endif

ifdef CONFIG_LD_DEAD_CODE_DATA_ELIMINATION
KBUILD_CFLAGS_KERNEL += -ffunction-sections -fdata-sections
LDFLAGS_vmlinux += --gc-sections
endif

# arch Makefile may override CC so keep this after arch Makefile is included
NOSTDINC_FLAGS += -nostdinc -isystem $(shell $(CC) -print-file-name=include)

# warn about C99 declaration after statement
KBUILD_CFLAGS += $(call cc-option,-Wdeclaration-after-statement,)

# disable pointer signed / unsigned warnings in gcc 4.0
KBUILD_CFLAGS += $(call cc-disable-warning, pointer-sign)

# disable stringop warnings in gcc 8+
KBUILD_CFLAGS += $(call cc-disable-warning, stringop-truncation)

# disable invalid "can't wrap" optimizations for signed / pointers
KBUILD_CFLAGS	+= $(call cc-option,-fno-strict-overflow)

# clang sets -fmerge-all-constants by default as optimization, but this
# is non-conforming behavior for C and in fact breaks the kernel, so we
# need to disable it here generally.
KBUILD_CFLAGS	+= $(call cc-option,-fno-merge-all-constants)

# for gcc -fno-merge-all-constants disables everything, but it is fine
# to have actual conforming behavior enabled.
KBUILD_CFLAGS	+= $(call cc-option,-fmerge-constants)

# Make sure -fstack-check isn't enabled (like gentoo apparently did)
KBUILD_CFLAGS  += $(call cc-option,-fno-stack-check,)

# conserve stack if available
KBUILD_CFLAGS   += $(call cc-option,-fconserve-stack)

# disallow errors like 'EXPORT_GPL(foo);' with missing header
KBUILD_CFLAGS   += $(call cc-option,-Werror=implicit-int)

# require functions to have arguments in prototypes, not empty 'int foo()'
KBUILD_CFLAGS   += $(call cc-option,-Werror=strict-prototypes)

# Prohibit date/time macros, which would make the build non-deterministic
KBUILD_CFLAGS   += $(call cc-option,-Werror=date-time)

# enforce correct pointer usage
KBUILD_CFLAGS   += $(call cc-option,-Werror=incompatible-pointer-types)

# Require designated initializers for all marked structures
KBUILD_CFLAGS   += $(call cc-option,-Werror=designated-init)

# change __FILE__ to the relative path from the srctree
KBUILD_CFLAGS	+= $(call cc-option,-fmacro-prefix-map=$(srctree)/=)

# use the deterministic mode of AR if available
KBUILD_ARFLAGS := $(call ar-option,D)

include scripts/Makefile.kasan
include scripts/Makefile.extrawarn
include scripts/Makefile.ubsan

# Add any arch overrides and user supplied CPPFLAGS, AFLAGS and CFLAGS as the
# last assignments
KBUILD_CPPFLAGS += $(ARCH_CPPFLAGS) $(KCPPFLAGS)
KBUILD_AFLAGS   += $(ARCH_AFLAGS)   $(KAFLAGS)
KBUILD_CFLAGS   += $(ARCH_CFLAGS)   $(KCFLAGS)

# Use --build-id when available.
LDFLAGS_BUILD_ID := $(call ld-option, --build-id)
KBUILD_LDFLAGS_MODULE += $(LDFLAGS_BUILD_ID)
LDFLAGS_vmlinux += $(LDFLAGS_BUILD_ID)

ifeq ($(CONFIG_STRIP_ASM_SYMS),y)
LDFLAGS_vmlinux	+= $(call ld-option, -X,)
endif

# insure the checker run with the right endianness
CHECKFLAGS += $(if $(CONFIG_CPU_BIG_ENDIAN),-mbig-endian,-mlittle-endian)

# the checker needs the correct machine size
CHECKFLAGS += $(if $(CONFIG_64BIT),-m64,-m32)

# Default kernel image to build when no specific target is given.
# KBUILD_IMAGE may be overruled on the command line or
# set in the environment
# Also any assignments in arch/$(ARCH)/Makefile take precedence over
# this default value
export KBUILD_IMAGE ?= vmlinux

#
# INSTALL_PATH specifies where to place the updated kernel and system map
# images. Default is /boot, but you can set it to other values
export	INSTALL_PATH ?= /boot

#
# INSTALL_DTBS_PATH specifies a prefix for relocations required by build roots.
# Like INSTALL_MOD_PATH, it isn't defined in the Makefile, but can be passed as
# an argument if needed. Otherwise it defaults to the kernel install path
#
export INSTALL_DTBS_PATH ?= $(INSTALL_PATH)/dtbs/$(KERNELRELEASE)

#
# INSTALL_MOD_PATH specifies a prefix to MODLIB for module directory
# relocations required by build roots.  This is not defined in the
# makefile but the argument can be passed to make if needed.
#

MODLIB	= $(INSTALL_MOD_PATH)/lib/modules/$(KERNELRELEASE)
export MODLIB

#
# INSTALL_MOD_STRIP, if defined, will cause modules to be
# stripped after they are installed.  If INSTALL_MOD_STRIP is '1', then
# the default option --strip-debug will be used.  Otherwise,
# INSTALL_MOD_STRIP value will be used as the options to the strip command.

ifdef INSTALL_MOD_STRIP
ifeq ($(INSTALL_MOD_STRIP),1)
mod_strip_cmd = $(STRIP) --strip-debug
else
mod_strip_cmd = $(STRIP) $(INSTALL_MOD_STRIP)
endif # INSTALL_MOD_STRIP=1
else
mod_strip_cmd = true
endif # INSTALL_MOD_STRIP
export mod_strip_cmd

# CONFIG_MODULE_COMPRESS, if defined, will cause module to be compressed
# after they are installed in agreement with CONFIG_MODULE_COMPRESS_GZIP
# or CONFIG_MODULE_COMPRESS_XZ.

mod_compress_cmd = true
ifdef CONFIG_MODULE_COMPRESS
  ifdef CONFIG_MODULE_COMPRESS_GZIP
    mod_compress_cmd = gzip -n -f
  endif # CONFIG_MODULE_COMPRESS_GZIP
  ifdef CONFIG_MODULE_COMPRESS_XZ
    mod_compress_cmd = xz -f
  endif # CONFIG_MODULE_COMPRESS_XZ
endif # CONFIG_MODULE_COMPRESS
export mod_compress_cmd

# Select initial ramdisk compression format, default is gzip(1).
# This shall be used by the dracut(8) tool while creating an initramfs image.
#
INITRD_COMPRESS-y                  := gzip
INITRD_COMPRESS-$(CONFIG_RD_BZIP2) := bzip2
INITRD_COMPRESS-$(CONFIG_RD_LZMA)  := lzma
INITRD_COMPRESS-$(CONFIG_RD_XZ)    := xz
INITRD_COMPRESS-$(CONFIG_RD_LZO)   := lzo
INITRD_COMPRESS-$(CONFIG_RD_LZ4)   := lz4
# do not export INITRD_COMPRESS, since we didn't actually
# choose a sane default compression above.
# export INITRD_COMPRESS := $(INITRD_COMPRESS-y)

ifdef CONFIG_MODULE_SIG_ALL
$(eval $(call config_filename,MODULE_SIG_KEY))

mod_sign_cmd = scripts/sign-file $(CONFIG_MODULE_SIG_HASH) $(MODULE_SIG_KEY_SRCPREFIX)$(CONFIG_MODULE_SIG_KEY) certs/signing_key.x509
else
mod_sign_cmd = true
endif
export mod_sign_cmd

ifdef CONFIG_STACK_VALIDATION
  has_libelf := $(call try-run,\
		echo "int main() {}" | $(HOSTCC) -xc -o /dev/null -lelf -,1,0)
  ifeq ($(has_libelf),1)
    objtool_target := tools/objtool FORCE
  else
    SKIP_STACK_VALIDATION := 1
    export SKIP_STACK_VALIDATION
  endif
endif


ifeq ($(KBUILD_EXTMOD),)
core-y		+= kernel/ certs/ mm/ fs/ ipc/ security/ crypto/ block/

vmlinux-dirs	:= $(patsubst %/,%,$(filter %/, $(init-y) $(init-m) \
		     $(core-y) $(core-m) $(drivers-y) $(drivers-m) \
		     $(net-y) $(net-m) $(libs-y) $(libs-m) $(virt-y)))

vmlinux-alldirs	:= $(sort $(vmlinux-dirs) $(patsubst %/,%,$(filter %/, \
		     $(init-) $(core-) $(drivers-) $(net-) $(libs-) $(virt-))))

init-y		:= $(patsubst %/, %/built-in.a, $(init-y))
core-y		:= $(patsubst %/, %/built-in.a, $(core-y))
drivers-y	:= $(patsubst %/, %/built-in.a, $(drivers-y))
net-y		:= $(patsubst %/, %/built-in.a, $(net-y))
libs-y1		:= $(patsubst %/, %/lib.a, $(libs-y))
libs-y2		:= $(patsubst %/, %/built-in.a, $(filter-out %.a, $(libs-y)))
virt-y		:= $(patsubst %/, %/built-in.a, $(virt-y))

# Externally visible symbols (used by link-vmlinux.sh)
export KBUILD_VMLINUX_INIT := $(head-y) $(init-y)
export KBUILD_VMLINUX_MAIN := $(core-y) $(libs-y2) $(drivers-y) $(net-y) $(virt-y)
export KBUILD_VMLINUX_LIBS := $(libs-y1)
export KBUILD_LDS          := arch/$(SRCARCH)/kernel/vmlinux.lds
export LDFLAGS_vmlinux
# used by scripts/package/Makefile
export KBUILD_ALLDIRS := $(sort $(filter-out arch/%,$(vmlinux-alldirs)) arch Documentation include samples scripts tools)

vmlinux-deps := $(KBUILD_LDS) $(KBUILD_VMLINUX_INIT) $(KBUILD_VMLINUX_MAIN) $(KBUILD_VMLINUX_LIBS)

# Recurse until adjust_autoksyms.sh is satisfied
PHONY += autoksyms_recursive
autoksyms_recursive: $(vmlinux-deps)
ifdef CONFIG_TRIM_UNUSED_KSYMS
	$(Q)$(CONFIG_SHELL) $(srctree)/scripts/adjust_autoksyms.sh \
	  "$(MAKE) -f $(srctree)/Makefile vmlinux"
endif

# For the kernel to actually contain only the needed exported symbols,
# we have to build modules as well to determine what those symbols are.
# (this can be evaluated only once include/config/auto.conf has been included)
ifdef CONFIG_TRIM_UNUSED_KSYMS
  KBUILD_MODULES := 1
endif

autoksyms_h := $(if $(CONFIG_TRIM_UNUSED_KSYMS), include/generated/autoksyms.h)

$(autoksyms_h):
	$(Q)mkdir -p $(dir $@)
	$(Q)touch $@

ARCH_POSTLINK := $(wildcard $(srctree)/arch/$(SRCARCH)/Makefile.postlink)

# Final link of vmlinux with optional arch pass after final link
cmd_link-vmlinux =                                                 \
	$(CONFIG_SHELL) $< $(LD) $(KBUILD_LDFLAGS) $(LDFLAGS_vmlinux) ;    \
	$(if $(ARCH_POSTLINK), $(MAKE) -f $(ARCH_POSTLINK) $@, true)

vmlinux: scripts/link-vmlinux.sh autoksyms_recursive $(vmlinux-deps) FORCE
ifdef CONFIG_HEADERS_CHECK
	$(Q)$(MAKE) -f $(srctree)/Makefile headers_check
endif
ifdef CONFIG_GDB_SCRIPTS
	$(Q)ln -fsn $(abspath $(srctree)/scripts/gdb/vmlinux-gdb.py)
endif
	+$(call if_changed,link-vmlinux)

# Build samples along the rest of the kernel. This needs headers_install.
ifdef CONFIG_SAMPLES
vmlinux-dirs += samples
samples: headers_install
endif

# The actual objects are generated when descending,
# make sure no implicit rule kicks in
$(sort $(vmlinux-deps)): $(vmlinux-dirs) ;

# Handle descending into subdirectories listed in $(vmlinux-dirs)
# Preset locale variables to speed up the build process. Limit locale
# tweaks to this spot to avoid wrong language settings when running
# make menuconfig etc.
# Error messages still appears in the original language

PHONY += $(vmlinux-dirs)
$(vmlinux-dirs): prepare scripts
	$(Q)$(MAKE) $(build)=$@ need-builtin=1

define filechk_kernel.release
	echo "$(KERNELVERSION)$$($(CONFIG_SHELL) $(srctree)/scripts/setlocalversion $(srctree))"
endef

# Store (new) KERNELRELEASE string in include/config/kernel.release
include/config/kernel.release: $(srctree)/Makefile FORCE
	$(call filechk,kernel.release)

# Additional helpers built in scripts/
# Carefully list dependencies so we do not try to build scripts twice
# in parallel
PHONY += scripts
scripts: scripts_basic asm-generic gcc-plugins $(autoksyms_h)
	$(Q)$(MAKE) $(build)=$(@)

# Things we need to do before we recursively start building the kernel
# or the modules are listed in "prepare".
# A multi level approach is used. prepareN is processed before prepareN-1.
# archprepare is used in arch Makefiles and when processed asm symlink,
# version.h and scripts_basic is processed / created.

# Listed in dependency order
PHONY += prepare archprepare prepare0 prepare1 prepare2 prepare3

# prepare3 is used to check if we are building in a separate output directory,
# and if so do:
# 1) Check that make has not been executed in the kernel src $(srctree)
prepare3: include/config/kernel.release
ifneq ($(KBUILD_SRC),)
	@$(kecho) '  Using $(srctree) as source for kernel'
	$(Q)if [ -f $(srctree)/.config -o -d $(srctree)/include/config ]; then \
		echo >&2 "  $(srctree) is not clean, please run 'make mrproper'"; \
		echo >&2 "  in the '$(srctree)' directory.";\
		/bin/false; \
	fi;
endif

# prepare2 creates a makefile if using a separate output directory.
# From this point forward, .config has been reprocessed, so any rules
# that need to depend on updated CONFIG_* values can be checked here.
prepare2: prepare3 outputmakefile asm-generic

prepare1: prepare2 $(version_h) $(autoksyms_h) include/generated/utsrelease.h
	$(cmd_crmodverdir)

archprepare: archheaders archscripts prepare1 scripts_basic

prepare0: archprepare gcc-plugins
	$(Q)$(MAKE) $(build)=.

# All the preparing..
prepare: prepare0 prepare-objtool

# Support for using generic headers in asm-generic
PHONY += asm-generic uapi-asm-generic
asm-generic: uapi-asm-generic
	$(Q)$(MAKE) -f $(srctree)/scripts/Makefile.asm-generic \
	            src=asm obj=arch/$(SRCARCH)/include/generated/asm
uapi-asm-generic:
	$(Q)$(MAKE) -f $(srctree)/scripts/Makefile.asm-generic \
	            src=uapi/asm obj=arch/$(SRCARCH)/include/generated/uapi/asm

PHONY += prepare-objtool
prepare-objtool: $(objtool_target)
ifeq ($(SKIP_STACK_VALIDATION),1)
ifdef CONFIG_UNWINDER_ORC
	@echo "error: Cannot generate ORC metadata for CONFIG_UNWINDER_ORC=y, please install libelf-dev, libelf-devel or elfutils-libelf-devel" >&2
	@false
else
	@echo "warning: Cannot use CONFIG_STACK_VALIDATION=y, please install libelf-dev, libelf-devel or elfutils-libelf-devel" >&2
endif
endif

# Generate some files
# ---------------------------------------------------------------------------

# KERNELRELEASE can change from a few different places, meaning version.h
# needs to be updated, so this check is forced on all builds

uts_len := 64
define filechk_utsrelease.h
	if [ `echo -n "$(KERNELRELEASE)" | wc -c ` -gt $(uts_len) ]; then \
	  echo '"$(KERNELRELEASE)" exceeds $(uts_len) characters' >&2;    \
	  exit 1;                                                         \
	fi;                                                               \
	(echo \#define UTS_RELEASE \"$(KERNELRELEASE)\";)
endef

define filechk_version.h
	(echo \#define LINUX_VERSION_CODE $(shell                         \
	expr $(VERSION) \* 65536 + 0$(PATCHLEVEL) \* 256 + 0$(SUBLEVEL)); \
	echo '#define KERNEL_VERSION(a,b,c) (((a) << 16) + ((b) << 8) + (c))';)
endef

$(version_h): FORCE
	$(call filechk,version.h)
	$(Q)rm -f $(old_version_h)

include/generated/utsrelease.h: include/config/kernel.release FORCE
	$(call filechk,utsrelease.h)

PHONY += headerdep
headerdep:
	$(Q)find $(srctree)/include/ -name '*.h' | xargs --max-args 1 \
	$(srctree)/scripts/headerdep.pl -I$(srctree)/include

# ---------------------------------------------------------------------------
# Kernel headers

#Default location for installed headers
export INSTALL_HDR_PATH = $(objtree)/usr

# If we do an all arch process set dst to include/arch-$(SRCARCH)
hdr-dst = $(if $(KBUILD_HEADERS), dst=include/arch-$(SRCARCH), dst=include)

PHONY += archheaders
archheaders:

PHONY += archscripts
archscripts:

PHONY += __headers
__headers: $(version_h) scripts_basic uapi-asm-generic archheaders archscripts
	$(Q)$(MAKE) $(build)=scripts build_unifdef

PHONY += headers_install_all
headers_install_all:
	$(Q)$(CONFIG_SHELL) $(srctree)/scripts/headers.sh install

PHONY += headers_install
headers_install: __headers
	$(if $(wildcard $(srctree)/arch/$(SRCARCH)/include/uapi/asm/Kbuild),, \
	  $(error Headers not exportable for the $(SRCARCH) architecture))
	$(Q)$(MAKE) $(hdr-inst)=include/uapi dst=include
	$(Q)$(MAKE) $(hdr-inst)=arch/$(SRCARCH)/include/uapi $(hdr-dst)

PHONY += headers_check_all
headers_check_all: headers_install_all
	$(Q)$(CONFIG_SHELL) $(srctree)/scripts/headers.sh check

PHONY += headers_check
headers_check: headers_install
	$(Q)$(MAKE) $(hdr-inst)=include/uapi dst=include HDRCHECK=1
	$(Q)$(MAKE) $(hdr-inst)=arch/$(SRCARCH)/include/uapi $(hdr-dst) HDRCHECK=1

# ---------------------------------------------------------------------------
# Kernel selftest

PHONY += kselftest
kselftest:
	$(Q)$(MAKE) -C $(srctree)/tools/testing/selftests run_tests

PHONY += kselftest-clean
kselftest-clean:
	$(Q)$(MAKE) -C $(srctree)/tools/testing/selftests clean

PHONY += kselftest-merge
kselftest-merge:
	$(if $(wildcard $(objtree)/.config),, $(error No .config exists, config your kernel first!))
	$(Q)$(CONFIG_SHELL) $(srctree)/scripts/kconfig/merge_config.sh \
		-m $(objtree)/.config \
		$(srctree)/tools/testing/selftests/*/config
	+$(Q)$(MAKE) -f $(srctree)/Makefile olddefconfig

# ---------------------------------------------------------------------------
# Modules

ifdef CONFIG_MODULES

# By default, build modules as well

all: modules

# Build modules
#
# A module can be listed more than once in obj-m resulting in
# duplicate lines in modules.order files.  Those are removed
# using awk while concatenating to the final file.

PHONY += modules
modules: $(vmlinux-dirs) $(if $(KBUILD_BUILTIN),vmlinux) modules.builtin
	$(Q)$(AWK) '!x[$$0]++' $(vmlinux-dirs:%=$(objtree)/%/modules.order) > $(objtree)/modules.order
	@$(kecho) '  Building modules, stage 2.';
	$(Q)$(MAKE) -f $(srctree)/scripts/Makefile.modpost

modules.builtin: $(vmlinux-dirs:%=%/modules.builtin)
	$(Q)$(AWK) '!x[$$0]++' $^ > $(objtree)/modules.builtin

%/modules.builtin: include/config/auto.conf include/config/tristate.conf
	$(Q)$(MAKE) $(modbuiltin)=$*


# Target to prepare building external modules
PHONY += modules_prepare
modules_prepare: prepare scripts

# Target to install modules
PHONY += modules_install
modules_install: _modinst_ _modinst_post

PHONY += _modinst_
_modinst_:
	@rm -rf $(MODLIB)/kernel
	@rm -f $(MODLIB)/source
	@mkdir -p $(MODLIB)/kernel
	@ln -s $(abspath $(srctree)) $(MODLIB)/source
	@if [ ! $(objtree) -ef  $(MODLIB)/build ]; then \
		rm -f $(MODLIB)/build ; \
		ln -s $(CURDIR) $(MODLIB)/build ; \
	fi
	@cp -f $(objtree)/modules.order $(MODLIB)/
	@cp -f $(objtree)/modules.builtin $(MODLIB)/
	$(Q)$(MAKE) -f $(srctree)/scripts/Makefile.modinst

# This depmod is only for convenience to give the initial
# boot a modules.dep even before / is mounted read-write.  However the
# boot script depmod is the master version.
PHONY += _modinst_post
_modinst_post: _modinst_
	$(call cmd,depmod)

ifeq ($(CONFIG_MODULE_SIG), y)
PHONY += modules_sign
modules_sign:
	$(Q)$(MAKE) -f $(srctree)/scripts/Makefile.modsign
endif

else # CONFIG_MODULES

# Modules not configured
# ---------------------------------------------------------------------------

PHONY += modules modules_install
modules modules_install:
	@echo >&2
	@echo >&2 "The present kernel configuration has modules disabled."
	@echo >&2 "Type 'make config' and enable loadable module support."
	@echo >&2 "Then build a kernel with module support enabled."
	@echo >&2
	@exit 1

endif # CONFIG_MODULES

###
# Cleaning is done on three levels.
# make clean     Delete most generated files
#                Leave enough to build external modules
# make mrproper  Delete the current configuration, and all generated files
# make distclean Remove editor backup files, patch leftover files and the like

# Directories & files removed with 'make clean'
CLEAN_DIRS  += $(MODVERDIR) include/ksym

# Directories & files removed with 'make mrproper'
MRPROPER_DIRS  += include/config usr/include include/generated          \
		  arch/*/include/generated .tmp_objdiff
MRPROPER_FILES += .config .config.old .version \
		  Module.symvers tags TAGS cscope* GPATH GTAGS GRTAGS GSYMS \
		  signing_key.pem signing_key.priv signing_key.x509	\
		  x509.genkey extra_certificates signing_key.x509.keyid	\
		  signing_key.x509.signer vmlinux-gdb.py

# clean - Delete most, but leave enough to build external modules
#
clean: rm-dirs  := $(CLEAN_DIRS)
clean: rm-files := $(CLEAN_FILES)
clean-dirs      := $(addprefix _clean_, . $(vmlinux-alldirs) Documentation samples)

PHONY += $(clean-dirs) clean archclean vmlinuxclean
$(clean-dirs):
	$(Q)$(MAKE) $(clean)=$(patsubst _clean_%,%,$@)

vmlinuxclean:
	$(Q)$(CONFIG_SHELL) $(srctree)/scripts/link-vmlinux.sh clean
	$(Q)$(if $(ARCH_POSTLINK), $(MAKE) -f $(ARCH_POSTLINK) clean)

clean: archclean vmlinuxclean

# mrproper - Delete all generated files, including .config
#
mrproper: rm-dirs  := $(wildcard $(MRPROPER_DIRS))
mrproper: rm-files := $(wildcard $(MRPROPER_FILES))
mrproper-dirs      := $(addprefix _mrproper_,scripts)

PHONY += $(mrproper-dirs) mrproper archmrproper
$(mrproper-dirs):
	$(Q)$(MAKE) $(clean)=$(patsubst _mrproper_%,%,$@)

mrproper: clean archmrproper $(mrproper-dirs)
	$(call cmd,rmdirs)
	$(call cmd,rmfiles)

# distclean
#
PHONY += distclean

distclean: mrproper
	@find $(srctree) $(RCS_FIND_IGNORE) \
		\( -name '*.orig' -o -name '*.rej' -o -name '*~' \
		-o -name '*.bak' -o -name '#*#' -o -name '*%' \
		-o -name 'core' \) \
		-type f -print | xargs rm -f


# Packaging of the kernel to various formats
# ---------------------------------------------------------------------------
package-dir	:= scripts/package

%src-pkg: FORCE
	$(Q)$(MAKE) $(build)=$(package-dir) $@
%pkg: include/config/kernel.release FORCE
	$(Q)$(MAKE) $(build)=$(package-dir) $@


# Brief documentation of the typical targets used
# ---------------------------------------------------------------------------

boards := $(wildcard $(srctree)/arch/$(SRCARCH)/configs/*_defconfig)
boards := $(sort $(notdir $(boards)))
board-dirs := $(dir $(wildcard $(srctree)/arch/$(SRCARCH)/configs/*/*_defconfig))
board-dirs := $(sort $(notdir $(board-dirs:/=)))

PHONY += help
help:
	@echo  'Cleaning targets:'
	@echo  '  clean		  - Remove most generated files but keep the config and'
	@echo  '                    enough build support to build external modules'
	@echo  '  mrproper	  - Remove all generated files + config + various backup files'
	@echo  '  distclean	  - mrproper + remove editor backup and patch files'
	@echo  ''
	@echo  'Configuration targets:'
	@$(MAKE) -f $(srctree)/scripts/kconfig/Makefile help
	@echo  ''
	@echo  'Other generic targets:'
	@echo  '  all		  - Build all targets marked with [*]'
	@echo  '* vmlinux	  - Build the bare kernel'
	@echo  '* modules	  - Build all modules'
	@echo  '  modules_install - Install all modules to INSTALL_MOD_PATH (default: /)'
	@echo  '  dir/            - Build all files in dir and below'
	@echo  '  dir/file.[ois]  - Build specified target only'
	@echo  '  dir/file.ll     - Build the LLVM assembly file'
	@echo  '                    (requires compiler support for LLVM assembly generation)'
	@echo  '  dir/file.lst    - Build specified mixed source/assembly target only'
	@echo  '                    (requires a recent binutils and recent build (System.map))'
	@echo  '  dir/file.ko     - Build module including final link'
	@echo  '  modules_prepare - Set up for building external modules'
	@echo  '  tags/TAGS	  - Generate tags file for editors'
	@echo  '  cscope	  - Generate cscope index'
	@echo  '  gtags           - Generate GNU GLOBAL index'
	@echo  '  kernelrelease	  - Output the release version string (use with make -s)'
	@echo  '  kernelversion	  - Output the version stored in Makefile (use with make -s)'
	@echo  '  image_name	  - Output the image name (use with make -s)'
	@echo  '  headers_install - Install sanitised kernel headers to INSTALL_HDR_PATH'; \
	 echo  '                    (default: $(INSTALL_HDR_PATH))'; \
	 echo  ''
	@echo  'Static analysers:'
	@echo  '  checkstack      - Generate a list of stack hogs'
	@echo  '  namespacecheck  - Name space analysis on compiled kernel'
	@echo  '  versioncheck    - Sanity check on version.h usage'
	@echo  '  includecheck    - Check for duplicate included header files'
	@echo  '  export_report   - List the usages of all exported symbols'
	@echo  '  headers_check   - Sanity check on exported headers'
	@echo  '  headerdep       - Detect inclusion cycles in headers'
	@echo  '  coccicheck      - Check with Coccinelle'
	@echo  ''
	@echo  'Kernel selftest:'
	@echo  '  kselftest       - Build and run kernel selftest (run as root)'
	@echo  '                    Build, install, and boot kernel before'
	@echo  '                    running kselftest on it'
	@echo  '  kselftest-clean - Remove all generated kselftest files'
	@echo  '  kselftest-merge - Merge all the config dependencies of kselftest to existing'
	@echo  '                    .config.'
	@echo  ''
	@echo 'Userspace tools targets:'
	@echo '  use "make tools/help"'
	@echo '  or  "cd tools; make help"'
	@echo  ''
	@echo  'Kernel packaging:'
	@$(MAKE) $(build)=$(package-dir) help
	@echo  ''
	@echo  'Documentation targets:'
	@$(MAKE) -f $(srctree)/Documentation/Makefile dochelp
	@echo  ''
	@echo  'Architecture specific targets ($(SRCARCH)):'
	@$(if $(archhelp),$(archhelp),\
		echo '  No architecture specific help defined for $(SRCARCH)')
	@echo  ''
	@$(if $(boards), \
		$(foreach b, $(boards), \
		printf "  %-24s - Build for %s\\n" $(b) $(subst _defconfig,,$(b));) \
		echo '')
	@$(if $(board-dirs), \
		$(foreach b, $(board-dirs), \
		printf "  %-16s - Show %s-specific targets\\n" help-$(b) $(b);) \
		printf "  %-16s - Show all of the above\\n" help-boards; \
		echo '')

	@echo  '  make V=0|1 [targets] 0 => quiet build (default), 1 => verbose build'
	@echo  '  make V=2   [targets] 2 => give reason for rebuild of target'
	@echo  '  make O=dir [targets] Locate all output files in "dir", including .config'
	@echo  '  make C=1   [targets] Check re-compiled c source with $$CHECK (sparse by default)'
	@echo  '  make C=2   [targets] Force check of all c source with $$CHECK'
	@echo  '  make RECORDMCOUNT_WARN=1 [targets] Warn about ignored mcount sections'
	@echo  '  make W=n   [targets] Enable extra gcc checks, n=1,2,3 where'
	@echo  '		1: warnings which may be relevant and do not occur too often'
	@echo  '		2: warnings which occur quite often but may still be relevant'
	@echo  '		3: more obscure warnings, can most likely be ignored'
	@echo  '		Multiple levels can be combined with W=12 or W=123'
	@echo  ''
	@echo  'Execute "make" or "make all" to build all targets marked with [*] '
	@echo  'For further info see the ./README file'


help-board-dirs := $(addprefix help-,$(board-dirs))

help-boards: $(help-board-dirs)

boards-per-dir = $(sort $(notdir $(wildcard $(srctree)/arch/$(SRCARCH)/configs/$*/*_defconfig)))

$(help-board-dirs): help-%:
	@echo  'Architecture specific targets ($(SRCARCH) $*):'
	@$(if $(boards-per-dir), \
		$(foreach b, $(boards-per-dir), \
		printf "  %-24s - Build for %s\\n" $*/$(b) $(subst _defconfig,,$(b));) \
		echo '')


# Documentation targets
# ---------------------------------------------------------------------------
DOC_TARGETS := xmldocs latexdocs pdfdocs htmldocs epubdocs cleandocs \
	       linkcheckdocs dochelp refcheckdocs
PHONY += $(DOC_TARGETS)
$(DOC_TARGETS): scripts_basic FORCE
	$(Q)$(MAKE) $(build)=Documentation $@

else # KBUILD_EXTMOD

###
# External module support.
# When building external modules the kernel used as basis is considered
# read-only, and no consistency checks are made and the make
# system is not used on the basis kernel. If updates are required
# in the basis kernel ordinary make commands (without M=...) must
# be used.
#
# The following are the only valid targets when building external
# modules.
# make M=dir clean     Delete all automatically generated files
# make M=dir modules   Make all modules in specified dir
# make M=dir	       Same as 'make M=dir modules'
# make M=dir modules_install
#                      Install the modules built in the module directory
#                      Assumes install directory is already created

# We are always building modules
KBUILD_MODULES := 1
PHONY += crmodverdir
crmodverdir:
	$(cmd_crmodverdir)

PHONY += $(objtree)/Module.symvers
$(objtree)/Module.symvers:
	@test -e $(objtree)/Module.symvers || ( \
	echo; \
	echo "  WARNING: Symbol version dump $(objtree)/Module.symvers"; \
	echo "           is missing; modules will have no dependencies and modversions."; \
	echo )

module-dirs := $(addprefix _module_,$(KBUILD_EXTMOD))
PHONY += $(module-dirs) modules
$(module-dirs): crmodverdir $(objtree)/Module.symvers
	$(Q)$(MAKE) $(build)=$(patsubst _module_%,%,$@)

modules: $(module-dirs)
	@$(kecho) '  Building modules, stage 2.';
	$(Q)$(MAKE) -f $(srctree)/scripts/Makefile.modpost

PHONY += modules_install
modules_install: _emodinst_ _emodinst_post

install-dir := $(if $(INSTALL_MOD_DIR),$(INSTALL_MOD_DIR),extra)
PHONY += _emodinst_
_emodinst_:
	$(Q)mkdir -p $(MODLIB)/$(install-dir)
	$(Q)$(MAKE) -f $(srctree)/scripts/Makefile.modinst

PHONY += _emodinst_post
_emodinst_post: _emodinst_
	$(call cmd,depmod)

clean-dirs := $(addprefix _clean_,$(KBUILD_EXTMOD))

PHONY += $(clean-dirs) clean
$(clean-dirs):
	$(Q)$(MAKE) $(clean)=$(patsubst _clean_%,%,$@)

clean:	rm-dirs := $(MODVERDIR)
clean: rm-files := $(KBUILD_EXTMOD)/Module.symvers

PHONY += help
help:
	@echo  '  Building external modules.'
	@echo  '  Syntax: make -C path/to/kernel/src M=$$PWD target'
	@echo  ''
	@echo  '  modules         - default target, build the module(s)'
	@echo  '  modules_install - install the module'
	@echo  '  clean           - remove generated files in module directory only'
	@echo  ''

# Dummies...
PHONY += prepare scripts
prepare: ;
scripts: ;
endif # KBUILD_EXTMOD

clean: $(clean-dirs)
	$(call cmd,rmdirs)
	$(call cmd,rmfiles)
	@find $(if $(KBUILD_EXTMOD), $(KBUILD_EXTMOD), .) $(RCS_FIND_IGNORE) \
		\( -name '*.[aios]' -o -name '*.ko' -o -name '.*.cmd' \
		-o -name '*.ko.*' -o -name '*.dtb' -o -name '*.dtb.S' \
		-o -name '*.dwo' -o -name '*.lst' \
		-o -name '*.su'  \
		-o -name '.*.d' -o -name '.*.tmp' -o -name '*.mod.c' \
		-o -name '*.lex.c' -o -name '*.tab.[ch]' \
		-o -name '*.asn1.[ch]' \
		-o -name '*.symtypes' -o -name 'modules.order' \
		-o -name modules.builtin -o -name '.tmp_*.o.*' \
		-o -name '*.c.[012]*.*' \
		-o -name '*.ll' \
		-o -name '*.gcno' \) -type f -print | xargs rm -f

# Generate tags for editors
# ---------------------------------------------------------------------------
quiet_cmd_tags = GEN     $@
      cmd_tags = $(CONFIG_SHELL) $(srctree)/scripts/tags.sh $@

tags TAGS cscope gtags: FORCE
	$(call cmd,tags)

# Scripts to check various things for consistency
# ---------------------------------------------------------------------------

PHONY += includecheck versioncheck coccicheck namespacecheck export_report

includecheck:
	find $(srctree)/* $(RCS_FIND_IGNORE) \
		-name '*.[hcS]' -type f -print | sort \
		| xargs $(PERL) -w $(srctree)/scripts/checkincludes.pl

versioncheck:
	find $(srctree)/* $(RCS_FIND_IGNORE) \
		-name '*.[hcS]' -type f -print | sort \
		| xargs $(PERL) -w $(srctree)/scripts/checkversion.pl

coccicheck:
	$(Q)$(CONFIG_SHELL) $(srctree)/scripts/$@

namespacecheck:
	$(PERL) $(srctree)/scripts/namespace.pl

export_report:
	$(PERL) $(srctree)/scripts/export_report.pl

endif #ifeq ($(config-targets),1)
endif #ifeq ($(mixed-targets),1)

PHONY += checkstack kernelrelease kernelversion image_name

# UML needs a little special treatment here.  It wants to use the host
# toolchain, so needs $(SUBARCH) passed to checkstack.pl.  Everyone
# else wants $(ARCH), including people doing cross-builds, which means
# that $(SUBARCH) doesn't work here.
ifeq ($(ARCH), um)
CHECKSTACK_ARCH := $(SUBARCH)
else
CHECKSTACK_ARCH := $(ARCH)
endif
checkstack:
	$(OBJDUMP) -d vmlinux $$(find . -name '*.ko') | \
	$(PERL) $(src)/scripts/checkstack.pl $(CHECKSTACK_ARCH)

kernelrelease:
	@echo "$(KERNELVERSION)$$($(CONFIG_SHELL) $(srctree)/scripts/setlocalversion $(srctree))"

kernelversion:
	@echo $(KERNELVERSION)

image_name:
	@echo $(KBUILD_IMAGE)

# Clear a bunch of variables before executing the submake
tools/: FORCE
	$(Q)mkdir -p $(objtree)/tools
	$(Q)$(MAKE) LDFLAGS= MAKEFLAGS="$(tools_silent) $(filter --j% -j,$(MAKEFLAGS))" O=$(abspath $(objtree)) subdir=tools -C $(src)/tools/

tools/%: FORCE
	$(Q)mkdir -p $(objtree)/tools
	$(Q)$(MAKE) LDFLAGS= MAKEFLAGS="$(tools_silent) $(filter --j% -j,$(MAKEFLAGS))" O=$(abspath $(objtree)) subdir=tools -C $(src)/tools/ $*

# Single targets
# ---------------------------------------------------------------------------
# Single targets are compatible with:
# - build with mixed source and output
# - build with separate output dir 'make O=...'
# - external modules
#
#  target-dir => where to store outputfile
#  build-dir  => directory in kernel source tree to use

ifeq ($(KBUILD_EXTMOD),)
        build-dir  = $(patsubst %/,%,$(dir $@))
        target-dir = $(dir $@)
else
        zap-slash=$(filter-out .,$(patsubst %/,%,$(dir $@)))
        build-dir  = $(KBUILD_EXTMOD)$(if $(zap-slash),/$(zap-slash))
        target-dir = $(if $(KBUILD_EXTMOD),$(dir $<),$(dir $@))
endif

%.s: %.c prepare scripts FORCE
	$(Q)$(MAKE) $(build)=$(build-dir) $(target-dir)$(notdir $@)
%.i: %.c prepare scripts FORCE
	$(Q)$(MAKE) $(build)=$(build-dir) $(target-dir)$(notdir $@)
%.o: %.c prepare scripts FORCE
	$(Q)$(MAKE) $(build)=$(build-dir) $(target-dir)$(notdir $@)
%.lst: %.c prepare scripts FORCE
	$(Q)$(MAKE) $(build)=$(build-dir) $(target-dir)$(notdir $@)
%.s: %.S prepare scripts FORCE
	$(Q)$(MAKE) $(build)=$(build-dir) $(target-dir)$(notdir $@)
%.o: %.S prepare scripts FORCE
	$(Q)$(MAKE) $(build)=$(build-dir) $(target-dir)$(notdir $@)
%.symtypes: %.c prepare scripts FORCE
	$(Q)$(MAKE) $(build)=$(build-dir) $(target-dir)$(notdir $@)
%.ll: %.c prepare scripts FORCE
	$(Q)$(MAKE) $(build)=$(build-dir) $(target-dir)$(notdir $@)

# Modules
/: prepare scripts FORCE
	$(cmd_crmodverdir)
	$(Q)$(MAKE) KBUILD_MODULES=$(if $(CONFIG_MODULES),1) \
	$(build)=$(build-dir)
# Make sure the latest headers are built for Documentation
Documentation/ samples/: headers_install
%/: prepare scripts FORCE
	$(cmd_crmodverdir)
	$(Q)$(MAKE) KBUILD_MODULES=$(if $(CONFIG_MODULES),1) \
	$(build)=$(build-dir)
%.ko: prepare scripts FORCE
	$(cmd_crmodverdir)
	$(Q)$(MAKE) KBUILD_MODULES=$(if $(CONFIG_MODULES),1)   \
	$(build)=$(build-dir) $(@:.ko=.o)
	$(Q)$(MAKE) -f $(srctree)/scripts/Makefile.modpost

# FIXME Should go into a make.lib or something
# ===========================================================================

quiet_cmd_rmdirs = $(if $(wildcard $(rm-dirs)),CLEAN   $(wildcard $(rm-dirs)))
      cmd_rmdirs = rm -rf $(rm-dirs)

quiet_cmd_rmfiles = $(if $(wildcard $(rm-files)),CLEAN   $(wildcard $(rm-files)))
      cmd_rmfiles = rm -f $(rm-files)

# Run depmod only if we have System.map and depmod is executable
quiet_cmd_depmod = DEPMOD  $(KERNELRELEASE)
      cmd_depmod = $(CONFIG_SHELL) $(srctree)/scripts/depmod.sh $(DEPMOD) \
                   $(KERNELRELEASE)

# Create temporary dir for module support files
# clean it up only when building all modules
cmd_crmodverdir = $(Q)mkdir -p $(MODVERDIR) \
                  $(if $(KBUILD_MODULES),; rm -f $(MODVERDIR)/*)

# read all saved command lines

cmd_files := $(wildcard .*.cmd $(foreach f,$(sort $(targets)),$(dir $(f)).$(notdir $(f)).cmd))

ifneq ($(cmd_files),)
  $(cmd_files): ;	# Do not try to update included dependency files
  include $(cmd_files)
endif

endif	# skip-makefile

PHONY += FORCE
FORCE:

# Declare the contents of the PHONY variable as phony.  We keep that
# information in a variable so we can use it in if_changed and friends.
.PHONY: $(PHONY)<|MERGE_RESOLUTION|>--- conflicted
+++ resolved
@@ -1,15 +1,9 @@
 # SPDX-License-Identifier: GPL-2.0
 VERSION = 4
 PATCHLEVEL = 19
-<<<<<<< HEAD
-SUBLEVEL = 21
+SUBLEVEL = 25
 EXTRAVERSION = -zen
 NAME = Neo Mir
-=======
-SUBLEVEL = 25
-EXTRAVERSION =
-NAME = "People's Front"
->>>>>>> eb1e5b1a
 
 # *DOCUMENTATION*
 # To see a list of typical targets execute "make help"

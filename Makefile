--- conflicted
+++ resolved
@@ -1,15 +1,9 @@
 # SPDX-License-Identifier: GPL-2.0
 VERSION = 4
 PATCHLEVEL = 19
-<<<<<<< HEAD
-SUBLEVEL = 12
+SUBLEVEL = 13
 EXTRAVERSION = -zen
 NAME = Neo Mir
-=======
-SUBLEVEL = 13
-EXTRAVERSION =
-NAME = "People's Front"
->>>>>>> c04c050f
 
 # *DOCUMENTATION*
 # To see a list of typical targets execute "make help"

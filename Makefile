# SPDX-License-Identifier: GPL-2.0
VERSION = 5
PATCHLEVEL = 7
<<<<<<< HEAD
SUBLEVEL = 17
EXTRAVERSION = -zen
NAME = Tea Storm
=======
SUBLEVEL = 18
EXTRAVERSION =
NAME = Kleptomaniac Octopus
>>>>>>> d992d3dc

# *DOCUMENTATION*
# To see a list of typical targets execute "make help"
# More info can be located in ./README
# Comments in this file are targeted only to the developer, do not
# expect to learn how to build the kernel reading this file.

# That's our default target when none is given on the command line
PHONY := _all
_all:

# We are using a recursive build, so we need to do a little thinking
# to get the ordering right.
#
# Most importantly: sub-Makefiles should only ever modify files in
# their own directory. If in some directory we have a dependency on
# a file in another dir (which doesn't happen often, but it's often
# unavoidable when linking the built-in.a targets which finally
# turn into vmlinux), we will call a sub make in that other dir, and
# after that we are sure that everything which is in that other dir
# is now up to date.
#
# The only cases where we need to modify files which have global
# effects are thus separated out and done before the recursive
# descending is started. They are now explicitly listed as the
# prepare rule.

ifneq ($(sub_make_done),1)

# Do not use make's built-in rules and variables
# (this increases performance and avoids hard-to-debug behaviour)
MAKEFLAGS += -rR

# Avoid funny character set dependencies
unexport LC_ALL
LC_COLLATE=C
LC_NUMERIC=C
export LC_COLLATE LC_NUMERIC

# Avoid interference with shell env settings
unexport GREP_OPTIONS

# Beautify output
# ---------------------------------------------------------------------------
#
# Normally, we echo the whole command before executing it. By making
# that echo $($(quiet)$(cmd)), we now have the possibility to set
# $(quiet) to choose other forms of output instead, e.g.
#
#         quiet_cmd_cc_o_c = Compiling $(RELDIR)/$@
#         cmd_cc_o_c       = $(CC) $(c_flags) -c -o $@ $<
#
# If $(quiet) is empty, the whole command will be printed.
# If it is set to "quiet_", only the short version will be printed.
# If it is set to "silent_", nothing will be printed at all, since
# the variable $(silent_cmd_cc_o_c) doesn't exist.
#
# A simple variant is to prefix commands with $(Q) - that's useful
# for commands that shall be hidden in non-verbose mode.
#
#	$(Q)ln $@ :<
#
# If KBUILD_VERBOSE equals 0 then the above command will be hidden.
# If KBUILD_VERBOSE equals 1 then the above command is displayed.
# If KBUILD_VERBOSE equals 2 then give the reason why each target is rebuilt.
#
# To put more focus on warnings, be less verbose as default
# Use 'make V=1' to see the full commands

ifeq ("$(origin V)", "command line")
  KBUILD_VERBOSE = $(V)
endif
ifndef KBUILD_VERBOSE
  KBUILD_VERBOSE = 0
endif

ifeq ($(KBUILD_VERBOSE),1)
  quiet =
  Q =
else
  quiet=quiet_
  Q = @
endif

# If the user is running make -s (silent mode), suppress echoing of
# commands

ifneq ($(findstring s,$(filter-out --%,$(MAKEFLAGS))),)
  quiet=silent_
endif

export quiet Q KBUILD_VERBOSE

# Kbuild will save output files in the current working directory.
# This does not need to match to the root of the kernel source tree.
#
# For example, you can do this:
#
#  cd /dir/to/store/output/files; make -f /dir/to/kernel/source/Makefile
#
# If you want to save output files in a different location, there are
# two syntaxes to specify it.
#
# 1) O=
# Use "make O=dir/to/store/output/files/"
#
# 2) Set KBUILD_OUTPUT
# Set the environment variable KBUILD_OUTPUT to point to the output directory.
# export KBUILD_OUTPUT=dir/to/store/output/files/; make
#
# The O= assignment takes precedence over the KBUILD_OUTPUT environment
# variable.

# Do we want to change the working directory?
ifeq ("$(origin O)", "command line")
  KBUILD_OUTPUT := $(O)
endif

ifneq ($(KBUILD_OUTPUT),)
# Make's built-in functions such as $(abspath ...), $(realpath ...) cannot
# expand a shell special character '~'. We use a somewhat tedious way here.
abs_objtree := $(shell mkdir -p $(KBUILD_OUTPUT) && cd $(KBUILD_OUTPUT) && pwd)
$(if $(abs_objtree),, \
     $(error failed to create output directory "$(KBUILD_OUTPUT)"))

# $(realpath ...) resolves symlinks
abs_objtree := $(realpath $(abs_objtree))
else
abs_objtree := $(CURDIR)
endif # ifneq ($(KBUILD_OUTPUT),)

ifeq ($(abs_objtree),$(CURDIR))
# Suppress "Entering directory ..." unless we are changing the work directory.
MAKEFLAGS += --no-print-directory
else
need-sub-make := 1
endif

abs_srctree := $(realpath $(dir $(lastword $(MAKEFILE_LIST))))

ifneq ($(words $(subst :, ,$(abs_srctree))), 1)
$(error source directory cannot contain spaces or colons)
endif

ifneq ($(abs_srctree),$(abs_objtree))
# Look for make include files relative to root of kernel src
#
# This does not become effective immediately because MAKEFLAGS is re-parsed
# once after the Makefile is read. We need to invoke sub-make.
MAKEFLAGS += --include-dir=$(abs_srctree)
need-sub-make := 1
endif

ifneq ($(filter 3.%,$(MAKE_VERSION)),)
# 'MAKEFLAGS += -rR' does not immediately become effective for GNU Make 3.x
# We need to invoke sub-make to avoid implicit rules in the top Makefile.
need-sub-make := 1
# Cancel implicit rules for this Makefile.
$(lastword $(MAKEFILE_LIST)): ;
endif

export abs_srctree abs_objtree
export sub_make_done := 1

ifeq ($(need-sub-make),1)

PHONY += $(MAKECMDGOALS) sub-make

$(filter-out _all sub-make $(lastword $(MAKEFILE_LIST)), $(MAKECMDGOALS)) _all: sub-make
	@:

# Invoke a second make in the output directory, passing relevant variables
sub-make:
	$(Q)$(MAKE) -C $(abs_objtree) -f $(abs_srctree)/Makefile $(MAKECMDGOALS)

endif # need-sub-make
endif # sub_make_done

# We process the rest of the Makefile if this is the final invocation of make
ifeq ($(need-sub-make),)

# Do not print "Entering directory ...",
# but we want to display it when entering to the output directory
# so that IDEs/editors are able to understand relative filenames.
MAKEFLAGS += --no-print-directory

# Call a source code checker (by default, "sparse") as part of the
# C compilation.
#
# Use 'make C=1' to enable checking of only re-compiled files.
# Use 'make C=2' to enable checking of *all* source files, regardless
# of whether they are re-compiled or not.
#
# See the file "Documentation/dev-tools/sparse.rst" for more details,
# including where to get the "sparse" utility.

ifeq ("$(origin C)", "command line")
  KBUILD_CHECKSRC = $(C)
endif
ifndef KBUILD_CHECKSRC
  KBUILD_CHECKSRC = 0
endif

# Use make M=dir or set the environment variable KBUILD_EXTMOD to specify the
# directory of external module to build. Setting M= takes precedence.
ifeq ("$(origin M)", "command line")
  KBUILD_EXTMOD := $(M)
endif

export KBUILD_CHECKSRC KBUILD_EXTMOD

extmod-prefix = $(if $(KBUILD_EXTMOD),$(KBUILD_EXTMOD)/)

ifeq ($(abs_srctree),$(abs_objtree))
        # building in the source tree
        srctree := .
	building_out_of_srctree :=
else
        ifeq ($(abs_srctree)/,$(dir $(abs_objtree)))
                # building in a subdirectory of the source tree
                srctree := ..
        else
                srctree := $(abs_srctree)
        endif
	building_out_of_srctree := 1
endif

ifneq ($(KBUILD_ABS_SRCTREE),)
srctree := $(abs_srctree)
endif

objtree		:= .
VPATH		:= $(srctree)

export building_out_of_srctree srctree objtree VPATH

# To make sure we do not include .config for any of the *config targets
# catch them early, and hand them over to scripts/kconfig/Makefile
# It is allowed to specify more targets when calling make, including
# mixing *config targets and build targets.
# For example 'make oldconfig all'.
# Detect when mixed targets is specified, and make a second invocation
# of make so .config is not included in this case either (for *config).

version_h := include/generated/uapi/linux/version.h
old_version_h := include/linux/version.h

clean-targets := %clean mrproper cleandocs
no-dot-config-targets := $(clean-targets) \
			 cscope gtags TAGS tags help% %docs check% coccicheck \
			 $(version_h) headers headers_% archheaders archscripts \
			 %asm-generic kernelversion %src-pkg dt_binding_check \
			 outputmakefile
no-sync-config-targets := $(no-dot-config-targets) install %install \
			   kernelrelease
single-targets := %.a %.i %.ko %.lds %.ll %.lst %.mod %.o %.s %.symtypes %/

config-build	:=
mixed-build	:=
need-config	:= 1
may-sync-config	:= 1
single-build	:=

ifneq ($(filter $(no-dot-config-targets), $(MAKECMDGOALS)),)
	ifeq ($(filter-out $(no-dot-config-targets), $(MAKECMDGOALS)),)
		need-config :=
	endif
endif

ifneq ($(filter $(no-sync-config-targets), $(MAKECMDGOALS)),)
	ifeq ($(filter-out $(no-sync-config-targets), $(MAKECMDGOALS)),)
		may-sync-config :=
	endif
endif

ifneq ($(KBUILD_EXTMOD),)
	may-sync-config :=
endif

ifeq ($(KBUILD_EXTMOD),)
        ifneq ($(filter config %config,$(MAKECMDGOALS)),)
		config-build := 1
                ifneq ($(words $(MAKECMDGOALS)),1)
			mixed-build := 1
                endif
        endif
endif

# We cannot build single targets and the others at the same time
ifneq ($(filter $(single-targets), $(MAKECMDGOALS)),)
	single-build := 1
	ifneq ($(filter-out $(single-targets), $(MAKECMDGOALS)),)
		mixed-build := 1
	endif
endif

# For "make -j clean all", "make -j mrproper defconfig all", etc.
ifneq ($(filter $(clean-targets),$(MAKECMDGOALS)),)
        ifneq ($(filter-out $(clean-targets),$(MAKECMDGOALS)),)
		mixed-build := 1
        endif
endif

# install and modules_install need also be processed one by one
ifneq ($(filter install,$(MAKECMDGOALS)),)
        ifneq ($(filter modules_install,$(MAKECMDGOALS)),)
		mixed-build := 1
        endif
endif

ifdef mixed-build
# ===========================================================================
# We're called with mixed targets (*config and build targets).
# Handle them one by one.

PHONY += $(MAKECMDGOALS) __build_one_by_one

$(filter-out __build_one_by_one, $(MAKECMDGOALS)): __build_one_by_one
	@:

__build_one_by_one:
	$(Q)set -e; \
	for i in $(MAKECMDGOALS); do \
		$(MAKE) -f $(srctree)/Makefile $$i; \
	done

else # !mixed-build

include scripts/Kbuild.include

# Read KERNELRELEASE from include/config/kernel.release (if it exists)
KERNELRELEASE = $(shell cat include/config/kernel.release 2> /dev/null)
KERNELVERSION = $(VERSION)$(if $(PATCHLEVEL),.$(PATCHLEVEL)$(if $(SUBLEVEL),.$(SUBLEVEL)))$(EXTRAVERSION)
export VERSION PATCHLEVEL SUBLEVEL KERNELRELEASE KERNELVERSION

include scripts/subarch.include

# Cross compiling and selecting different set of gcc/bin-utils
# ---------------------------------------------------------------------------
#
# When performing cross compilation for other architectures ARCH shall be set
# to the target architecture. (See arch/* for the possibilities).
# ARCH can be set during invocation of make:
# make ARCH=ia64
# Another way is to have ARCH set in the environment.
# The default ARCH is the host where make is executed.

# CROSS_COMPILE specify the prefix used for all executables used
# during compilation. Only gcc and related bin-utils executables
# are prefixed with $(CROSS_COMPILE).
# CROSS_COMPILE can be set on the command line
# make CROSS_COMPILE=ia64-linux-
# Alternatively CROSS_COMPILE can be set in the environment.
# Default value for CROSS_COMPILE is not to prefix executables
# Note: Some architectures assign CROSS_COMPILE in their arch/*/Makefile
ARCH		?= $(SUBARCH)

# Architecture as present in compile.h
UTS_MACHINE 	:= $(ARCH)
SRCARCH 	:= $(ARCH)

# Additional ARCH settings for x86
ifeq ($(ARCH),i386)
        SRCARCH := x86
endif
ifeq ($(ARCH),x86_64)
        SRCARCH := x86
endif

# Additional ARCH settings for sparc
ifeq ($(ARCH),sparc32)
       SRCARCH := sparc
endif
ifeq ($(ARCH),sparc64)
       SRCARCH := sparc
endif

# Additional ARCH settings for sh
ifeq ($(ARCH),sh64)
       SRCARCH := sh
endif

KCONFIG_CONFIG	?= .config
export KCONFIG_CONFIG

# Default file for 'make defconfig'. This may be overridden by arch-Makefile.
export KBUILD_DEFCONFIG := defconfig

# SHELL used by kbuild
CONFIG_SHELL := sh

HOST_LFS_CFLAGS := $(shell getconf LFS_CFLAGS 2>/dev/null)
HOST_LFS_LDFLAGS := $(shell getconf LFS_LDFLAGS 2>/dev/null)
HOST_LFS_LIBS := $(shell getconf LFS_LIBS 2>/dev/null)

ifneq ($(LLVM),)
HOSTCC	= clang
HOSTCXX	= clang++
else
HOSTCC	= gcc
HOSTCXX	= g++
endif
KBUILD_HOSTCFLAGS   := -Wall -Wmissing-prototypes -Wstrict-prototypes -O2 \
		-fomit-frame-pointer -std=gnu89 $(HOST_LFS_CFLAGS) \
		$(HOSTCFLAGS)
KBUILD_HOSTCXXFLAGS := -Wall -O2 $(HOST_LFS_CFLAGS) $(HOSTCXXFLAGS)
KBUILD_HOSTLDFLAGS  := $(HOST_LFS_LDFLAGS) $(HOSTLDFLAGS)
KBUILD_HOSTLDLIBS   := $(HOST_LFS_LIBS) $(HOSTLDLIBS)

# Make variables (CC, etc...)
CPP		= $(CC) -E
ifneq ($(LLVM),)
CC		= clang
LD		= ld.lld
AR		= llvm-ar
NM		= llvm-nm
OBJCOPY		= llvm-objcopy
OBJDUMP		= llvm-objdump
READELF		= llvm-readelf
OBJSIZE		= llvm-size
STRIP		= llvm-strip
else
CC		= $(CROSS_COMPILE)gcc
LD		= $(CROSS_COMPILE)ld
AR		= $(CROSS_COMPILE)ar
NM		= $(CROSS_COMPILE)nm
OBJCOPY		= $(CROSS_COMPILE)objcopy
OBJDUMP		= $(CROSS_COMPILE)objdump
READELF		= $(CROSS_COMPILE)readelf
OBJSIZE		= $(CROSS_COMPILE)size
STRIP		= $(CROSS_COMPILE)strip
endif
PAHOLE		= pahole
LEX		= flex
YACC		= bison
AWK		= awk
INSTALLKERNEL  := installkernel
DEPMOD		= /sbin/depmod
PERL		= perl
PYTHON		= python
PYTHON3		= python3
CHECK		= sparse
BASH		= bash
KGZIP		= gzip
KBZIP2		= bzip2
KLZOP		= lzop
LZMA		= lzma
LZ4		= lz4c
XZ		= xz
ZSTD		= zstd

CHECKFLAGS     := -D__linux__ -Dlinux -D__STDC__ -Dunix -D__unix__ \
		  -Wbitwise -Wno-return-void -Wno-unknown-attribute $(CF)
NOSTDINC_FLAGS :=
CFLAGS_MODULE   =
AFLAGS_MODULE   =
LDFLAGS_MODULE  =
CFLAGS_KERNEL	=
AFLAGS_KERNEL	=
LDFLAGS_vmlinux =

# Use USERINCLUDE when you must reference the UAPI directories only.
USERINCLUDE    := \
		-I$(srctree)/arch/$(SRCARCH)/include/uapi \
		-I$(objtree)/arch/$(SRCARCH)/include/generated/uapi \
		-I$(srctree)/include/uapi \
		-I$(objtree)/include/generated/uapi \
                -include $(srctree)/include/linux/kconfig.h

# Use LINUXINCLUDE when you must reference the include/ directory.
# Needed to be compatible with the O= option
LINUXINCLUDE    := \
		-I$(srctree)/arch/$(SRCARCH)/include \
		-I$(objtree)/arch/$(SRCARCH)/include/generated \
		$(if $(building_out_of_srctree),-I$(srctree)/include) \
		-I$(objtree)/include \
		$(USERINCLUDE)

KBUILD_AFLAGS   := -D__ASSEMBLY__ -fno-PIE
KBUILD_CFLAGS   := -Wall -Wundef -Werror=strict-prototypes -Wno-trigraphs \
		   -fno-strict-aliasing -fno-common -fshort-wchar -fno-PIE \
		   -Werror=implicit-function-declaration -Werror=implicit-int \
		   -Wno-format-security \
		   -std=gnu89
KBUILD_CPPFLAGS := -D__KERNEL__
KBUILD_AFLAGS_KERNEL :=
KBUILD_CFLAGS_KERNEL :=
KBUILD_AFLAGS_MODULE  := -DMODULE
KBUILD_CFLAGS_MODULE  := -DMODULE
KBUILD_LDFLAGS_MODULE :=
export KBUILD_LDS_MODULE := $(srctree)/scripts/module-common.lds
KBUILD_LDFLAGS :=
GCC_PLUGINS_CFLAGS :=
CLANG_FLAGS :=

export ARCH SRCARCH CONFIG_SHELL BASH HOSTCC KBUILD_HOSTCFLAGS CROSS_COMPILE LD CC
export CPP AR NM STRIP OBJCOPY OBJDUMP OBJSIZE READELF PAHOLE LEX YACC AWK INSTALLKERNEL
export PERL PYTHON PYTHON3 CHECK CHECKFLAGS MAKE UTS_MACHINE HOSTCXX
export KGZIP KBZIP2 KLZOP LZMA LZ4 XZ ZSTD
export KBUILD_HOSTCXXFLAGS KBUILD_HOSTLDFLAGS KBUILD_HOSTLDLIBS LDFLAGS_MODULE

export KBUILD_CPPFLAGS NOSTDINC_FLAGS LINUXINCLUDE OBJCOPYFLAGS KBUILD_LDFLAGS
export KBUILD_CFLAGS CFLAGS_KERNEL CFLAGS_MODULE
export CFLAGS_KASAN CFLAGS_KASAN_NOSANITIZE CFLAGS_UBSAN
export KBUILD_AFLAGS AFLAGS_KERNEL AFLAGS_MODULE
export KBUILD_AFLAGS_MODULE KBUILD_CFLAGS_MODULE KBUILD_LDFLAGS_MODULE
export KBUILD_AFLAGS_KERNEL KBUILD_CFLAGS_KERNEL

# Files to ignore in find ... statements

export RCS_FIND_IGNORE := \( -name SCCS -o -name BitKeeper -o -name .svn -o    \
			  -name CVS -o -name .pc -o -name .hg -o -name .git \) \
			  -prune -o
export RCS_TAR_IGNORE := --exclude SCCS --exclude BitKeeper --exclude .svn \
			 --exclude CVS --exclude .pc --exclude .hg --exclude .git

# ===========================================================================
# Rules shared between *config targets and build targets

# Basic helpers built in scripts/basic/
PHONY += scripts_basic
scripts_basic:
	$(Q)$(MAKE) $(build)=scripts/basic
	$(Q)rm -f .tmp_quiet_recordmcount

PHONY += outputmakefile
# Before starting out-of-tree build, make sure the source tree is clean.
# outputmakefile generates a Makefile in the output directory, if using a
# separate output directory. This allows convenient use of make in the
# output directory.
# At the same time when output Makefile generated, generate .gitignore to
# ignore whole output directory
outputmakefile:
ifdef building_out_of_srctree
	$(Q)if [ -f $(srctree)/.config -o \
		 -d $(srctree)/include/config -o \
		 -d $(srctree)/arch/$(SRCARCH)/include/generated ]; then \
		echo >&2 "***"; \
		echo >&2 "*** The source tree is not clean, please run 'make$(if $(findstring command line, $(origin ARCH)), ARCH=$(ARCH)) mrproper'"; \
		echo >&2 "*** in $(abs_srctree)";\
		echo >&2 "***"; \
		false; \
	fi
	$(Q)ln -fsn $(srctree) source
	$(Q)$(CONFIG_SHELL) $(srctree)/scripts/mkmakefile $(srctree)
	$(Q)test -e .gitignore || \
	{ echo "# this is build directory, ignore it"; echo "*"; } > .gitignore
endif

ifneq ($(shell $(CC) --version 2>&1 | head -n 1 | grep clang),)
ifneq ($(CROSS_COMPILE),)
CLANG_FLAGS	+= --target=$(notdir $(CROSS_COMPILE:%-=%))
GCC_TOOLCHAIN_DIR := $(dir $(shell which $(CROSS_COMPILE)elfedit))
CLANG_FLAGS	+= --prefix=$(GCC_TOOLCHAIN_DIR)$(notdir $(CROSS_COMPILE))
GCC_TOOLCHAIN	:= $(realpath $(GCC_TOOLCHAIN_DIR)/..)
endif
ifneq ($(GCC_TOOLCHAIN),)
CLANG_FLAGS	+= --gcc-toolchain=$(GCC_TOOLCHAIN)
endif
ifneq ($(LLVM_IAS),1)
CLANG_FLAGS	+= -no-integrated-as
endif
CLANG_FLAGS	+= -Werror=unknown-warning-option
KBUILD_CFLAGS	+= $(CLANG_FLAGS)
KBUILD_AFLAGS	+= $(CLANG_FLAGS)
export CLANG_FLAGS
endif

# The expansion should be delayed until arch/$(SRCARCH)/Makefile is included.
# Some architectures define CROSS_COMPILE in arch/$(SRCARCH)/Makefile.
# CC_VERSION_TEXT is referenced from Kconfig (so it needs export),
# and from include/config/auto.conf.cmd to detect the compiler upgrade.
CC_VERSION_TEXT = $(shell $(CC) --version 2>/dev/null | head -n 1)

ifdef config-build
# ===========================================================================
# *config targets only - make sure prerequisites are updated, and descend
# in scripts/kconfig to make the *config target

# Read arch specific Makefile to set KBUILD_DEFCONFIG as needed.
# KBUILD_DEFCONFIG may point out an alternative default configuration
# used for 'make defconfig'
include arch/$(SRCARCH)/Makefile
export KBUILD_DEFCONFIG KBUILD_KCONFIG CC_VERSION_TEXT

config: outputmakefile scripts_basic FORCE
	$(Q)$(MAKE) $(build)=scripts/kconfig $@

%config: outputmakefile scripts_basic FORCE
	$(Q)$(MAKE) $(build)=scripts/kconfig $@

else #!config-build
# ===========================================================================
# Build targets only - this includes vmlinux, arch specific targets, clean
# targets and others. In general all targets except *config targets.

# If building an external module we do not care about the all: rule
# but instead _all depend on modules
PHONY += all
ifeq ($(KBUILD_EXTMOD),)
_all: all
else
_all: modules
endif

# Decide whether to build built-in, modular, or both.
# Normally, just do built-in.

KBUILD_MODULES :=
KBUILD_BUILTIN := 1

# If we have only "make modules", don't compile built-in objects.
ifeq ($(MAKECMDGOALS),modules)
  KBUILD_BUILTIN :=
endif

# If we have "make <whatever> modules", compile modules
# in addition to whatever we do anyway.
# Just "make" or "make all" shall build modules as well

ifneq ($(filter all _all modules nsdeps,$(MAKECMDGOALS)),)
  KBUILD_MODULES := 1
endif

ifeq ($(MAKECMDGOALS),)
  KBUILD_MODULES := 1
endif

export KBUILD_MODULES KBUILD_BUILTIN

ifdef need-config
include include/config/auto.conf
endif

ifeq ($(KBUILD_EXTMOD),)
# Objects we will link into vmlinux / subdirs we need to visit
init-y		:= init/
drivers-y	:= drivers/ sound/
drivers-$(CONFIG_SAMPLES) += samples/
net-y		:= net/
libs-y		:= lib/
core-y		:= usr/
virt-y		:= virt/
endif # KBUILD_EXTMOD

# The all: target is the default when no target is given on the
# command line.
# This allow a user to issue only 'make' to build a kernel including modules
# Defaults to vmlinux, but the arch makefile usually adds further targets
all: vmlinux

CFLAGS_GCOV	:= -fprofile-arcs -ftest-coverage \
	$(call cc-option,-fno-tree-loop-im) \
	$(call cc-disable-warning,maybe-uninitialized,)
export CFLAGS_GCOV

# The arch Makefiles can override CC_FLAGS_FTRACE. We may also append it later.
ifdef CONFIG_FUNCTION_TRACER
  CC_FLAGS_FTRACE := -pg
endif

RETPOLINE_CFLAGS_GCC := -mindirect-branch=thunk-extern -mindirect-branch-register
RETPOLINE_VDSO_CFLAGS_GCC := -mindirect-branch=thunk-inline -mindirect-branch-register
RETPOLINE_CFLAGS_CLANG := -mretpoline-external-thunk
RETPOLINE_VDSO_CFLAGS_CLANG := -mretpoline
RETPOLINE_CFLAGS := $(call cc-option,$(RETPOLINE_CFLAGS_GCC),$(call cc-option,$(RETPOLINE_CFLAGS_CLANG)))
RETPOLINE_VDSO_CFLAGS := $(call cc-option,$(RETPOLINE_VDSO_CFLAGS_GCC),$(call cc-option,$(RETPOLINE_VDSO_CFLAGS_CLANG)))
export RETPOLINE_CFLAGS
export RETPOLINE_VDSO_CFLAGS

include arch/$(SRCARCH)/Makefile

ifdef need-config
ifdef may-sync-config
# Read in dependencies to all Kconfig* files, make sure to run syncconfig if
# changes are detected. This should be included after arch/$(SRCARCH)/Makefile
# because some architectures define CROSS_COMPILE there.
include include/config/auto.conf.cmd

$(KCONFIG_CONFIG):
	@echo >&2 '***'
	@echo >&2 '*** Configuration file "$@" not found!'
	@echo >&2 '***'
	@echo >&2 '*** Please run some configurator (e.g. "make oldconfig" or'
	@echo >&2 '*** "make menuconfig" or "make xconfig").'
	@echo >&2 '***'
	@/bin/false

# The actual configuration files used during the build are stored in
# include/generated/ and include/config/. Update them if .config is newer than
# include/config/auto.conf (which mirrors .config).
#
# This exploits the 'multi-target pattern rule' trick.
# The syncconfig should be executed only once to make all the targets.
# (Note: use the grouped target '&:' when we bump to GNU Make 4.3)
%/auto.conf %/auto.conf.cmd: $(KCONFIG_CONFIG)
	$(Q)$(MAKE) -f $(srctree)/Makefile syncconfig
else # !may-sync-config
# External modules and some install targets need include/generated/autoconf.h
# and include/config/auto.conf but do not care if they are up-to-date.
# Use auto.conf to trigger the test
PHONY += include/config/auto.conf

include/config/auto.conf:
	$(Q)test -e include/generated/autoconf.h -a -e $@ || (		\
	echo >&2;							\
	echo >&2 "  ERROR: Kernel configuration is invalid.";		\
	echo >&2 "         include/generated/autoconf.h or $@ are missing.";\
	echo >&2 "         Run 'make oldconfig && make prepare' on kernel src to fix it.";	\
	echo >&2 ;							\
	/bin/false)

endif # may-sync-config
endif # need-config

KBUILD_CFLAGS	+= $(call cc-option,-fno-delete-null-pointer-checks,)
KBUILD_CFLAGS	+= $(call cc-disable-warning,frame-address,)
KBUILD_CFLAGS	+= $(call cc-disable-warning, format-truncation)
KBUILD_CFLAGS	+= $(call cc-disable-warning, format-overflow)
KBUILD_CFLAGS	+= $(call cc-disable-warning, address-of-packed-member)

ifdef CONFIG_CC_OPTIMIZE_FOR_PERFORMANCE
KBUILD_CFLAGS += -O2
else ifdef CONFIG_CC_OPTIMIZE_FOR_PERFORMANCE_O3
KBUILD_CFLAGS += -O3
else ifdef CONFIG_CC_OPTIMIZE_FOR_SIZE
KBUILD_CFLAGS += -Os
endif

# Tell gcc to never replace conditional load with a non-conditional one
KBUILD_CFLAGS	+= $(call cc-option,--param=allow-store-data-races=0)
KBUILD_CFLAGS	+= $(call cc-option,-fno-allow-store-data-races)

include scripts/Makefile.kcov
include scripts/Makefile.gcc-plugins

ifdef CONFIG_READABLE_ASM
# Disable optimizations that make assembler listings hard to read.
# reorder blocks reorders the control in the function
# ipa clone creates specialized cloned functions
# partial inlining inlines only parts of functions
KBUILD_CFLAGS += $(call cc-option,-fno-reorder-blocks,) \
                 $(call cc-option,-fno-ipa-cp-clone,) \
                 $(call cc-option,-fno-partial-inlining)
endif

ifneq ($(CONFIG_FRAME_WARN),0)
KBUILD_CFLAGS += -Wframe-larger-than=$(CONFIG_FRAME_WARN)
endif

stackp-flags-$(CONFIG_CC_HAS_STACKPROTECTOR_NONE) := -fno-stack-protector
stackp-flags-$(CONFIG_STACKPROTECTOR)             := -fstack-protector
stackp-flags-$(CONFIG_STACKPROTECTOR_STRONG)      := -fstack-protector-strong

KBUILD_CFLAGS += $(stackp-flags-y)

ifdef CONFIG_CC_IS_CLANG
KBUILD_CPPFLAGS += -Qunused-arguments
KBUILD_CFLAGS += -Wno-format-invalid-specifier
KBUILD_CFLAGS += -Wno-gnu
# CLANG uses a _MergedGlobals as optimization, but this breaks modpost, as the
# source of a reference will be _MergedGlobals and not on of the whitelisted names.
# See modpost pattern 2
KBUILD_CFLAGS += -mno-global-merge
else

# These warnings generated too much noise in a regular build.
# Use make W=1 to enable them (see scripts/Makefile.extrawarn)
KBUILD_CFLAGS += -Wno-unused-but-set-variable

# Warn about unmarked fall-throughs in switch statement.
# Disabled for clang while comment to attribute conversion happens and
# https://github.com/ClangBuiltLinux/linux/issues/636 is discussed.
KBUILD_CFLAGS += $(call cc-option,-Wimplicit-fallthrough,)
endif

KBUILD_CFLAGS += $(call cc-disable-warning, unused-const-variable)
ifdef CONFIG_FRAME_POINTER
KBUILD_CFLAGS	+= -fno-omit-frame-pointer -fno-optimize-sibling-calls
else
# Some targets (ARM with Thumb2, for example), can't be built with frame
# pointers.  For those, we don't have FUNCTION_TRACER automatically
# select FRAME_POINTER.  However, FUNCTION_TRACER adds -pg, and this is
# incompatible with -fomit-frame-pointer with current GCC, so we don't use
# -fomit-frame-pointer with FUNCTION_TRACER.
ifndef CONFIG_FUNCTION_TRACER
KBUILD_CFLAGS	+= -fomit-frame-pointer
endif
endif

# Initialize all stack variables with a pattern, if desired.
ifdef CONFIG_INIT_STACK_ALL
KBUILD_CFLAGS	+= -ftrivial-auto-var-init=pattern
endif

DEBUG_CFLAGS	:= $(call cc-option, -fno-var-tracking-assignments)

ifdef CONFIG_DEBUG_INFO
ifdef CONFIG_DEBUG_INFO_SPLIT
DEBUG_CFLAGS	+= -gsplit-dwarf
else
DEBUG_CFLAGS	+= -g
endif
KBUILD_AFLAGS	+= -Wa,-gdwarf-2
endif
ifdef CONFIG_DEBUG_INFO_DWARF4
DEBUG_CFLAGS	+= -gdwarf-4
endif

ifdef CONFIG_DEBUG_INFO_REDUCED
DEBUG_CFLAGS	+= $(call cc-option, -femit-struct-debug-baseonly) \
		   $(call cc-option,-fno-var-tracking)
endif

KBUILD_CFLAGS += $(DEBUG_CFLAGS)
export DEBUG_CFLAGS

ifdef CONFIG_FUNCTION_TRACER
ifdef CONFIG_FTRACE_MCOUNT_RECORD
  # gcc 5 supports generating the mcount tables directly
  ifeq ($(call cc-option-yn,-mrecord-mcount),y)
    CC_FLAGS_FTRACE	+= -mrecord-mcount
    export CC_USING_RECORD_MCOUNT := 1
  endif
  ifdef CONFIG_HAVE_NOP_MCOUNT
    ifeq ($(call cc-option-yn, -mnop-mcount),y)
      CC_FLAGS_FTRACE	+= -mnop-mcount
      CC_FLAGS_USING	+= -DCC_USING_NOP_MCOUNT
    endif
  endif
endif
ifdef CONFIG_HAVE_FENTRY
  ifeq ($(call cc-option-yn, -mfentry),y)
    CC_FLAGS_FTRACE	+= -mfentry
    CC_FLAGS_USING	+= -DCC_USING_FENTRY
  endif
endif
export CC_FLAGS_FTRACE
KBUILD_CFLAGS	+= $(CC_FLAGS_FTRACE) $(CC_FLAGS_USING)
KBUILD_AFLAGS	+= $(CC_FLAGS_USING)
ifdef CONFIG_DYNAMIC_FTRACE
	ifdef CONFIG_HAVE_C_RECORDMCOUNT
		BUILD_C_RECORDMCOUNT := y
		export BUILD_C_RECORDMCOUNT
	endif
endif
endif

# We trigger additional mismatches with less inlining
ifdef CONFIG_DEBUG_SECTION_MISMATCH
KBUILD_CFLAGS += $(call cc-option, -fno-inline-functions-called-once)
endif

ifdef CONFIG_LD_DEAD_CODE_DATA_ELIMINATION
KBUILD_CFLAGS_KERNEL += -ffunction-sections -fdata-sections
LDFLAGS_vmlinux += --gc-sections
endif

ifdef CONFIG_LIVEPATCH
KBUILD_CFLAGS += $(call cc-option, -flive-patching=inline-clone)
endif

# arch Makefile may override CC so keep this after arch Makefile is included
NOSTDINC_FLAGS += -nostdinc -isystem $(shell $(CC) -print-file-name=include)

# warn about C99 declaration after statement
KBUILD_CFLAGS += -Wdeclaration-after-statement

# Variable Length Arrays (VLAs) should not be used anywhere in the kernel
KBUILD_CFLAGS += -Wvla

# disable pointer signed / unsigned warnings in gcc 4.0
KBUILD_CFLAGS += -Wno-pointer-sign

# disable stringop warnings in gcc 8+
KBUILD_CFLAGS += $(call cc-disable-warning, stringop-truncation)

# We'll want to enable this eventually, but it's not going away for 5.7 at least
KBUILD_CFLAGS += $(call cc-disable-warning, zero-length-bounds)
KBUILD_CFLAGS += $(call cc-disable-warning, array-bounds)
KBUILD_CFLAGS += $(call cc-disable-warning, stringop-overflow)

# Another good warning that we'll want to enable eventually
KBUILD_CFLAGS += $(call cc-disable-warning, restrict)

# Enabled with W=2, disabled by default as noisy
KBUILD_CFLAGS += $(call cc-disable-warning, maybe-uninitialized)

# disable invalid "can't wrap" optimizations for signed / pointers
KBUILD_CFLAGS	+= $(call cc-option,-fno-strict-overflow)

# clang sets -fmerge-all-constants by default as optimization, but this
# is non-conforming behavior for C and in fact breaks the kernel, so we
# need to disable it here generally.
KBUILD_CFLAGS	+= $(call cc-option,-fno-merge-all-constants)

# for gcc -fno-merge-all-constants disables everything, but it is fine
# to have actual conforming behavior enabled.
KBUILD_CFLAGS	+= $(call cc-option,-fmerge-constants)

# Make sure -fstack-check isn't enabled (like gentoo apparently did)
KBUILD_CFLAGS  += $(call cc-option,-fno-stack-check,)

# Prohibit date/time macros, which would make the build non-deterministic
KBUILD_CFLAGS   += $(call cc-option,-Werror=date-time)

# enforce correct pointer usage
KBUILD_CFLAGS   += $(call cc-option,-Werror=incompatible-pointer-types)

# Require designated initializers for all marked structures
KBUILD_CFLAGS   += $(call cc-option,-Werror=designated-init)

# change __FILE__ to the relative path from the srctree
KBUILD_CFLAGS	+= $(call cc-option,-fmacro-prefix-map=$(srctree)/=)

# ensure -fcf-protection is disabled when using retpoline as it is
# incompatible with -mindirect-branch=thunk-extern
ifdef CONFIG_RETPOLINE
KBUILD_CFLAGS += $(call cc-option,-fcf-protection=none)
endif

include scripts/Makefile.kasan
include scripts/Makefile.extrawarn
include scripts/Makefile.ubsan

# Add user supplied CPPFLAGS, AFLAGS and CFLAGS as the last assignments
KBUILD_CPPFLAGS += $(KCPPFLAGS)
KBUILD_AFLAGS   += $(KAFLAGS)
KBUILD_CFLAGS   += $(KCFLAGS)

KBUILD_LDFLAGS_MODULE += --build-id
LDFLAGS_vmlinux += --build-id

ifeq ($(CONFIG_STRIP_ASM_SYMS),y)
LDFLAGS_vmlinux	+= $(call ld-option, -X,)
endif

ifeq ($(CONFIG_RELR),y)
LDFLAGS_vmlinux	+= --pack-dyn-relocs=relr
endif

# make the checker run with the right architecture
CHECKFLAGS += --arch=$(ARCH)

# insure the checker run with the right endianness
CHECKFLAGS += $(if $(CONFIG_CPU_BIG_ENDIAN),-mbig-endian,-mlittle-endian)

# the checker needs the correct machine size
CHECKFLAGS += $(if $(CONFIG_64BIT),-m64,-m32)

# Default kernel image to build when no specific target is given.
# KBUILD_IMAGE may be overruled on the command line or
# set in the environment
# Also any assignments in arch/$(ARCH)/Makefile take precedence over
# this default value
export KBUILD_IMAGE ?= vmlinux

#
# INSTALL_PATH specifies where to place the updated kernel and system map
# images. Default is /boot, but you can set it to other values
export	INSTALL_PATH ?= /boot

#
# INSTALL_DTBS_PATH specifies a prefix for relocations required by build roots.
# Like INSTALL_MOD_PATH, it isn't defined in the Makefile, but can be passed as
# an argument if needed. Otherwise it defaults to the kernel install path
#
export INSTALL_DTBS_PATH ?= $(INSTALL_PATH)/dtbs/$(KERNELRELEASE)

#
# INSTALL_MOD_PATH specifies a prefix to MODLIB for module directory
# relocations required by build roots.  This is not defined in the
# makefile but the argument can be passed to make if needed.
#

MODLIB	= $(INSTALL_MOD_PATH)/lib/modules/$(KERNELRELEASE)
export MODLIB

#
# INSTALL_MOD_STRIP, if defined, will cause modules to be
# stripped after they are installed.  If INSTALL_MOD_STRIP is '1', then
# the default option --strip-debug will be used.  Otherwise,
# INSTALL_MOD_STRIP value will be used as the options to the strip command.

ifdef INSTALL_MOD_STRIP
ifeq ($(INSTALL_MOD_STRIP),1)
mod_strip_cmd = $(STRIP) --strip-debug
else
mod_strip_cmd = $(STRIP) $(INSTALL_MOD_STRIP)
endif # INSTALL_MOD_STRIP=1
else
mod_strip_cmd = true
endif # INSTALL_MOD_STRIP
export mod_strip_cmd

# CONFIG_MODULE_COMPRESS, if defined, will cause module to be compressed
# after they are installed in agreement with CONFIG_MODULE_COMPRESS_GZIP
# or CONFIG_MODULE_COMPRESS_XZ.

mod_compress_cmd = true
ifdef CONFIG_MODULE_COMPRESS
  ifdef CONFIG_MODULE_COMPRESS_GZIP
    mod_compress_cmd = $(KGZIP) -n -f
  endif # CONFIG_MODULE_COMPRESS_GZIP
  ifdef CONFIG_MODULE_COMPRESS_XZ
    mod_compress_cmd = $(XZ) -f
  endif # CONFIG_MODULE_COMPRESS_XZ
endif # CONFIG_MODULE_COMPRESS
export mod_compress_cmd

ifdef CONFIG_MODULE_SIG_ALL
$(eval $(call config_filename,MODULE_SIG_KEY))

mod_sign_cmd = scripts/sign-file $(CONFIG_MODULE_SIG_HASH) $(MODULE_SIG_KEY_SRCPREFIX)$(CONFIG_MODULE_SIG_KEY) certs/signing_key.x509
else
mod_sign_cmd = true
endif
export mod_sign_cmd

HOST_LIBELF_LIBS = $(shell pkg-config libelf --libs 2>/dev/null || echo -lelf)

ifdef CONFIG_STACK_VALIDATION
  has_libelf := $(call try-run,\
		echo "int main() {}" | $(HOSTCC) -xc -o /dev/null $(HOST_LIBELF_LIBS) -,1,0)
  ifeq ($(has_libelf),1)
    objtool_target := tools/objtool FORCE
  else
    SKIP_STACK_VALIDATION := 1
    export SKIP_STACK_VALIDATION
  endif
endif

PHONY += prepare0

export MODORDER := $(extmod-prefix)modules.order
export MODULES_NSDEPS := $(extmod-prefix)modules.nsdeps

ifeq ($(KBUILD_EXTMOD),)
core-y		+= kernel/ certs/ mm/ fs/ ipc/ security/ crypto/ block/

vmlinux-dirs	:= $(patsubst %/,%,$(filter %/, $(init-y) $(init-m) \
		     $(core-y) $(core-m) $(drivers-y) $(drivers-m) \
		     $(net-y) $(net-m) $(libs-y) $(libs-m) $(virt-y)))

vmlinux-alldirs	:= $(sort $(vmlinux-dirs) Documentation \
		     $(patsubst %/,%,$(filter %/, $(init-) $(core-) \
			$(drivers-) $(net-) $(libs-) $(virt-))))

build-dirs	:= $(vmlinux-dirs)
clean-dirs	:= $(vmlinux-alldirs)

init-y		:= $(patsubst %/, %/built-in.a, $(init-y))
core-y		:= $(patsubst %/, %/built-in.a, $(core-y))
drivers-y	:= $(patsubst %/, %/built-in.a, $(drivers-y))
net-y		:= $(patsubst %/, %/built-in.a, $(net-y))
libs-y2		:= $(patsubst %/, %/built-in.a, $(filter %/, $(libs-y)))
ifdef CONFIG_MODULES
libs-y1		:= $(filter-out %/, $(libs-y))
libs-y2		+= $(patsubst %/, %/lib.a, $(filter %/, $(libs-y)))
else
libs-y1		:= $(patsubst %/, %/lib.a, $(libs-y))
endif
virt-y		:= $(patsubst %/, %/built-in.a, $(virt-y))

# Externally visible symbols (used by link-vmlinux.sh)
export KBUILD_VMLINUX_OBJS := $(head-y) $(init-y) $(core-y) $(libs-y2) \
			      $(drivers-y) $(net-y) $(virt-y)
export KBUILD_VMLINUX_LIBS := $(libs-y1)
export KBUILD_LDS          := arch/$(SRCARCH)/kernel/vmlinux.lds
export LDFLAGS_vmlinux
# used by scripts/Makefile.package
export KBUILD_ALLDIRS := $(sort $(filter-out arch/%,$(vmlinux-alldirs)) LICENSES arch include scripts tools)

vmlinux-deps := $(KBUILD_LDS) $(KBUILD_VMLINUX_OBJS) $(KBUILD_VMLINUX_LIBS)

# Recurse until adjust_autoksyms.sh is satisfied
PHONY += autoksyms_recursive
ifdef CONFIG_TRIM_UNUSED_KSYMS
autoksyms_recursive: descend modules.order
	$(Q)$(CONFIG_SHELL) $(srctree)/scripts/adjust_autoksyms.sh \
	  "$(MAKE) -f $(srctree)/Makefile vmlinux"
endif

# For the kernel to actually contain only the needed exported symbols,
# we have to build modules as well to determine what those symbols are.
# (this can be evaluated only once include/config/auto.conf has been included)
ifdef CONFIG_TRIM_UNUSED_KSYMS
  KBUILD_MODULES := 1
endif

autoksyms_h := $(if $(CONFIG_TRIM_UNUSED_KSYMS), include/generated/autoksyms.h)

quiet_cmd_autoksyms_h = GEN     $@
      cmd_autoksyms_h = mkdir -p $(dir $@); \
			$(CONFIG_SHELL) $(srctree)/scripts/gen_autoksyms.sh $@

$(autoksyms_h):
	$(call cmd,autoksyms_h)

ARCH_POSTLINK := $(wildcard $(srctree)/arch/$(SRCARCH)/Makefile.postlink)

# Final link of vmlinux with optional arch pass after final link
cmd_link-vmlinux =                                                 \
	$(CONFIG_SHELL) $< $(LD) $(KBUILD_LDFLAGS) $(LDFLAGS_vmlinux) ;    \
	$(if $(ARCH_POSTLINK), $(MAKE) -f $(ARCH_POSTLINK) $@, true)

vmlinux: scripts/link-vmlinux.sh autoksyms_recursive $(vmlinux-deps) FORCE
	+$(call if_changed,link-vmlinux)

targets := vmlinux

# The actual objects are generated when descending,
# make sure no implicit rule kicks in
$(sort $(vmlinux-deps)): descend ;

filechk_kernel.release = \
	echo "$(KERNELVERSION)$$($(CONFIG_SHELL) $(srctree)/scripts/setlocalversion $(srctree))"

# Store (new) KERNELRELEASE string in include/config/kernel.release
include/config/kernel.release: FORCE
	$(call filechk,kernel.release)

# Additional helpers built in scripts/
# Carefully list dependencies so we do not try to build scripts twice
# in parallel
PHONY += scripts
scripts: scripts_basic scripts_dtc
	$(Q)$(MAKE) $(build)=$(@)

# Things we need to do before we recursively start building the kernel
# or the modules are listed in "prepare".
# A multi level approach is used. prepareN is processed before prepareN-1.
# archprepare is used in arch Makefiles and when processed asm symlink,
# version.h and scripts_basic is processed / created.

PHONY += prepare archprepare

archprepare: outputmakefile archheaders archscripts scripts include/config/kernel.release \
	asm-generic $(version_h) $(autoksyms_h) include/generated/utsrelease.h

prepare0: archprepare
	$(Q)$(MAKE) $(build)=scripts/mod
	$(Q)$(MAKE) $(build)=.

# All the preparing..
prepare: prepare0 prepare-objtool

# Support for using generic headers in asm-generic
asm-generic := -f $(srctree)/scripts/Makefile.asm-generic obj

PHONY += asm-generic uapi-asm-generic
asm-generic: uapi-asm-generic
	$(Q)$(MAKE) $(asm-generic)=arch/$(SRCARCH)/include/generated/asm \
	generic=include/asm-generic
uapi-asm-generic:
	$(Q)$(MAKE) $(asm-generic)=arch/$(SRCARCH)/include/generated/uapi/asm \
	generic=include/uapi/asm-generic

PHONY += prepare-objtool
prepare-objtool: $(objtool_target)
ifeq ($(SKIP_STACK_VALIDATION),1)
ifdef CONFIG_UNWINDER_ORC
	@echo "error: Cannot generate ORC metadata for CONFIG_UNWINDER_ORC=y, please install libelf-dev, libelf-devel or elfutils-libelf-devel" >&2
	@false
else
	@echo "warning: Cannot use CONFIG_STACK_VALIDATION=y, please install libelf-dev, libelf-devel or elfutils-libelf-devel" >&2
endif
endif

# Generate some files
# ---------------------------------------------------------------------------

# KERNELRELEASE can change from a few different places, meaning version.h
# needs to be updated, so this check is forced on all builds

uts_len := 64
define filechk_utsrelease.h
	if [ `echo -n "$(KERNELRELEASE)" | wc -c ` -gt $(uts_len) ]; then \
	  echo '"$(KERNELRELEASE)" exceeds $(uts_len) characters' >&2;    \
	  exit 1;                                                         \
	fi;                                                               \
	echo \#define UTS_RELEASE \"$(KERNELRELEASE)\"
endef

define filechk_version.h
	echo \#define LINUX_VERSION_CODE $(shell                         \
	expr $(VERSION) \* 65536 + 0$(PATCHLEVEL) \* 256 + 0$(SUBLEVEL)); \
	echo '#define KERNEL_VERSION(a,b,c) (((a) << 16) + ((b) << 8) + (c))'
endef

$(version_h): FORCE
	$(call filechk,version.h)
	$(Q)rm -f $(old_version_h)

include/generated/utsrelease.h: include/config/kernel.release FORCE
	$(call filechk,utsrelease.h)

PHONY += headerdep
headerdep:
	$(Q)find $(srctree)/include/ -name '*.h' | xargs --max-args 1 \
	$(srctree)/scripts/headerdep.pl -I$(srctree)/include

# ---------------------------------------------------------------------------
# Kernel headers

#Default location for installed headers
export INSTALL_HDR_PATH = $(objtree)/usr

quiet_cmd_headers_install = INSTALL $(INSTALL_HDR_PATH)/include
      cmd_headers_install = \
	mkdir -p $(INSTALL_HDR_PATH); \
	rsync -mrl --include='*/' --include='*\.h' --exclude='*' \
	usr/include $(INSTALL_HDR_PATH)

PHONY += headers_install
headers_install: headers
	$(call cmd,headers_install)

PHONY += archheaders archscripts

hdr-inst := -f $(srctree)/scripts/Makefile.headersinst obj

PHONY += headers
headers: $(version_h) scripts_unifdef uapi-asm-generic archheaders archscripts
	$(if $(wildcard $(srctree)/arch/$(SRCARCH)/include/uapi/asm/Kbuild),, \
	  $(error Headers not exportable for the $(SRCARCH) architecture))
	$(Q)$(MAKE) $(hdr-inst)=include/uapi
	$(Q)$(MAKE) $(hdr-inst)=arch/$(SRCARCH)/include/uapi

# Deprecated. It is no-op now.
PHONY += headers_check
headers_check:
	@:

ifdef CONFIG_HEADERS_INSTALL
prepare: headers
endif

PHONY += scripts_unifdef
scripts_unifdef: scripts_basic
	$(Q)$(MAKE) $(build)=scripts scripts/unifdef

# ---------------------------------------------------------------------------
# Kernel selftest

PHONY += kselftest
kselftest:
	$(Q)$(MAKE) -C $(srctree)/tools/testing/selftests run_tests

kselftest-%: FORCE
	$(Q)$(MAKE) -C $(srctree)/tools/testing/selftests $*

PHONY += kselftest-merge
kselftest-merge:
	$(if $(wildcard $(objtree)/.config),, $(error No .config exists, config your kernel first!))
	$(Q)find $(srctree)/tools/testing/selftests -name config | \
		xargs $(srctree)/scripts/kconfig/merge_config.sh -m $(objtree)/.config
	$(Q)$(MAKE) -f $(srctree)/Makefile olddefconfig

# ---------------------------------------------------------------------------
# Devicetree files

ifneq ($(wildcard $(srctree)/arch/$(SRCARCH)/boot/dts/),)
dtstree := arch/$(SRCARCH)/boot/dts
endif

ifneq ($(dtstree),)

%.dtb: include/config/kernel.release scripts_dtc
	$(Q)$(MAKE) $(build)=$(dtstree) $(dtstree)/$@

PHONY += dtbs dtbs_install dtbs_check
dtbs: include/config/kernel.release scripts_dtc
	$(Q)$(MAKE) $(build)=$(dtstree)

ifneq ($(filter dtbs_check, $(MAKECMDGOALS)),)
export CHECK_DTBS=y
dtbs: dt_binding_check
endif

dtbs_check: dtbs

dtbs_install:
	$(Q)$(MAKE) $(dtbinst)=$(dtstree) dst=$(INSTALL_DTBS_PATH)

ifdef CONFIG_OF_EARLY_FLATTREE
all: dtbs
endif

endif

PHONY += scripts_dtc
scripts_dtc: scripts_basic
	$(Q)$(MAKE) $(build)=scripts/dtc

ifneq ($(filter dt_binding_check, $(MAKECMDGOALS)),)
export CHECK_DT_BINDING=y
endif

PHONY += dt_binding_check
dt_binding_check: scripts_dtc
	$(Q)$(MAKE) $(build)=Documentation/devicetree/bindings

# ---------------------------------------------------------------------------
# Modules

ifdef CONFIG_MODULES

# By default, build modules as well

all: modules

# When we're building modules with modversions, we need to consider
# the built-in objects during the descend as well, in order to
# make sure the checksums are up to date before we record them.
ifdef CONFIG_MODVERSIONS
  KBUILD_BUILTIN := 1
endif

# Build modules
#
# A module can be listed more than once in obj-m resulting in
# duplicate lines in modules.order files.  Those are removed
# using awk while concatenating to the final file.

PHONY += modules
modules: $(if $(KBUILD_BUILTIN),vmlinux) modules.order
	$(Q)$(MAKE) -f $(srctree)/scripts/Makefile.modpost
	$(Q)$(CONFIG_SHELL) $(srctree)/scripts/modules-check.sh

modules.order: descend
	$(Q)$(AWK) '!x[$$0]++' $(addsuffix /$@, $(build-dirs)) > $@

# Target to prepare building external modules
PHONY += modules_prepare
modules_prepare: prepare

# Target to install modules
PHONY += modules_install
modules_install: _modinst_ _modinst_post

PHONY += _modinst_
_modinst_:
	@rm -rf $(MODLIB)/kernel
	@rm -f $(MODLIB)/source
	@mkdir -p $(MODLIB)/kernel
	@ln -s $(abspath $(srctree)) $(MODLIB)/source
	@if [ ! $(objtree) -ef  $(MODLIB)/build ]; then \
		rm -f $(MODLIB)/build ; \
		ln -s $(CURDIR) $(MODLIB)/build ; \
	fi
	@sed 's:^:kernel/:' modules.order > $(MODLIB)/modules.order
	@cp -f modules.builtin $(MODLIB)/
	@cp -f $(objtree)/modules.builtin.modinfo $(MODLIB)/
	$(Q)$(MAKE) -f $(srctree)/scripts/Makefile.modinst

# This depmod is only for convenience to give the initial
# boot a modules.dep even before / is mounted read-write.  However the
# boot script depmod is the master version.
PHONY += _modinst_post
_modinst_post: _modinst_
	$(call cmd,depmod)

ifeq ($(CONFIG_MODULE_SIG), y)
PHONY += modules_sign
modules_sign:
	$(Q)$(MAKE) -f $(srctree)/scripts/Makefile.modsign
endif

else # CONFIG_MODULES

# Modules not configured
# ---------------------------------------------------------------------------

PHONY += modules modules_install
modules modules_install:
	@echo >&2
	@echo >&2 "The present kernel configuration has modules disabled."
	@echo >&2 "Type 'make config' and enable loadable module support."
	@echo >&2 "Then build a kernel with module support enabled."
	@echo >&2
	@exit 1

endif # CONFIG_MODULES

###
# Cleaning is done on three levels.
# make clean     Delete most generated files
#                Leave enough to build external modules
# make mrproper  Delete the current configuration, and all generated files
# make distclean Remove editor backup files, patch leftover files and the like

# Directories & files removed with 'make clean'
CLEAN_DIRS  += include/ksym
CLEAN_FILES += modules.builtin modules.builtin.modinfo modules.nsdeps

# Directories & files removed with 'make mrproper'
MRPROPER_DIRS  += include/config include/generated          \
		  arch/$(SRCARCH)/include/generated .tmp_objdiff \
		  debian/ snap/ tar-install/
MRPROPER_FILES += .config .config.old .version \
		  Module.symvers \
		  signing_key.pem signing_key.priv signing_key.x509	\
		  x509.genkey extra_certificates signing_key.x509.keyid	\
		  signing_key.x509.signer vmlinux-gdb.py \
		  *.spec

# Directories & files removed with 'make distclean'
DISTCLEAN_DIRS  +=
DISTCLEAN_FILES += tags TAGS cscope* GPATH GTAGS GRTAGS GSYMS

# clean - Delete most, but leave enough to build external modules
#
clean: rm-dirs  := $(CLEAN_DIRS)
clean: rm-files := $(CLEAN_FILES)

PHONY += archclean vmlinuxclean

vmlinuxclean:
	$(Q)$(CONFIG_SHELL) $(srctree)/scripts/link-vmlinux.sh clean
	$(Q)$(if $(ARCH_POSTLINK), $(MAKE) -f $(ARCH_POSTLINK) clean)

clean: archclean vmlinuxclean

# mrproper - Delete all generated files, including .config
#
mrproper: rm-dirs  := $(wildcard $(MRPROPER_DIRS))
mrproper: rm-files := $(wildcard $(MRPROPER_FILES))
mrproper-dirs      := $(addprefix _mrproper_,scripts)

PHONY += $(mrproper-dirs) mrproper
$(mrproper-dirs):
	$(Q)$(MAKE) $(clean)=$(patsubst _mrproper_%,%,$@)

mrproper: clean $(mrproper-dirs)
	$(call cmd,rmdirs)
	$(call cmd,rmfiles)

# distclean
#
distclean: rm-dirs  := $(wildcard $(DISTCLEAN_DIRS))
distclean: rm-files := $(wildcard $(DISTCLEAN_FILES))

PHONY += distclean

distclean: mrproper
	$(call cmd,rmdirs)
	$(call cmd,rmfiles)
	@find $(srctree) $(RCS_FIND_IGNORE) \
		\( -name '*.orig' -o -name '*.rej' -o -name '*~' \
		-o -name '*.bak' -o -name '#*#' -o -name '*%' \
		-o -name 'core' \) \
		-type f -print | xargs rm -f


# Packaging of the kernel to various formats
# ---------------------------------------------------------------------------

%src-pkg: FORCE
	$(Q)$(MAKE) -f $(srctree)/scripts/Makefile.package $@
%pkg: include/config/kernel.release FORCE
	$(Q)$(MAKE) -f $(srctree)/scripts/Makefile.package $@

# Brief documentation of the typical targets used
# ---------------------------------------------------------------------------

boards := $(wildcard $(srctree)/arch/$(SRCARCH)/configs/*_defconfig)
boards := $(sort $(notdir $(boards)))
board-dirs := $(dir $(wildcard $(srctree)/arch/$(SRCARCH)/configs/*/*_defconfig))
board-dirs := $(sort $(notdir $(board-dirs:/=)))

PHONY += help
help:
	@echo  'Cleaning targets:'
	@echo  '  clean		  - Remove most generated files but keep the config and'
	@echo  '                    enough build support to build external modules'
	@echo  '  mrproper	  - Remove all generated files + config + various backup files'
	@echo  '  distclean	  - mrproper + remove editor backup and patch files'
	@echo  ''
	@echo  'Configuration targets:'
	@$(MAKE) -f $(srctree)/scripts/kconfig/Makefile help
	@echo  ''
	@echo  'Other generic targets:'
	@echo  '  all		  - Build all targets marked with [*]'
	@echo  '* vmlinux	  - Build the bare kernel'
	@echo  '* modules	  - Build all modules'
	@echo  '  modules_install - Install all modules to INSTALL_MOD_PATH (default: /)'
	@echo  '  dir/            - Build all files in dir and below'
	@echo  '  dir/file.[ois]  - Build specified target only'
	@echo  '  dir/file.ll     - Build the LLVM assembly file'
	@echo  '                    (requires compiler support for LLVM assembly generation)'
	@echo  '  dir/file.lst    - Build specified mixed source/assembly target only'
	@echo  '                    (requires a recent binutils and recent build (System.map))'
	@echo  '  dir/file.ko     - Build module including final link'
	@echo  '  modules_prepare - Set up for building external modules'
	@echo  '  tags/TAGS	  - Generate tags file for editors'
	@echo  '  cscope	  - Generate cscope index'
	@echo  '  gtags           - Generate GNU GLOBAL index'
	@echo  '  kernelrelease	  - Output the release version string (use with make -s)'
	@echo  '  kernelversion	  - Output the version stored in Makefile (use with make -s)'
	@echo  '  image_name	  - Output the image name (use with make -s)'
	@echo  '  headers_install - Install sanitised kernel headers to INSTALL_HDR_PATH'; \
	 echo  '                    (default: $(INSTALL_HDR_PATH))'; \
	 echo  ''
	@echo  'Static analysers:'
	@echo  '  checkstack      - Generate a list of stack hogs'
	@echo  '  namespacecheck  - Name space analysis on compiled kernel'
	@echo  '  versioncheck    - Sanity check on version.h usage'
	@echo  '  includecheck    - Check for duplicate included header files'
	@echo  '  export_report   - List the usages of all exported symbols'
	@echo  '  headerdep       - Detect inclusion cycles in headers'
	@echo  '  coccicheck      - Check with Coccinelle'
	@echo  ''
	@echo  'Tools:'
	@echo  '  nsdeps          - Generate missing symbol namespace dependencies'
	@echo  ''
	@echo  'Kernel selftest:'
	@echo  '  kselftest         - Build and run kernel selftest'
	@echo  '                      Build, install, and boot kernel before'
	@echo  '                      running kselftest on it'
	@echo  '                      Run as root for full coverage'
	@echo  '  kselftest-all     - Build kernel selftest'
	@echo  '  kselftest-install - Build and install kernel selftest'
	@echo  '  kselftest-clean   - Remove all generated kselftest files'
	@echo  '  kselftest-merge   - Merge all the config dependencies of'
	@echo  '		      kselftest to existing .config.'
	@echo  ''
	@$(if $(dtstree), \
		echo 'Devicetree:'; \
		echo '* dtbs             - Build device tree blobs for enabled boards'; \
		echo '  dtbs_install     - Install dtbs to $(INSTALL_DTBS_PATH)'; \
		echo '  dt_binding_check - Validate device tree binding documents'; \
		echo '  dtbs_check       - Validate device tree source files';\
		echo '')

	@echo 'Userspace tools targets:'
	@echo '  use "make tools/help"'
	@echo '  or  "cd tools; make help"'
	@echo  ''
	@echo  'Kernel packaging:'
	@$(MAKE) -f $(srctree)/scripts/Makefile.package help
	@echo  ''
	@echo  'Documentation targets:'
	@$(MAKE) -f $(srctree)/Documentation/Makefile dochelp
	@echo  ''
	@echo  'Architecture specific targets ($(SRCARCH)):'
	@$(if $(archhelp),$(archhelp),\
		echo '  No architecture specific help defined for $(SRCARCH)')
	@echo  ''
	@$(if $(boards), \
		$(foreach b, $(boards), \
		printf "  %-27s - Build for %s\\n" $(b) $(subst _defconfig,,$(b));) \
		echo '')
	@$(if $(board-dirs), \
		$(foreach b, $(board-dirs), \
		printf "  %-16s - Show %s-specific targets\\n" help-$(b) $(b);) \
		printf "  %-16s - Show all of the above\\n" help-boards; \
		echo '')

	@echo  '  make V=0|1 [targets] 0 => quiet build (default), 1 => verbose build'
	@echo  '  make V=2   [targets] 2 => give reason for rebuild of target'
	@echo  '  make O=dir [targets] Locate all output files in "dir", including .config'
	@echo  '  make C=1   [targets] Check re-compiled c source with $$CHECK'
	@echo  '                       (sparse by default)'
	@echo  '  make C=2   [targets] Force check of all c source with $$CHECK'
	@echo  '  make RECORDMCOUNT_WARN=1 [targets] Warn about ignored mcount sections'
	@echo  '  make W=n   [targets] Enable extra build checks, n=1,2,3 where'
	@echo  '		1: warnings which may be relevant and do not occur too often'
	@echo  '		2: warnings which occur quite often but may still be relevant'
	@echo  '		3: more obscure warnings, can most likely be ignored'
	@echo  '		Multiple levels can be combined with W=12 or W=123'
	@echo  ''
	@echo  'Execute "make" or "make all" to build all targets marked with [*] '
	@echo  'For further info see the ./README file'


help-board-dirs := $(addprefix help-,$(board-dirs))

help-boards: $(help-board-dirs)

boards-per-dir = $(sort $(notdir $(wildcard $(srctree)/arch/$(SRCARCH)/configs/$*/*_defconfig)))

$(help-board-dirs): help-%:
	@echo  'Architecture specific targets ($(SRCARCH) $*):'
	@$(if $(boards-per-dir), \
		$(foreach b, $(boards-per-dir), \
		printf "  %-24s - Build for %s\\n" $*/$(b) $(subst _defconfig,,$(b));) \
		echo '')


# Documentation targets
# ---------------------------------------------------------------------------
DOC_TARGETS := xmldocs latexdocs pdfdocs htmldocs epubdocs cleandocs \
	       linkcheckdocs dochelp refcheckdocs
PHONY += $(DOC_TARGETS)
$(DOC_TARGETS):
	$(Q)$(MAKE) $(build)=Documentation $@

# Misc
# ---------------------------------------------------------------------------

PHONY += scripts_gdb
scripts_gdb: prepare0
	$(Q)$(MAKE) $(build)=scripts/gdb
	$(Q)ln -fsn $(abspath $(srctree)/scripts/gdb/vmlinux-gdb.py)

ifdef CONFIG_GDB_SCRIPTS
all: scripts_gdb
endif

else # KBUILD_EXTMOD

###
# External module support.
# When building external modules the kernel used as basis is considered
# read-only, and no consistency checks are made and the make
# system is not used on the basis kernel. If updates are required
# in the basis kernel ordinary make commands (without M=...) must
# be used.
#
# The following are the only valid targets when building external
# modules.
# make M=dir clean     Delete all automatically generated files
# make M=dir modules   Make all modules in specified dir
# make M=dir	       Same as 'make M=dir modules'
# make M=dir modules_install
#                      Install the modules built in the module directory
#                      Assumes install directory is already created

# We are always building modules
KBUILD_MODULES := 1

PHONY += $(objtree)/Module.symvers
$(objtree)/Module.symvers:
	@test -e $(objtree)/Module.symvers || ( \
	echo; \
	echo "  WARNING: Symbol version dump $(objtree)/Module.symvers"; \
	echo "           is missing; modules will have no dependencies and modversions."; \
	echo )

build-dirs := $(KBUILD_EXTMOD)
PHONY += modules
modules: descend $(objtree)/Module.symvers
	$(Q)$(MAKE) -f $(srctree)/scripts/Makefile.modpost

PHONY += modules_install
modules_install: _emodinst_ _emodinst_post

install-dir := $(if $(INSTALL_MOD_DIR),$(INSTALL_MOD_DIR),extra)
PHONY += _emodinst_
_emodinst_:
	$(Q)mkdir -p $(MODLIB)/$(install-dir)
	$(Q)$(MAKE) -f $(srctree)/scripts/Makefile.modinst

PHONY += _emodinst_post
_emodinst_post: _emodinst_
	$(call cmd,depmod)

clean-dirs := $(KBUILD_EXTMOD)
clean: rm-files := $(KBUILD_EXTMOD)/Module.symvers $(KBUILD_EXTMOD)/modules.nsdeps

PHONY += /
/:
	@echo >&2 '"$(MAKE) /" is no longer supported. Please use "$(MAKE) ./" instead.'

PHONY += help
help:
	@echo  '  Building external modules.'
	@echo  '  Syntax: make -C path/to/kernel/src M=$$PWD target'
	@echo  ''
	@echo  '  modules         - default target, build the module(s)'
	@echo  '  modules_install - install the module'
	@echo  '  clean           - remove generated files in module directory only'
	@echo  ''

PHONY += prepare
endif # KBUILD_EXTMOD

# Single targets
# ---------------------------------------------------------------------------
# To build individual files in subdirectories, you can do like this:
#
#   make foo/bar/baz.s
#
# The supported suffixes for single-target are listed in 'single-targets'
#
# To build only under specific subdirectories, you can do like this:
#
#   make foo/bar/baz/

ifdef single-build

# .ko is special because modpost is needed
single-ko := $(sort $(filter %.ko, $(MAKECMDGOALS)))
single-no-ko := $(sort $(patsubst %.ko,%.mod, $(MAKECMDGOALS)))

$(single-ko): single_modpost
	@:
$(single-no-ko): descend
	@:

ifeq ($(KBUILD_EXTMOD),)
# For the single build of in-tree modules, use a temporary file to avoid
# the situation of modules_install installing an invalid modules.order.
MODORDER := .modules.tmp
endif

PHONY += single_modpost
single_modpost: $(single-no-ko)
	$(Q){ $(foreach m, $(single-ko), echo $(extmod-prefix)$m;) } > $(MODORDER)
	$(Q)$(MAKE) -f $(srctree)/scripts/Makefile.modpost

KBUILD_MODULES := 1

export KBUILD_SINGLE_TARGETS := $(addprefix $(extmod-prefix), $(single-no-ko))

# trim unrelated directories
build-dirs := $(foreach d, $(build-dirs), \
			$(if $(filter $(d)/%, $(KBUILD_SINGLE_TARGETS)), $(d)))

endif

# Handle descending into subdirectories listed in $(build-dirs)
# Preset locale variables to speed up the build process. Limit locale
# tweaks to this spot to avoid wrong language settings when running
# make menuconfig etc.
# Error messages still appears in the original language
PHONY += descend $(build-dirs)
descend: $(build-dirs)
$(build-dirs): prepare
	$(Q)$(MAKE) $(build)=$@ \
	single-build=$(if $(filter-out $@/, $(filter $@/%, $(KBUILD_SINGLE_TARGETS))),1) \
	need-builtin=1 need-modorder=1

clean-dirs := $(addprefix _clean_, $(clean-dirs))
PHONY += $(clean-dirs) clean
$(clean-dirs):
	$(Q)$(MAKE) $(clean)=$(patsubst _clean_%,%,$@)

clean: $(clean-dirs)
	$(call cmd,rmdirs)
	$(call cmd,rmfiles)
	@find $(if $(KBUILD_EXTMOD), $(KBUILD_EXTMOD), .) $(RCS_FIND_IGNORE) \
		\( -name '*.[aios]' -o -name '*.ko' -o -name '.*.cmd' \
		-o -name '*.ko.*' \
		-o -name '*.dtb' -o -name '*.dtb.S' -o -name '*.dt.yaml' \
		-o -name '*.dwo' -o -name '*.lst' \
		-o -name '*.su' -o -name '*.mod' \
		-o -name '.*.d' -o -name '.*.tmp' -o -name '*.mod.c' \
		-o -name '*.lex.c' -o -name '*.tab.[ch]' \
		-o -name '*.asn1.[ch]' \
		-o -name '*.symtypes' -o -name 'modules.order' \
		-o -name '.tmp_*.o.*' \
		-o -name '*.c.[012]*.*' \
		-o -name '*.ll' \
		-o -name '*.gcno' \) -type f -print | xargs rm -f

# Generate tags for editors
# ---------------------------------------------------------------------------
quiet_cmd_tags = GEN     $@
      cmd_tags = $(BASH) $(srctree)/scripts/tags.sh $@

tags TAGS cscope gtags: FORCE
	$(call cmd,tags)

# Script to generate missing namespace dependencies
# ---------------------------------------------------------------------------

PHONY += nsdeps
nsdeps: export KBUILD_NSDEPS=1
nsdeps: modules
	$(Q)$(CONFIG_SHELL) $(srctree)/scripts/nsdeps

# Scripts to check various things for consistency
# ---------------------------------------------------------------------------

PHONY += includecheck versioncheck coccicheck namespacecheck export_report

includecheck:
	find $(srctree)/* $(RCS_FIND_IGNORE) \
		-name '*.[hcS]' -type f -print | sort \
		| xargs $(PERL) -w $(srctree)/scripts/checkincludes.pl

versioncheck:
	find $(srctree)/* $(RCS_FIND_IGNORE) \
		-name '*.[hcS]' -type f -print | sort \
		| xargs $(PERL) -w $(srctree)/scripts/checkversion.pl

coccicheck:
	$(Q)$(BASH) $(srctree)/scripts/$@

namespacecheck:
	$(PERL) $(srctree)/scripts/namespace.pl

export_report:
	$(PERL) $(srctree)/scripts/export_report.pl

PHONY += checkstack kernelrelease kernelversion image_name

# UML needs a little special treatment here.  It wants to use the host
# toolchain, so needs $(SUBARCH) passed to checkstack.pl.  Everyone
# else wants $(ARCH), including people doing cross-builds, which means
# that $(SUBARCH) doesn't work here.
ifeq ($(ARCH), um)
CHECKSTACK_ARCH := $(SUBARCH)
else
CHECKSTACK_ARCH := $(ARCH)
endif
checkstack:
	$(OBJDUMP) -d vmlinux $$(find . -name '*.ko') | \
	$(PERL) $(srctree)/scripts/checkstack.pl $(CHECKSTACK_ARCH)

kernelrelease:
	@echo "$(KERNELVERSION)$$($(CONFIG_SHELL) $(srctree)/scripts/setlocalversion $(srctree))"

kernelversion:
	@echo $(KERNELVERSION)

image_name:
	@echo $(KBUILD_IMAGE)

# Clear a bunch of variables before executing the submake

ifeq ($(quiet),silent_)
tools_silent=s
endif

tools/: FORCE
	$(Q)mkdir -p $(objtree)/tools
	$(Q)$(MAKE) LDFLAGS= MAKEFLAGS="$(tools_silent) $(filter --j% -j,$(MAKEFLAGS))" O=$(abspath $(objtree)) subdir=tools -C $(srctree)/tools/

tools/%: FORCE
	$(Q)mkdir -p $(objtree)/tools
	$(Q)$(MAKE) LDFLAGS= MAKEFLAGS="$(tools_silent) $(filter --j% -j,$(MAKEFLAGS))" O=$(abspath $(objtree)) subdir=tools -C $(srctree)/tools/ $*

# FIXME Should go into a make.lib or something
# ===========================================================================

quiet_cmd_rmdirs = $(if $(wildcard $(rm-dirs)),CLEAN   $(wildcard $(rm-dirs)))
      cmd_rmdirs = rm -rf $(rm-dirs)

quiet_cmd_rmfiles = $(if $(wildcard $(rm-files)),CLEAN   $(wildcard $(rm-files)))
      cmd_rmfiles = rm -f $(rm-files)

# Run depmod only if we have System.map and depmod is executable
quiet_cmd_depmod = DEPMOD  $(KERNELRELEASE)
      cmd_depmod = $(CONFIG_SHELL) $(srctree)/scripts/depmod.sh $(DEPMOD) \
                   $(KERNELRELEASE)

# read saved command lines for existing targets
existing-targets := $(wildcard $(sort $(targets)))

-include $(foreach f,$(existing-targets),$(dir $(f)).$(notdir $(f)).cmd)

endif # config-build
endif # mixed-build
endif # need-sub-make

PHONY += FORCE
FORCE:

# Declare the contents of the PHONY variable as phony.  We keep that
# information in a variable so we can use it in if_changed and friends.
.PHONY: $(PHONY)<|MERGE_RESOLUTION|>--- conflicted
+++ resolved
@@ -1,15 +1,9 @@
 # SPDX-License-Identifier: GPL-2.0
 VERSION = 5
 PATCHLEVEL = 7
-<<<<<<< HEAD
-SUBLEVEL = 17
+SUBLEVEL = 18
 EXTRAVERSION = -zen
 NAME = Tea Storm
-=======
-SUBLEVEL = 18
-EXTRAVERSION =
-NAME = Kleptomaniac Octopus
->>>>>>> d992d3dc
 
 # *DOCUMENTATION*
 # To see a list of typical targets execute "make help"

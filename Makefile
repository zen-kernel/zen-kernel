VERSION = 4
PATCHLEVEL = 12
<<<<<<< HEAD
SUBLEVEL = 1
EXTRAVERSION = -zen
NAME = Tin Olives
=======
SUBLEVEL = 2
EXTRAVERSION =
NAME = Fearless Coyote
>>>>>>> ab35d16f

# *DOCUMENTATION*
# To see a list of typical targets execute "make help"
# More info can be located in ./README
# Comments in this file are targeted only to the developer, do not
# expect to learn how to build the kernel reading this file.

# o Do not use make's built-in rules and variables
#   (this increases performance and avoids hard-to-debug behaviour);
# o Look for make include files relative to root of kernel src
MAKEFLAGS += -rR --include-dir=$(CURDIR)

# Avoid funny character set dependencies
unexport LC_ALL
LC_COLLATE=C
LC_NUMERIC=C
export LC_COLLATE LC_NUMERIC

# Avoid interference with shell env settings
unexport GREP_OPTIONS

# We are using a recursive build, so we need to do a little thinking
# to get the ordering right.
#
# Most importantly: sub-Makefiles should only ever modify files in
# their own directory. If in some directory we have a dependency on
# a file in another dir (which doesn't happen often, but it's often
# unavoidable when linking the built-in.o targets which finally
# turn into vmlinux), we will call a sub make in that other dir, and
# after that we are sure that everything which is in that other dir
# is now up to date.
#
# The only cases where we need to modify files which have global
# effects are thus separated out and done before the recursive
# descending is started. They are now explicitly listed as the
# prepare rule.

# Beautify output
# ---------------------------------------------------------------------------
#
# Normally, we echo the whole command before executing it. By making
# that echo $($(quiet)$(cmd)), we now have the possibility to set
# $(quiet) to choose other forms of output instead, e.g.
#
#         quiet_cmd_cc_o_c = Compiling $(RELDIR)/$@
#         cmd_cc_o_c       = $(CC) $(c_flags) -c -o $@ $<
#
# If $(quiet) is empty, the whole command will be printed.
# If it is set to "quiet_", only the short version will be printed.
# If it is set to "silent_", nothing will be printed at all, since
# the variable $(silent_cmd_cc_o_c) doesn't exist.
#
# A simple variant is to prefix commands with $(Q) - that's useful
# for commands that shall be hidden in non-verbose mode.
#
#	$(Q)ln $@ :<
#
# If KBUILD_VERBOSE equals 0 then the above command will be hidden.
# If KBUILD_VERBOSE equals 1 then the above command is displayed.
#
# To put more focus on warnings, be less verbose as default
# Use 'make V=1' to see the full commands

ifeq ("$(origin V)", "command line")
  KBUILD_VERBOSE = $(V)
endif
ifndef KBUILD_VERBOSE
  KBUILD_VERBOSE = 0
endif

ifeq ($(KBUILD_VERBOSE),1)
  quiet =
  Q =
else
  quiet=quiet_
  Q = @
endif

# If the user is running make -s (silent mode), suppress echoing of
# commands

ifneq ($(filter 4.%,$(MAKE_VERSION)),)	# make-4
ifneq ($(filter %s ,$(firstword x$(MAKEFLAGS))),)
  quiet=silent_
  tools_silent=s
endif
else					# make-3.8x
ifneq ($(filter s% -s%,$(MAKEFLAGS)),)
  quiet=silent_
  tools_silent=-s
endif
endif

export quiet Q KBUILD_VERBOSE

# kbuild supports saving output files in a separate directory.
# To locate output files in a separate directory two syntaxes are supported.
# In both cases the working directory must be the root of the kernel src.
# 1) O=
# Use "make O=dir/to/store/output/files/"
#
# 2) Set KBUILD_OUTPUT
# Set the environment variable KBUILD_OUTPUT to point to the directory
# where the output files shall be placed.
# export KBUILD_OUTPUT=dir/to/store/output/files/
# make
#
# The O= assignment takes precedence over the KBUILD_OUTPUT environment
# variable.

# KBUILD_SRC is set on invocation of make in OBJ directory
# KBUILD_SRC is not intended to be used by the regular user (for now)
ifeq ($(KBUILD_SRC),)

# OK, Make called in directory where kernel src resides
# Do we want to locate output files in a separate directory?
ifeq ("$(origin O)", "command line")
  KBUILD_OUTPUT := $(O)
endif

# That's our default target when none is given on the command line
PHONY := _all
_all:

# Cancel implicit rules on top Makefile
$(CURDIR)/Makefile Makefile: ;

ifneq ($(words $(subst :, ,$(CURDIR))), 1)
  $(error main directory cannot contain spaces nor colons)
endif

ifneq ($(KBUILD_OUTPUT),)
# Invoke a second make in the output directory, passing relevant variables
# check that the output directory actually exists
saved-output := $(KBUILD_OUTPUT)
KBUILD_OUTPUT := $(shell mkdir -p $(KBUILD_OUTPUT) && cd $(KBUILD_OUTPUT) \
								&& /bin/pwd)
$(if $(KBUILD_OUTPUT),, \
     $(error failed to create output directory "$(saved-output)"))

PHONY += $(MAKECMDGOALS) sub-make

$(filter-out _all sub-make $(CURDIR)/Makefile, $(MAKECMDGOALS)) _all: sub-make
	@:

sub-make:
	$(Q)$(MAKE) -C $(KBUILD_OUTPUT) KBUILD_SRC=$(CURDIR) \
	-f $(CURDIR)/Makefile $(filter-out _all sub-make,$(MAKECMDGOALS))

# Leave processing to above invocation of make
skip-makefile := 1
endif # ifneq ($(KBUILD_OUTPUT),)
endif # ifeq ($(KBUILD_SRC),)

# We process the rest of the Makefile if this is the final invocation of make
ifeq ($(skip-makefile),)

# Do not print "Entering directory ...",
# but we want to display it when entering to the output directory
# so that IDEs/editors are able to understand relative filenames.
MAKEFLAGS += --no-print-directory

# Call a source code checker (by default, "sparse") as part of the
# C compilation.
#
# Use 'make C=1' to enable checking of only re-compiled files.
# Use 'make C=2' to enable checking of *all* source files, regardless
# of whether they are re-compiled or not.
#
# See the file "Documentation/dev-tools/sparse.rst" for more details,
# including where to get the "sparse" utility.

ifeq ("$(origin C)", "command line")
  KBUILD_CHECKSRC = $(C)
endif
ifndef KBUILD_CHECKSRC
  KBUILD_CHECKSRC = 0
endif

# Use make M=dir to specify directory of external module to build
# Old syntax make ... SUBDIRS=$PWD is still supported
# Setting the environment variable KBUILD_EXTMOD take precedence
ifdef SUBDIRS
  KBUILD_EXTMOD ?= $(SUBDIRS)
endif

ifeq ("$(origin M)", "command line")
  KBUILD_EXTMOD := $(M)
endif

# If building an external module we do not care about the all: rule
# but instead _all depend on modules
PHONY += all
ifeq ($(KBUILD_EXTMOD),)
_all: all
else
_all: modules
endif

ifeq ($(KBUILD_SRC),)
        # building in the source tree
        srctree := .
else
        ifeq ($(KBUILD_SRC)/,$(dir $(CURDIR)))
                # building in a subdirectory of the source tree
                srctree := ..
        else
                srctree := $(KBUILD_SRC)
        endif
endif
objtree		:= .
src		:= $(srctree)
obj		:= $(objtree)

VPATH		:= $(srctree)$(if $(KBUILD_EXTMOD),:$(KBUILD_EXTMOD))

export srctree objtree VPATH

# SUBARCH tells the usermode build what the underlying arch is.  That is set
# first, and if a usermode build is happening, the "ARCH=um" on the command
# line overrides the setting of ARCH below.  If a native build is happening,
# then ARCH is assigned, getting whatever value it gets normally, and
# SUBARCH is subsequently ignored.

SUBARCH := $(shell uname -m | sed -e s/i.86/x86/ -e s/x86_64/x86/ \
				  -e s/sun4u/sparc64/ \
				  -e s/arm.*/arm/ -e s/sa110/arm/ \
				  -e s/s390x/s390/ -e s/parisc64/parisc/ \
				  -e s/ppc.*/powerpc/ -e s/mips.*/mips/ \
				  -e s/sh[234].*/sh/ -e s/aarch64.*/arm64/ )

# Cross compiling and selecting different set of gcc/bin-utils
# ---------------------------------------------------------------------------
#
# When performing cross compilation for other architectures ARCH shall be set
# to the target architecture. (See arch/* for the possibilities).
# ARCH can be set during invocation of make:
# make ARCH=ia64
# Another way is to have ARCH set in the environment.
# The default ARCH is the host where make is executed.

# CROSS_COMPILE specify the prefix used for all executables used
# during compilation. Only gcc and related bin-utils executables
# are prefixed with $(CROSS_COMPILE).
# CROSS_COMPILE can be set on the command line
# make CROSS_COMPILE=ia64-linux-
# Alternatively CROSS_COMPILE can be set in the environment.
# A third alternative is to store a setting in .config so that plain
# "make" in the configured kernel build directory always uses that.
# Default value for CROSS_COMPILE is not to prefix executables
# Note: Some architectures assign CROSS_COMPILE in their arch/*/Makefile
ARCH		?= $(SUBARCH)
CROSS_COMPILE	?= $(CONFIG_CROSS_COMPILE:"%"=%)

# Architecture as present in compile.h
UTS_MACHINE 	:= $(ARCH)
SRCARCH 	:= $(ARCH)

# Additional ARCH settings for x86
ifeq ($(ARCH),i386)
        SRCARCH := x86
endif
ifeq ($(ARCH),x86_64)
        SRCARCH := x86
endif

# Additional ARCH settings for sparc
ifeq ($(ARCH),sparc32)
       SRCARCH := sparc
endif
ifeq ($(ARCH),sparc64)
       SRCARCH := sparc
endif

# Additional ARCH settings for sh
ifeq ($(ARCH),sh64)
       SRCARCH := sh
endif

# Additional ARCH settings for tile
ifeq ($(ARCH),tilepro)
       SRCARCH := tile
endif
ifeq ($(ARCH),tilegx)
       SRCARCH := tile
endif

# Where to locate arch specific headers
hdr-arch  := $(SRCARCH)

KCONFIG_CONFIG	?= .config
export KCONFIG_CONFIG

# SHELL used by kbuild
CONFIG_SHELL := $(shell if [ -x "$$BASH" ]; then echo $$BASH; \
	  else if [ -x /bin/bash ]; then echo /bin/bash; \
	  else echo sh; fi ; fi)

HOSTCC       = gcc
HOSTCXX      = g++
HOSTCFLAGS   = -Wall -Wmissing-prototypes -Wstrict-prototypes -O2 -fomit-frame-pointer -std=gnu89
HOSTCXXFLAGS = -O2

ifeq ($(shell $(HOSTCC) -v 2>&1 | grep -c "clang version"), 1)
HOSTCFLAGS  += -Wno-unused-value -Wno-unused-parameter \
		-Wno-missing-field-initializers -fno-delete-null-pointer-checks
endif

# Decide whether to build built-in, modular, or both.
# Normally, just do built-in.

KBUILD_MODULES :=
KBUILD_BUILTIN := 1

# If we have only "make modules", don't compile built-in objects.
# When we're building modules with modversions, we need to consider
# the built-in objects during the descend as well, in order to
# make sure the checksums are up to date before we record them.

ifeq ($(MAKECMDGOALS),modules)
  KBUILD_BUILTIN := $(if $(CONFIG_MODVERSIONS),1)
endif

# If we have "make <whatever> modules", compile modules
# in addition to whatever we do anyway.
# Just "make" or "make all" shall build modules as well

ifneq ($(filter all _all modules,$(MAKECMDGOALS)),)
  KBUILD_MODULES := 1
endif

ifeq ($(MAKECMDGOALS),)
  KBUILD_MODULES := 1
endif

export KBUILD_MODULES KBUILD_BUILTIN
export KBUILD_CHECKSRC KBUILD_SRC KBUILD_EXTMOD

# We need some generic definitions (do not try to remake the file).
scripts/Kbuild.include: ;
include scripts/Kbuild.include

# Make variables (CC, etc...)
AS		= $(CROSS_COMPILE)as
LD		= $(CROSS_COMPILE)ld
CC		= $(CROSS_COMPILE)gcc
CPP		= $(CC) -E
AR		= $(CROSS_COMPILE)ar
NM		= $(CROSS_COMPILE)nm
STRIP		= $(CROSS_COMPILE)strip
OBJCOPY		= $(CROSS_COMPILE)objcopy
OBJDUMP		= $(CROSS_COMPILE)objdump
AWK		= awk
GENKSYMS	= scripts/genksyms/genksyms
INSTALLKERNEL  := installkernel
DEPMOD		= /sbin/depmod
PERL		= perl
PYTHON		= python
CHECK		= sparse

CHECKFLAGS     := -D__linux__ -Dlinux -D__STDC__ -Dunix -D__unix__ \
		  -Wbitwise -Wno-return-void $(CF)
NOSTDINC_FLAGS  =
CFLAGS_MODULE   =
AFLAGS_MODULE   =
LDFLAGS_MODULE  =
CFLAGS_KERNEL	=
AFLAGS_KERNEL	=
LDFLAGS_vmlinux =
CFLAGS_GCOV	:= -fprofile-arcs -ftest-coverage -fno-tree-loop-im $(call cc-disable-warning,maybe-uninitialized,)
CFLAGS_KCOV	:= $(call cc-option,-fsanitize-coverage=trace-pc,)


# Use USERINCLUDE when you must reference the UAPI directories only.
USERINCLUDE    := \
		-I$(srctree)/arch/$(hdr-arch)/include/uapi \
		-I$(objtree)/arch/$(hdr-arch)/include/generated/uapi \
		-I$(srctree)/include/uapi \
		-I$(objtree)/include/generated/uapi \
                -include $(srctree)/include/linux/kconfig.h

# Use LINUXINCLUDE when you must reference the include/ directory.
# Needed to be compatible with the O= option
LINUXINCLUDE    := \
		-I$(srctree)/arch/$(hdr-arch)/include \
		-I$(objtree)/arch/$(hdr-arch)/include/generated/uapi \
		-I$(objtree)/arch/$(hdr-arch)/include/generated \
		$(if $(KBUILD_SRC), -I$(srctree)/include) \
		-I$(objtree)/include

LINUXINCLUDE	+= $(filter-out $(LINUXINCLUDE),$(USERINCLUDE))

KBUILD_CPPFLAGS := -D__KERNEL__

KBUILD_CFLAGS   := -Wall -Wundef -Wstrict-prototypes -Wno-trigraphs \
		   -fno-strict-aliasing -fno-common \
		   -Werror-implicit-function-declaration \
		   -Wno-format-security \
		   -std=gnu89 $(call cc-option,-fno-PIE)


KBUILD_AFLAGS_KERNEL :=
KBUILD_CFLAGS_KERNEL :=
KBUILD_AFLAGS   := -D__ASSEMBLY__ $(call cc-option,-fno-PIE)
KBUILD_AFLAGS_MODULE  := -DMODULE
KBUILD_CFLAGS_MODULE  := -DMODULE
KBUILD_LDFLAGS_MODULE := -T $(srctree)/scripts/module-common.lds

# Read KERNELRELEASE from include/config/kernel.release (if it exists)
KERNELRELEASE = $(shell cat include/config/kernel.release 2> /dev/null)
KERNELVERSION = $(VERSION)$(if $(PATCHLEVEL),.$(PATCHLEVEL)$(if $(SUBLEVEL),.$(SUBLEVEL)))$(EXTRAVERSION)

export VERSION PATCHLEVEL SUBLEVEL KERNELRELEASE KERNELVERSION
export ARCH SRCARCH CONFIG_SHELL HOSTCC HOSTCFLAGS CROSS_COMPILE AS LD CC
export CPP AR NM STRIP OBJCOPY OBJDUMP
export MAKE AWK GENKSYMS INSTALLKERNEL PERL PYTHON UTS_MACHINE
export HOSTCXX HOSTCXXFLAGS LDFLAGS_MODULE CHECK CHECKFLAGS

export KBUILD_CPPFLAGS NOSTDINC_FLAGS LINUXINCLUDE OBJCOPYFLAGS LDFLAGS
export KBUILD_CFLAGS CFLAGS_KERNEL CFLAGS_MODULE CFLAGS_GCOV CFLAGS_KCOV CFLAGS_KASAN CFLAGS_UBSAN
export KBUILD_AFLAGS AFLAGS_KERNEL AFLAGS_MODULE
export KBUILD_AFLAGS_MODULE KBUILD_CFLAGS_MODULE KBUILD_LDFLAGS_MODULE
export KBUILD_AFLAGS_KERNEL KBUILD_CFLAGS_KERNEL
export KBUILD_ARFLAGS

# When compiling out-of-tree modules, put MODVERDIR in the module
# tree rather than in the kernel tree. The kernel tree might
# even be read-only.
export MODVERDIR := $(if $(KBUILD_EXTMOD),$(firstword $(KBUILD_EXTMOD))/).tmp_versions

# Files to ignore in find ... statements

export RCS_FIND_IGNORE := \( -name SCCS -o -name BitKeeper -o -name .svn -o    \
			  -name CVS -o -name .pc -o -name .hg -o -name .git \) \
			  -prune -o
export RCS_TAR_IGNORE := --exclude SCCS --exclude BitKeeper --exclude .svn \
			 --exclude CVS --exclude .pc --exclude .hg --exclude .git

# ===========================================================================
# Rules shared between *config targets and build targets

# Basic helpers built in scripts/
PHONY += scripts_basic
scripts_basic:
	$(Q)$(MAKE) $(build)=scripts/basic
	$(Q)rm -f .tmp_quiet_recordmcount

# To avoid any implicit rule to kick in, define an empty command.
scripts/basic/%: scripts_basic ;

PHONY += outputmakefile
# outputmakefile generates a Makefile in the output directory, if using a
# separate output directory. This allows convenient use of make in the
# output directory.
outputmakefile:
ifneq ($(KBUILD_SRC),)
	$(Q)ln -fsn $(srctree) source
	$(Q)$(CONFIG_SHELL) $(srctree)/scripts/mkmakefile \
	    $(srctree) $(objtree) $(VERSION) $(PATCHLEVEL)
endif

# Support for using generic headers in asm-generic
PHONY += asm-generic
asm-generic:
	$(Q)$(MAKE) -f $(srctree)/scripts/Makefile.asm-generic \
	            src=asm obj=arch/$(SRCARCH)/include/generated/asm
	$(Q)$(MAKE) -f $(srctree)/scripts/Makefile.asm-generic \
	            src=uapi/asm obj=arch/$(SRCARCH)/include/generated/uapi/asm

# To make sure we do not include .config for any of the *config targets
# catch them early, and hand them over to scripts/kconfig/Makefile
# It is allowed to specify more targets when calling make, including
# mixing *config targets and build targets.
# For example 'make oldconfig all'.
# Detect when mixed targets is specified, and make a second invocation
# of make so .config is not included in this case either (for *config).

version_h := include/generated/uapi/linux/version.h
old_version_h := include/linux/version.h

no-dot-config-targets := clean mrproper distclean \
			 cscope gtags TAGS tags help% %docs check% coccicheck \
			 $(version_h) headers_% archheaders archscripts \
			 kernelversion %src-pkg

config-targets := 0
mixed-targets  := 0
dot-config     := 1

ifneq ($(filter $(no-dot-config-targets), $(MAKECMDGOALS)),)
	ifeq ($(filter-out $(no-dot-config-targets), $(MAKECMDGOALS)),)
		dot-config := 0
	endif
endif

ifeq ($(KBUILD_EXTMOD),)
        ifneq ($(filter config %config,$(MAKECMDGOALS)),)
                config-targets := 1
                ifneq ($(words $(MAKECMDGOALS)),1)
                        mixed-targets := 1
                endif
        endif
endif
# install and module_install need also be processed one by one
ifneq ($(filter install,$(MAKECMDGOALS)),)
        ifneq ($(filter modules_install,$(MAKECMDGOALS)),)
	        mixed-targets := 1
        endif
endif

ifeq ($(mixed-targets),1)
# ===========================================================================
# We're called with mixed targets (*config and build targets).
# Handle them one by one.

PHONY += $(MAKECMDGOALS) __build_one_by_one

$(filter-out __build_one_by_one, $(MAKECMDGOALS)): __build_one_by_one
	@:

__build_one_by_one:
	$(Q)set -e; \
	for i in $(MAKECMDGOALS); do \
		$(MAKE) -f $(srctree)/Makefile $$i; \
	done

else
ifeq ($(config-targets),1)
# ===========================================================================
# *config targets only - make sure prerequisites are updated, and descend
# in scripts/kconfig to make the *config target

# Read arch specific Makefile to set KBUILD_DEFCONFIG as needed.
# KBUILD_DEFCONFIG may point out an alternative default configuration
# used for 'make defconfig'
include arch/$(SRCARCH)/Makefile
export KBUILD_DEFCONFIG KBUILD_KCONFIG

config: scripts_basic outputmakefile FORCE
	$(Q)$(MAKE) $(build)=scripts/kconfig $@

%config: scripts_basic outputmakefile FORCE
	$(Q)$(MAKE) $(build)=scripts/kconfig $@

else
# ===========================================================================
# Build targets only - this includes vmlinux, arch specific targets, clean
# targets and others. In general all targets except *config targets.

ifeq ($(KBUILD_EXTMOD),)
# Additional helpers built in scripts/
# Carefully list dependencies so we do not try to build scripts twice
# in parallel
PHONY += scripts
scripts: scripts_basic include/config/auto.conf include/config/tristate.conf \
	 asm-generic gcc-plugins
	$(Q)$(MAKE) $(build)=$(@)

# Objects we will link into vmlinux / subdirs we need to visit
init-y		:= init/
drivers-y	:= drivers/ sound/ firmware/
net-y		:= net/
libs-y		:= lib/
core-y		:= usr/
virt-y		:= virt/
endif # KBUILD_EXTMOD

ifeq ($(dot-config),1)
# Read in config
-include include/config/auto.conf

ifeq ($(KBUILD_EXTMOD),)
# Read in dependencies to all Kconfig* files, make sure to run
# oldconfig if changes are detected.
-include include/config/auto.conf.cmd

# To avoid any implicit rule to kick in, define an empty command
$(KCONFIG_CONFIG) include/config/auto.conf.cmd: ;

# If .config is newer than include/config/auto.conf, someone tinkered
# with it and forgot to run make oldconfig.
# if auto.conf.cmd is missing then we are probably in a cleaned tree so
# we execute the config step to be sure to catch updated Kconfig files
include/config/%.conf: $(KCONFIG_CONFIG) include/config/auto.conf.cmd
	$(Q)$(MAKE) -f $(srctree)/Makefile silentoldconfig
else
# external modules needs include/generated/autoconf.h and include/config/auto.conf
# but do not care if they are up-to-date. Use auto.conf to trigger the test
PHONY += include/config/auto.conf

include/config/auto.conf:
	$(Q)test -e include/generated/autoconf.h -a -e $@ || (		\
	echo >&2;							\
	echo >&2 "  ERROR: Kernel configuration is invalid.";		\
	echo >&2 "         include/generated/autoconf.h or $@ are missing.";\
	echo >&2 "         Run 'make oldconfig && make prepare' on kernel src to fix it.";	\
	echo >&2 ;							\
	/bin/false)

endif # KBUILD_EXTMOD

else
# Dummy target needed, because used as prerequisite
include/config/auto.conf: ;
endif # $(dot-config)

# For the kernel to actually contain only the needed exported symbols,
# we have to build modules as well to determine what those symbols are.
# (this can be evaluated only once include/config/auto.conf has been included)
ifdef CONFIG_TRIM_UNUSED_KSYMS
  KBUILD_MODULES := 1
endif

# The all: target is the default when no target is given on the
# command line.
# This allow a user to issue only 'make' to build a kernel including modules
# Defaults to vmlinux, but the arch makefile usually adds further targets
all: vmlinux

# The arch Makefile can set ARCH_{CPP,A,C}FLAGS to override the default
# values of the respective KBUILD_* variables
ARCH_CPPFLAGS :=
ARCH_AFLAGS :=
ARCH_CFLAGS :=
include arch/$(SRCARCH)/Makefile

KBUILD_CFLAGS	+= $(call cc-option,-fno-delete-null-pointer-checks,)
KBUILD_CFLAGS	+= $(call cc-disable-warning,frame-address,)

ifdef CONFIG_CC_OPTIMIZE_FOR_SIZE
KBUILD_CFLAGS	+= $(call cc-option,-Oz,-Os)
KBUILD_CFLAGS	+= $(call cc-disable-warning,maybe-uninitialized,)
else
ifdef CONFIG_CC_OPTIMIZE_HARDER
KBUILD_CFLAGS	+= -O3 $(call cc-disable-warning,maybe-uninitialized,)
else
ifdef CONFIG_PROFILE_ALL_BRANCHES
KBUILD_CFLAGS	+= -O2 $(call cc-disable-warning,maybe-uninitialized,)
else
KBUILD_CFLAGS   += -O2
endif
endif
endif

KBUILD_CFLAGS += $(call cc-ifversion, -lt, 0409, \
			$(call cc-disable-warning,maybe-uninitialized,))

# Tell gcc to never replace conditional load with a non-conditional one
KBUILD_CFLAGS	+= $(call cc-option,--param=allow-store-data-races=0)

# check for 'asm goto'
ifeq ($(shell $(CONFIG_SHELL) $(srctree)/scripts/gcc-goto.sh $(CC) $(KBUILD_CFLAGS)), y)
	KBUILD_CFLAGS += -DCC_HAVE_ASM_GOTO
	KBUILD_AFLAGS += -DCC_HAVE_ASM_GOTO
endif

include scripts/Makefile.gcc-plugins

ifdef CONFIG_READABLE_ASM
# Disable optimizations that make assembler listings hard to read.
# reorder blocks reorders the control in the function
# ipa clone creates specialized cloned functions
# partial inlining inlines only parts of functions
KBUILD_CFLAGS += $(call cc-option,-fno-reorder-blocks,) \
                 $(call cc-option,-fno-ipa-cp-clone,) \
                 $(call cc-option,-fno-partial-inlining)
endif

ifneq ($(CONFIG_FRAME_WARN),0)
KBUILD_CFLAGS += $(call cc-option,-Wframe-larger-than=${CONFIG_FRAME_WARN})
endif

# This selects the stack protector compiler flag. Testing it is delayed
# until after .config has been reprocessed, in the prepare-compiler-check
# target.
ifdef CONFIG_CC_STACKPROTECTOR_REGULAR
  stackp-flag := -fstack-protector
  stackp-name := REGULAR
else
ifdef CONFIG_CC_STACKPROTECTOR_STRONG
  stackp-flag := -fstack-protector-strong
  stackp-name := STRONG
else
  # Force off for distro compilers that enable stack protector by default.
  stackp-flag := $(call cc-option, -fno-stack-protector)
endif
endif
# Find arch-specific stack protector compiler sanity-checking script.
ifdef CONFIG_CC_STACKPROTECTOR
  stackp-path := $(srctree)/scripts/gcc-$(SRCARCH)_$(BITS)-has-stack-protector.sh
  stackp-check := $(wildcard $(stackp-path))
endif
KBUILD_CFLAGS += $(stackp-flag)

ifeq ($(cc-name),clang)
ifneq ($(CROSS_COMPILE),)
CLANG_TARGET	:= -target $(notdir $(CROSS_COMPILE:%-=%))
GCC_TOOLCHAIN	:= $(realpath $(dir $(shell which $(LD)))/..)
endif
ifneq ($(GCC_TOOLCHAIN),)
CLANG_GCC_TC	:= -gcc-toolchain $(GCC_TOOLCHAIN)
endif
KBUILD_CFLAGS += $(CLANG_TARGET) $(CLANG_GCC_TC)
KBUILD_AFLAGS += $(CLANG_TARGET) $(CLANG_GCC_TC)
KBUILD_CPPFLAGS += $(call cc-option,-Qunused-arguments,)
KBUILD_CFLAGS += $(call cc-disable-warning, unused-variable)
KBUILD_CFLAGS += $(call cc-disable-warning, format-invalid-specifier)
KBUILD_CFLAGS += $(call cc-disable-warning, gnu)
# Quiet clang warning: comparison of unsigned expression < 0 is always false
KBUILD_CFLAGS += $(call cc-disable-warning, tautological-compare)
# CLANG uses a _MergedGlobals as optimization, but this breaks modpost, as the
# source of a reference will be _MergedGlobals and not on of the whitelisted names.
# See modpost pattern 2
KBUILD_CFLAGS += $(call cc-option, -mno-global-merge,)
KBUILD_CFLAGS += $(call cc-option, -fcatch-undefined-behavior)
KBUILD_CFLAGS += $(call cc-option, -no-integrated-as)
KBUILD_AFLAGS += $(call cc-option, -no-integrated-as)
else

# These warnings generated too much noise in a regular build.
# Use make W=1 to enable them (see scripts/Makefile.extrawarn)
KBUILD_CFLAGS += $(call cc-disable-warning, unused-but-set-variable)
KBUILD_CFLAGS += $(call cc-disable-warning, unused-const-variable)
endif

ifdef CONFIG_FRAME_POINTER
KBUILD_CFLAGS	+= -fno-omit-frame-pointer -fno-optimize-sibling-calls
else
# Some targets (ARM with Thumb2, for example), can't be built with frame
# pointers.  For those, we don't have FUNCTION_TRACER automatically
# select FRAME_POINTER.  However, FUNCTION_TRACER adds -pg, and this is
# incompatible with -fomit-frame-pointer with current GCC, so we don't use
# -fomit-frame-pointer with FUNCTION_TRACER.
ifndef CONFIG_FUNCTION_TRACER
KBUILD_CFLAGS	+= -fomit-frame-pointer
endif
endif

KBUILD_CFLAGS   += $(call cc-option, -fno-var-tracking-assignments)

ifdef CONFIG_DEBUG_INFO
ifdef CONFIG_DEBUG_INFO_SPLIT
KBUILD_CFLAGS   += $(call cc-option, -gsplit-dwarf, -g)
else
KBUILD_CFLAGS	+= -g
endif
KBUILD_AFLAGS	+= -Wa,-gdwarf-2
endif
ifdef CONFIG_DEBUG_INFO_DWARF4
KBUILD_CFLAGS	+= $(call cc-option, -gdwarf-4,)
endif

ifdef CONFIG_DEBUG_INFO_REDUCED
KBUILD_CFLAGS 	+= $(call cc-option, -femit-struct-debug-baseonly) \
		   $(call cc-option,-fno-var-tracking)
endif

ifdef CONFIG_FUNCTION_TRACER
ifndef CC_FLAGS_FTRACE
CC_FLAGS_FTRACE := -pg
endif
export CC_FLAGS_FTRACE
ifdef CONFIG_HAVE_FENTRY
CC_USING_FENTRY	:= $(call cc-option, -mfentry -DCC_USING_FENTRY)
endif
KBUILD_CFLAGS	+= $(CC_FLAGS_FTRACE) $(CC_USING_FENTRY)
KBUILD_AFLAGS	+= $(CC_USING_FENTRY)
ifdef CONFIG_DYNAMIC_FTRACE
	ifdef CONFIG_HAVE_C_RECORDMCOUNT
		BUILD_C_RECORDMCOUNT := y
		export BUILD_C_RECORDMCOUNT
	endif
endif
endif

# We trigger additional mismatches with less inlining
ifdef CONFIG_DEBUG_SECTION_MISMATCH
KBUILD_CFLAGS += $(call cc-option, -fno-inline-functions-called-once)
endif

ifdef CONFIG_LD_DEAD_CODE_DATA_ELIMINATION
KBUILD_CFLAGS	+= $(call cc-option,-ffunction-sections,)
KBUILD_CFLAGS	+= $(call cc-option,-fdata-sections,)
endif

# arch Makefile may override CC so keep this after arch Makefile is included
NOSTDINC_FLAGS += -nostdinc -isystem $(shell $(CC) -print-file-name=include)
CHECKFLAGS     += $(NOSTDINC_FLAGS)

# warn about C99 declaration after statement
KBUILD_CFLAGS += $(call cc-option,-Wdeclaration-after-statement,)

# disable pointer signed / unsigned warnings in gcc 4.0
KBUILD_CFLAGS += $(call cc-disable-warning, pointer-sign)

# disable invalid "can't wrap" optimizations for signed / pointers
KBUILD_CFLAGS	+= $(call cc-option,-fno-strict-overflow)

# conserve stack if available
KBUILD_CFLAGS   += $(call cc-option,-fconserve-stack)

# disallow errors like 'EXPORT_GPL(foo);' with missing header
KBUILD_CFLAGS   += $(call cc-option,-Werror=implicit-int)

# require functions to have arguments in prototypes, not empty 'int foo()'
KBUILD_CFLAGS   += $(call cc-option,-Werror=strict-prototypes)

# Prohibit date/time macros, which would make the build non-deterministic
KBUILD_CFLAGS   += $(call cc-option,-Werror=date-time)

# enforce correct pointer usage
KBUILD_CFLAGS   += $(call cc-option,-Werror=incompatible-pointer-types)

# Require designated initializers for all marked structures
KBUILD_CFLAGS   += $(call cc-option,-Werror=designated-init)

# use the deterministic mode of AR if available
KBUILD_ARFLAGS := $(call ar-option,D)

include scripts/Makefile.kasan
include scripts/Makefile.extrawarn
include scripts/Makefile.ubsan

# Add any arch overrides and user supplied CPPFLAGS, AFLAGS and CFLAGS as the
# last assignments
KBUILD_CPPFLAGS += $(ARCH_CPPFLAGS) $(KCPPFLAGS)
KBUILD_AFLAGS   += $(ARCH_AFLAGS)   $(KAFLAGS)
KBUILD_CFLAGS   += $(ARCH_CFLAGS)   $(KCFLAGS)

# Use --build-id when available.
LDFLAGS_BUILD_ID := $(patsubst -Wl$(comma)%,%,\
			      $(call cc-ldoption, -Wl$(comma)--build-id,))
KBUILD_LDFLAGS_MODULE += $(LDFLAGS_BUILD_ID)
LDFLAGS_vmlinux += $(LDFLAGS_BUILD_ID)

ifdef CONFIG_LD_DEAD_CODE_DATA_ELIMINATION
LDFLAGS_vmlinux	+= $(call ld-option, --gc-sections,)
endif

ifeq ($(CONFIG_STRIP_ASM_SYMS),y)
LDFLAGS_vmlinux	+= $(call ld-option, -X,)
endif

# Default kernel image to build when no specific target is given.
# KBUILD_IMAGE may be overruled on the command line or
# set in the environment
# Also any assignments in arch/$(ARCH)/Makefile take precedence over
# this default value
export KBUILD_IMAGE ?= vmlinux

#
# INSTALL_PATH specifies where to place the updated kernel and system map
# images. Default is /boot, but you can set it to other values
export	INSTALL_PATH ?= /boot

#
# INSTALL_DTBS_PATH specifies a prefix for relocations required by build roots.
# Like INSTALL_MOD_PATH, it isn't defined in the Makefile, but can be passed as
# an argument if needed. Otherwise it defaults to the kernel install path
#
export INSTALL_DTBS_PATH ?= $(INSTALL_PATH)/dtbs/$(KERNELRELEASE)

#
# INSTALL_MOD_PATH specifies a prefix to MODLIB for module directory
# relocations required by build roots.  This is not defined in the
# makefile but the argument can be passed to make if needed.
#

MODLIB	= $(INSTALL_MOD_PATH)/lib/modules/$(KERNELRELEASE)
export MODLIB

#
# INSTALL_MOD_STRIP, if defined, will cause modules to be
# stripped after they are installed.  If INSTALL_MOD_STRIP is '1', then
# the default option --strip-debug will be used.  Otherwise,
# INSTALL_MOD_STRIP value will be used as the options to the strip command.

ifdef INSTALL_MOD_STRIP
ifeq ($(INSTALL_MOD_STRIP),1)
mod_strip_cmd = $(STRIP) --strip-debug
else
mod_strip_cmd = $(STRIP) $(INSTALL_MOD_STRIP)
endif # INSTALL_MOD_STRIP=1
else
mod_strip_cmd = true
endif # INSTALL_MOD_STRIP
export mod_strip_cmd

# CONFIG_MODULE_COMPRESS, if defined, will cause module to be compressed
# after they are installed in agreement with CONFIG_MODULE_COMPRESS_GZIP
# or CONFIG_MODULE_COMPRESS_XZ.

mod_compress_cmd = true
ifdef CONFIG_MODULE_COMPRESS
  ifdef CONFIG_MODULE_COMPRESS_GZIP
    mod_compress_cmd = gzip -n -f
  endif # CONFIG_MODULE_COMPRESS_GZIP
  ifdef CONFIG_MODULE_COMPRESS_XZ
    mod_compress_cmd = xz -f
  endif # CONFIG_MODULE_COMPRESS_XZ
endif # CONFIG_MODULE_COMPRESS
export mod_compress_cmd

# Select initial ramdisk compression format, default is gzip(1).
# This shall be used by the dracut(8) tool while creating an initramfs image.
#
INITRD_COMPRESS-y                  := gzip
INITRD_COMPRESS-$(CONFIG_RD_BZIP2) := bzip2
INITRD_COMPRESS-$(CONFIG_RD_LZMA)  := lzma
INITRD_COMPRESS-$(CONFIG_RD_XZ)    := xz
INITRD_COMPRESS-$(CONFIG_RD_LZO)   := lzo
INITRD_COMPRESS-$(CONFIG_RD_LZ4)   := lz4
# do not export INITRD_COMPRESS, since we didn't actually
# choose a sane default compression above.
# export INITRD_COMPRESS := $(INITRD_COMPRESS-y)

ifdef CONFIG_MODULE_SIG_ALL
$(eval $(call config_filename,MODULE_SIG_KEY))

mod_sign_cmd = scripts/sign-file $(CONFIG_MODULE_SIG_HASH) $(MODULE_SIG_KEY_SRCPREFIX)$(CONFIG_MODULE_SIG_KEY) certs/signing_key.x509
else
mod_sign_cmd = true
endif
export mod_sign_cmd

ifdef CONFIG_STACK_VALIDATION
  has_libelf := $(call try-run,\
		echo "int main() {}" | $(HOSTCC) -xc -o /dev/null -lelf -,1,0)
  ifeq ($(has_libelf),1)
    objtool_target := tools/objtool FORCE
  else
    $(warning "Cannot use CONFIG_STACK_VALIDATION, please install libelf-dev, libelf-devel or elfutils-libelf-devel")
    SKIP_STACK_VALIDATION := 1
    export SKIP_STACK_VALIDATION
  endif
endif


ifeq ($(KBUILD_EXTMOD),)
core-y		+= kernel/ certs/ mm/ fs/ ipc/ security/ crypto/ block/

vmlinux-dirs	:= $(patsubst %/,%,$(filter %/, $(init-y) $(init-m) \
		     $(core-y) $(core-m) $(drivers-y) $(drivers-m) \
		     $(net-y) $(net-m) $(libs-y) $(libs-m) $(virt-y)))

vmlinux-alldirs	:= $(sort $(vmlinux-dirs) $(patsubst %/,%,$(filter %/, \
		     $(init-) $(core-) $(drivers-) $(net-) $(libs-) $(virt-))))

init-y		:= $(patsubst %/, %/built-in.o, $(init-y))
core-y		:= $(patsubst %/, %/built-in.o, $(core-y))
drivers-y	:= $(patsubst %/, %/built-in.o, $(drivers-y))
net-y		:= $(patsubst %/, %/built-in.o, $(net-y))
libs-y1		:= $(patsubst %/, %/lib.a, $(libs-y))
libs-y2		:= $(patsubst %/, %/built-in.o, $(libs-y))
libs-y		:= $(libs-y1) $(libs-y2)
virt-y		:= $(patsubst %/, %/built-in.o, $(virt-y))

# Externally visible symbols (used by link-vmlinux.sh)
export KBUILD_VMLINUX_INIT := $(head-y) $(init-y)
export KBUILD_VMLINUX_MAIN := $(core-y) $(libs-y) $(drivers-y) $(net-y) $(virt-y)
export KBUILD_LDS          := arch/$(SRCARCH)/kernel/vmlinux.lds
export LDFLAGS_vmlinux
# used by scripts/pacmage/Makefile
export KBUILD_ALLDIRS := $(sort $(filter-out arch/%,$(vmlinux-alldirs)) arch Documentation include samples scripts tools)

vmlinux-deps := $(KBUILD_LDS) $(KBUILD_VMLINUX_INIT) $(KBUILD_VMLINUX_MAIN)

# Include targets which we want to execute sequentially if the rest of the
# kernel build went well. If CONFIG_TRIM_UNUSED_KSYMS is set, this might be
# evaluated more than once.
PHONY += vmlinux_prereq
vmlinux_prereq: $(vmlinux-deps) FORCE
ifdef CONFIG_HEADERS_CHECK
	$(Q)$(MAKE) -f $(srctree)/Makefile headers_check
endif
ifdef CONFIG_GDB_SCRIPTS
	$(Q)ln -fsn `cd $(srctree) && /bin/pwd`/scripts/gdb/vmlinux-gdb.py
endif
ifdef CONFIG_TRIM_UNUSED_KSYMS
	$(Q)$(CONFIG_SHELL) $(srctree)/scripts/adjust_autoksyms.sh \
	  "$(MAKE) -f $(srctree)/Makefile vmlinux"
endif

# standalone target for easier testing
include/generated/autoksyms.h: FORCE
	$(Q)$(CONFIG_SHELL) $(srctree)/scripts/adjust_autoksyms.sh true

ARCH_POSTLINK := $(wildcard $(srctree)/arch/$(SRCARCH)/Makefile.postlink)

# Final link of vmlinux with optional arch pass after final link
    cmd_link-vmlinux =                                                 \
	$(CONFIG_SHELL) $< $(LD) $(LDFLAGS) $(LDFLAGS_vmlinux) ;       \
	$(if $(ARCH_POSTLINK), $(MAKE) -f $(ARCH_POSTLINK) $@, true)

vmlinux: scripts/link-vmlinux.sh vmlinux_prereq $(vmlinux-deps) FORCE
	+$(call if_changed,link-vmlinux)

# Build samples along the rest of the kernel
ifdef CONFIG_SAMPLES
vmlinux-dirs += samples
endif

# The actual objects are generated when descending,
# make sure no implicit rule kicks in
$(sort $(vmlinux-deps)): $(vmlinux-dirs) ;

# Handle descending into subdirectories listed in $(vmlinux-dirs)
# Preset locale variables to speed up the build process. Limit locale
# tweaks to this spot to avoid wrong language settings when running
# make menuconfig etc.
# Error messages still appears in the original language

PHONY += $(vmlinux-dirs)
$(vmlinux-dirs): prepare scripts
	$(Q)$(MAKE) $(build)=$@

define filechk_kernel.release
	echo "$(KERNELVERSION)$$($(CONFIG_SHELL) $(srctree)/scripts/setlocalversion $(srctree))"
endef

# Store (new) KERNELRELEASE string in include/config/kernel.release
include/config/kernel.release: include/config/auto.conf FORCE
	$(call filechk,kernel.release)


# Things we need to do before we recursively start building the kernel
# or the modules are listed in "prepare".
# A multi level approach is used. prepareN is processed before prepareN-1.
# archprepare is used in arch Makefiles and when processed asm symlink,
# version.h and scripts_basic is processed / created.

# Listed in dependency order
PHONY += prepare archprepare prepare0 prepare1 prepare2 prepare3

# prepare3 is used to check if we are building in a separate output directory,
# and if so do:
# 1) Check that make has not been executed in the kernel src $(srctree)
prepare3: include/config/kernel.release
ifneq ($(KBUILD_SRC),)
	@$(kecho) '  Using $(srctree) as source for kernel'
	$(Q)if [ -f $(srctree)/.config -o -d $(srctree)/include/config ]; then \
		echo >&2 "  $(srctree) is not clean, please run 'make mrproper'"; \
		echo >&2 "  in the '$(srctree)' directory.";\
		/bin/false; \
	fi;
endif

# prepare2 creates a makefile if using a separate output directory.
# From this point forward, .config has been reprocessed, so any rules
# that need to depend on updated CONFIG_* values can be checked here.
prepare2: prepare3 prepare-compiler-check outputmakefile asm-generic

prepare1: prepare2 $(version_h) include/generated/utsrelease.h \
                   include/config/auto.conf
	$(cmd_crmodverdir)

archprepare: archheaders archscripts prepare1 scripts_basic

prepare0: archprepare gcc-plugins
	$(Q)$(MAKE) $(build)=.

# All the preparing..
prepare: prepare0 prepare-objtool

PHONY += prepare-objtool
prepare-objtool: $(objtool_target)

# Check for CONFIG flags that require compiler support. Abort the build
# after .config has been processed, but before the kernel build starts.
#
# For security-sensitive CONFIG options, we don't want to fallback and/or
# silently change which compiler flags will be used, since that leads to
# producing kernels with different security feature characteristics
# depending on the compiler used. (For example, "But I selected
# CC_STACKPROTECTOR_STRONG! Why did it build with _REGULAR?!")
PHONY += prepare-compiler-check
prepare-compiler-check: FORCE
# Make sure compiler supports requested stack protector flag.
ifdef stackp-name
  ifeq ($(call cc-option, $(stackp-flag)),)
	@echo Cannot use CONFIG_CC_STACKPROTECTOR_$(stackp-name): \
		  $(stackp-flag) not supported by compiler >&2 && exit 1
  endif
endif
# Make sure compiler does not have buggy stack-protector support.
ifdef stackp-check
  ifneq ($(shell $(CONFIG_SHELL) $(stackp-check) $(CC) $(KBUILD_CPPFLAGS) $(biarch)),y)
	@echo Cannot use CONFIG_CC_STACKPROTECTOR_$(stackp-name): \
                  $(stackp-flag) available but compiler is broken >&2 && exit 1
  endif
endif
	@:

# Generate some files
# ---------------------------------------------------------------------------

# KERNELRELEASE can change from a few different places, meaning version.h
# needs to be updated, so this check is forced on all builds

uts_len := 64
define filechk_utsrelease.h
	if [ `echo -n "$(KERNELRELEASE)" | wc -c ` -gt $(uts_len) ]; then \
	  echo '"$(KERNELRELEASE)" exceeds $(uts_len) characters' >&2;    \
	  exit 1;                                                         \
	fi;                                                               \
	(echo \#define UTS_RELEASE \"$(KERNELRELEASE)\";)
endef

define filechk_version.h
	(echo \#define LINUX_VERSION_CODE $(shell                         \
	expr $(VERSION) \* 65536 + 0$(PATCHLEVEL) \* 256 + 0$(SUBLEVEL)); \
	echo '#define KERNEL_VERSION(a,b,c) (((a) << 16) + ((b) << 8) + (c))';)
endef

$(version_h): $(srctree)/Makefile FORCE
	$(call filechk,version.h)
	$(Q)rm -f $(old_version_h)

include/generated/utsrelease.h: include/config/kernel.release FORCE
	$(call filechk,utsrelease.h)

PHONY += headerdep
headerdep:
	$(Q)find $(srctree)/include/ -name '*.h' | xargs --max-args 1 \
	$(srctree)/scripts/headerdep.pl -I$(srctree)/include

# ---------------------------------------------------------------------------
# Firmware install
INSTALL_FW_PATH=$(INSTALL_MOD_PATH)/lib/firmware
export INSTALL_FW_PATH

PHONY += firmware_install
firmware_install:
	@mkdir -p $(objtree)/firmware
	$(Q)$(MAKE) -f $(srctree)/scripts/Makefile.fwinst obj=firmware __fw_install

# ---------------------------------------------------------------------------
# Kernel headers

#Default location for installed headers
export INSTALL_HDR_PATH = $(objtree)/usr

# If we do an all arch process set dst to asm-$(hdr-arch)
hdr-dst = $(if $(KBUILD_HEADERS), dst=include/arch-$(hdr-arch), dst=include)

PHONY += archheaders
archheaders:

PHONY += archscripts
archscripts:

PHONY += __headers
__headers: $(version_h) scripts_basic asm-generic archheaders archscripts
	$(Q)$(MAKE) $(build)=scripts build_unifdef

PHONY += headers_install_all
headers_install_all:
	$(Q)$(CONFIG_SHELL) $(srctree)/scripts/headers.sh install

PHONY += headers_install
headers_install: __headers
	$(if $(wildcard $(srctree)/arch/$(hdr-arch)/include/uapi/asm/Kbuild),, \
	  $(error Headers not exportable for the $(SRCARCH) architecture))
	$(Q)$(MAKE) $(hdr-inst)=include/uapi
	$(Q)$(MAKE) $(hdr-inst)=arch/$(hdr-arch)/include/uapi $(hdr-dst)

PHONY += headers_check_all
headers_check_all: headers_install_all
	$(Q)$(CONFIG_SHELL) $(srctree)/scripts/headers.sh check

PHONY += headers_check
headers_check: headers_install
	$(Q)$(MAKE) $(hdr-inst)=include/uapi HDRCHECK=1
	$(Q)$(MAKE) $(hdr-inst)=arch/$(hdr-arch)/include/uapi $(hdr-dst) HDRCHECK=1

# ---------------------------------------------------------------------------
# Kernel selftest

PHONY += kselftest
kselftest:
	$(Q)$(MAKE) -C tools/testing/selftests run_tests

kselftest-clean:
	$(Q)$(MAKE) -C tools/testing/selftests clean

PHONY += kselftest-merge
kselftest-merge:
	$(if $(wildcard $(objtree)/.config),, $(error No .config exists, config your kernel first!))
	$(Q)$(CONFIG_SHELL) $(srctree)/scripts/kconfig/merge_config.sh \
		-m $(objtree)/.config \
		$(srctree)/tools/testing/selftests/*/config
	+$(Q)$(MAKE) -f $(srctree)/Makefile olddefconfig

# ---------------------------------------------------------------------------
# Modules

ifdef CONFIG_MODULES

# By default, build modules as well

all: modules

# Build modules
#
# A module can be listed more than once in obj-m resulting in
# duplicate lines in modules.order files.  Those are removed
# using awk while concatenating to the final file.

PHONY += modules
modules: $(vmlinux-dirs) $(if $(KBUILD_BUILTIN),vmlinux) modules.builtin
	$(Q)$(AWK) '!x[$$0]++' $(vmlinux-dirs:%=$(objtree)/%/modules.order) > $(objtree)/modules.order
	@$(kecho) '  Building modules, stage 2.';
	$(Q)$(MAKE) -f $(srctree)/scripts/Makefile.modpost
	$(Q)$(MAKE) -f $(srctree)/scripts/Makefile.fwinst obj=firmware __fw_modbuild

modules.builtin: $(vmlinux-dirs:%=%/modules.builtin)
	$(Q)$(AWK) '!x[$$0]++' $^ > $(objtree)/modules.builtin

%/modules.builtin: include/config/auto.conf
	$(Q)$(MAKE) $(modbuiltin)=$*


# Target to prepare building external modules
PHONY += modules_prepare
modules_prepare: prepare scripts

# Target to install modules
PHONY += modules_install
modules_install: _modinst_ _modinst_post

PHONY += _modinst_
_modinst_:
	@rm -rf $(MODLIB)/kernel
	@rm -f $(MODLIB)/source
	@mkdir -p $(MODLIB)/kernel
	@ln -s `cd $(srctree) && /bin/pwd` $(MODLIB)/source
	@if [ ! $(objtree) -ef  $(MODLIB)/build ]; then \
		rm -f $(MODLIB)/build ; \
		ln -s $(CURDIR) $(MODLIB)/build ; \
	fi
	@cp -f $(objtree)/modules.order $(MODLIB)/
	@cp -f $(objtree)/modules.builtin $(MODLIB)/
	$(Q)$(MAKE) -f $(srctree)/scripts/Makefile.modinst

# This depmod is only for convenience to give the initial
# boot a modules.dep even before / is mounted read-write.  However the
# boot script depmod is the master version.
PHONY += _modinst_post
_modinst_post: _modinst_
	$(Q)$(MAKE) -f $(srctree)/scripts/Makefile.fwinst obj=firmware __fw_modinst
	$(call cmd,depmod)

ifeq ($(CONFIG_MODULE_SIG), y)
PHONY += modules_sign
modules_sign:
	$(Q)$(MAKE) -f $(srctree)/scripts/Makefile.modsign
endif

else # CONFIG_MODULES

# Modules not configured
# ---------------------------------------------------------------------------

PHONY += modules modules_install
modules modules_install:
	@echo >&2
	@echo >&2 "The present kernel configuration has modules disabled."
	@echo >&2 "Type 'make config' and enable loadable module support."
	@echo >&2 "Then build a kernel with module support enabled."
	@echo >&2
	@exit 1

endif # CONFIG_MODULES

###
# Cleaning is done on three levels.
# make clean     Delete most generated files
#                Leave enough to build external modules
# make mrproper  Delete the current configuration, and all generated files
# make distclean Remove editor backup files, patch leftover files and the like

# Directories & files removed with 'make clean'
CLEAN_DIRS  += $(MODVERDIR)

# Directories & files removed with 'make mrproper'
MRPROPER_DIRS  += include/config usr/include include/generated          \
		  arch/*/include/generated .tmp_objdiff
MRPROPER_FILES += .config .config.old .version .old_version \
		  Module.symvers tags TAGS cscope* GPATH GTAGS GRTAGS GSYMS \
		  signing_key.pem signing_key.priv signing_key.x509	\
		  x509.genkey extra_certificates signing_key.x509.keyid	\
		  signing_key.x509.signer vmlinux-gdb.py

# clean - Delete most, but leave enough to build external modules
#
clean: rm-dirs  := $(CLEAN_DIRS)
clean: rm-files := $(CLEAN_FILES)
clean-dirs      := $(addprefix _clean_, . $(vmlinux-alldirs) Documentation samples)

PHONY += $(clean-dirs) clean archclean vmlinuxclean
$(clean-dirs):
	$(Q)$(MAKE) $(clean)=$(patsubst _clean_%,%,$@)

vmlinuxclean:
	$(Q)$(CONFIG_SHELL) $(srctree)/scripts/link-vmlinux.sh clean
	$(Q)$(if $(ARCH_POSTLINK), $(MAKE) -f $(ARCH_POSTLINK) clean)

clean: archclean vmlinuxclean

# mrproper - Delete all generated files, including .config
#
mrproper: rm-dirs  := $(wildcard $(MRPROPER_DIRS))
mrproper: rm-files := $(wildcard $(MRPROPER_FILES))
mrproper-dirs      := $(addprefix _mrproper_,Documentation/DocBook scripts)

PHONY += $(mrproper-dirs) mrproper archmrproper
$(mrproper-dirs):
	$(Q)$(MAKE) $(clean)=$(patsubst _mrproper_%,%,$@)

mrproper: clean archmrproper $(mrproper-dirs)
	$(call cmd,rmdirs)
	$(call cmd,rmfiles)

# distclean
#
PHONY += distclean

distclean: mrproper
	@find $(srctree) $(RCS_FIND_IGNORE) \
		\( -name '*.orig' -o -name '*.rej' -o -name '*~' \
		-o -name '*.bak' -o -name '#*#' -o -name '*%' \
		-o -name 'core' \) \
		-type f -print | xargs rm -f


# Packaging of the kernel to various formats
# ---------------------------------------------------------------------------
# rpm target kept for backward compatibility
package-dir	:= scripts/package

%src-pkg: FORCE
	$(Q)$(MAKE) $(build)=$(package-dir) $@
%pkg: include/config/kernel.release FORCE
	$(Q)$(MAKE) $(build)=$(package-dir) $@
rpm: include/config/kernel.release FORCE
	$(Q)$(MAKE) $(build)=$(package-dir) $@


# Brief documentation of the typical targets used
# ---------------------------------------------------------------------------

boards := $(wildcard $(srctree)/arch/$(SRCARCH)/configs/*_defconfig)
boards := $(sort $(notdir $(boards)))
board-dirs := $(dir $(wildcard $(srctree)/arch/$(SRCARCH)/configs/*/*_defconfig))
board-dirs := $(sort $(notdir $(board-dirs:/=)))

PHONY += help
help:
	@echo  'Cleaning targets:'
	@echo  '  clean		  - Remove most generated files but keep the config and'
	@echo  '                    enough build support to build external modules'
	@echo  '  mrproper	  - Remove all generated files + config + various backup files'
	@echo  '  distclean	  - mrproper + remove editor backup and patch files'
	@echo  ''
	@echo  'Configuration targets:'
	@$(MAKE) -f $(srctree)/scripts/kconfig/Makefile help
	@echo  ''
	@echo  'Other generic targets:'
	@echo  '  all		  - Build all targets marked with [*]'
	@echo  '* vmlinux	  - Build the bare kernel'
	@echo  '* modules	  - Build all modules'
	@echo  '  modules_install - Install all modules to INSTALL_MOD_PATH (default: /)'
	@echo  '  firmware_install- Install all firmware to INSTALL_FW_PATH'
	@echo  '                    (default: $$(INSTALL_MOD_PATH)/lib/firmware)'
	@echo  '  dir/            - Build all files in dir and below'
	@echo  '  dir/file.[ois]  - Build specified target only'
	@echo  '  dir/file.ll     - Build the LLVM assembly file'
	@echo  '                    (requires compiler support for LLVM assembly generation)'
	@echo  '  dir/file.lst    - Build specified mixed source/assembly target only'
	@echo  '                    (requires a recent binutils and recent build (System.map))'
	@echo  '  dir/file.ko     - Build module including final link'
	@echo  '  modules_prepare - Set up for building external modules'
	@echo  '  tags/TAGS	  - Generate tags file for editors'
	@echo  '  cscope	  - Generate cscope index'
	@echo  '  gtags           - Generate GNU GLOBAL index'
	@echo  '  kernelrelease	  - Output the release version string (use with make -s)'
	@echo  '  kernelversion	  - Output the version stored in Makefile (use with make -s)'
	@echo  '  image_name	  - Output the image name (use with make -s)'
	@echo  '  headers_install - Install sanitised kernel headers to INSTALL_HDR_PATH'; \
	 echo  '                    (default: $(INSTALL_HDR_PATH))'; \
	 echo  ''
	@echo  'Static analysers:'
	@echo  '  checkstack      - Generate a list of stack hogs'
	@echo  '  namespacecheck  - Name space analysis on compiled kernel'
	@echo  '  versioncheck    - Sanity check on version.h usage'
	@echo  '  includecheck    - Check for duplicate included header files'
	@echo  '  export_report   - List the usages of all exported symbols'
	@echo  '  headers_check   - Sanity check on exported headers'
	@echo  '  headerdep       - Detect inclusion cycles in headers'
	@$(MAKE) -f $(srctree)/scripts/Makefile.help checker-help
	@echo  ''
	@echo  'Kernel selftest:'
	@echo  '  kselftest       - Build and run kernel selftest (run as root)'
	@echo  '                    Build, install, and boot kernel before'
	@echo  '                    running kselftest on it'
	@echo  '  kselftest-clean - Remove all generated kselftest files'
	@echo  '  kselftest-merge - Merge all the config dependencies of kselftest to existed'
	@echo  '                    .config.'
	@echo  ''
	@echo 'Userspace tools targets:'
	@echo '  use "make tools/help"'
	@echo '  or  "cd tools; make help"'
	@echo  ''
	@echo  'Kernel packaging:'
	@$(MAKE) $(build)=$(package-dir) help
	@echo  ''
	@echo  'Documentation targets:'
	@$(MAKE) -f $(srctree)/Documentation/Makefile.sphinx dochelp
	@echo  ''
	@$(MAKE) -f $(srctree)/Documentation/DocBook/Makefile dochelp
	@echo  ''
	@echo  'Architecture specific targets ($(SRCARCH)):'
	@$(if $(archhelp),$(archhelp),\
		echo '  No architecture specific help defined for $(SRCARCH)')
	@echo  ''
	@$(if $(boards), \
		$(foreach b, $(boards), \
		printf "  %-24s - Build for %s\\n" $(b) $(subst _defconfig,,$(b));) \
		echo '')
	@$(if $(board-dirs), \
		$(foreach b, $(board-dirs), \
		printf "  %-16s - Show %s-specific targets\\n" help-$(b) $(b);) \
		printf "  %-16s - Show all of the above\\n" help-boards; \
		echo '')

	@echo  '  make V=0|1 [targets] 0 => quiet build (default), 1 => verbose build'
	@echo  '  make V=2   [targets] 2 => give reason for rebuild of target'
	@echo  '  make O=dir [targets] Locate all output files in "dir", including .config'
	@echo  '  make C=1   [targets] Check re-compiled c source with $$CHECK (sparse by default)'
	@echo  '  make C=2   [targets] Force check of all c source with $$CHECK'
	@echo  '  make RECORDMCOUNT_WARN=1 [targets] Warn about ignored mcount sections'
	@echo  '  make W=n   [targets] Enable extra gcc checks, n=1,2,3 where'
	@echo  '		1: warnings which may be relevant and do not occur too often'
	@echo  '		2: warnings which occur quite often but may still be relevant'
	@echo  '		3: more obscure warnings, can most likely be ignored'
	@echo  '		Multiple levels can be combined with W=12 or W=123'
	@echo  ''
	@echo  'Execute "make" or "make all" to build all targets marked with [*] '
	@echo  'For further info see the ./README file'


help-board-dirs := $(addprefix help-,$(board-dirs))

help-boards: $(help-board-dirs)

boards-per-dir = $(sort $(notdir $(wildcard $(srctree)/arch/$(SRCARCH)/configs/$*/*_defconfig)))

$(help-board-dirs): help-%:
	@echo  'Architecture specific targets ($(SRCARCH) $*):'
	@$(if $(boards-per-dir), \
		$(foreach b, $(boards-per-dir), \
		printf "  %-24s - Build for %s\\n" $*/$(b) $(subst _defconfig,,$(b));) \
		echo '')


# Documentation targets
# ---------------------------------------------------------------------------
DOC_TARGETS := xmldocs sgmldocs psdocs latexdocs pdfdocs htmldocs mandocs installmandocs epubdocs cleandocs linkcheckdocs
PHONY += $(DOC_TARGETS)
$(DOC_TARGETS): scripts_basic FORCE
	$(Q)$(MAKE) $(build)=scripts build_docproc build_check-lc_ctype
	$(Q)$(MAKE) $(build)=Documentation -f $(srctree)/Documentation/Makefile.sphinx $@
	$(Q)$(MAKE) $(build)=Documentation/DocBook $@

else # KBUILD_EXTMOD

###
# External module support.
# When building external modules the kernel used as basis is considered
# read-only, and no consistency checks are made and the make
# system is not used on the basis kernel. If updates are required
# in the basis kernel ordinary make commands (without M=...) must
# be used.
#
# The following are the only valid targets when building external
# modules.
# make M=dir clean     Delete all automatically generated files
# make M=dir modules   Make all modules in specified dir
# make M=dir	       Same as 'make M=dir modules'
# make M=dir modules_install
#                      Install the modules built in the module directory
#                      Assumes install directory is already created

# We are always building modules
KBUILD_MODULES := 1
PHONY += crmodverdir
crmodverdir:
	$(cmd_crmodverdir)

PHONY += $(objtree)/Module.symvers
$(objtree)/Module.symvers:
	@test -e $(objtree)/Module.symvers || ( \
	echo; \
	echo "  WARNING: Symbol version dump $(objtree)/Module.symvers"; \
	echo "           is missing; modules will have no dependencies and modversions."; \
	echo )

module-dirs := $(addprefix _module_,$(KBUILD_EXTMOD))
PHONY += $(module-dirs) modules
$(module-dirs): crmodverdir $(objtree)/Module.symvers
	$(Q)$(MAKE) $(build)=$(patsubst _module_%,%,$@)

modules: $(module-dirs)
	@$(kecho) '  Building modules, stage 2.';
	$(Q)$(MAKE) -f $(srctree)/scripts/Makefile.modpost

PHONY += modules_install
modules_install: _emodinst_ _emodinst_post

install-dir := $(if $(INSTALL_MOD_DIR),$(INSTALL_MOD_DIR),extra)
PHONY += _emodinst_
_emodinst_:
	$(Q)mkdir -p $(MODLIB)/$(install-dir)
	$(Q)$(MAKE) -f $(srctree)/scripts/Makefile.modinst

PHONY += _emodinst_post
_emodinst_post: _emodinst_
	$(call cmd,depmod)

clean-dirs := $(addprefix _clean_,$(KBUILD_EXTMOD))

PHONY += $(clean-dirs) clean
$(clean-dirs):
	$(Q)$(MAKE) $(clean)=$(patsubst _clean_%,%,$@)

clean:	rm-dirs := $(MODVERDIR)
clean: rm-files := $(KBUILD_EXTMOD)/Module.symvers

PHONY += help
help:
	@echo  '  Building external modules.'
	@echo  '  Syntax: make -C path/to/kernel/src M=$$PWD target'
	@echo  ''
	@echo  '  modules         - default target, build the module(s)'
	@echo  '  modules_install - install the module'
	@echo  '  clean           - remove generated files in module directory only'
	@echo  ''

# Dummies...
PHONY += prepare scripts
prepare: ;
scripts: ;
endif # KBUILD_EXTMOD

clean: $(clean-dirs)
	$(call cmd,rmdirs)
	$(call cmd,rmfiles)
	@find $(if $(KBUILD_EXTMOD), $(KBUILD_EXTMOD), .) $(RCS_FIND_IGNORE) \
		\( -name '*.[oas]' -o -name '*.ko' -o -name '.*.cmd' \
		-o -name '*.ko.*' \
		-o -name '*.dwo'  \
		-o -name '*.su'  \
		-o -name '.*.d' -o -name '.*.tmp' -o -name '*.mod.c' \
		-o -name '*.symtypes' -o -name 'modules.order' \
		-o -name modules.builtin -o -name '.tmp_*.o.*' \
		-o -name '*.c.[012]*.*' \
		-o -name '*.ll' \
		-o -name '*.gcno' \) -type f -print | xargs rm -f

# Generate tags for editors
# ---------------------------------------------------------------------------
quiet_cmd_tags = GEN     $@
      cmd_tags = $(CONFIG_SHELL) $(srctree)/scripts/tags.sh $@

tags TAGS cscope gtags: FORCE
	$(call cmd,tags)

# Scripts to check various things for consistency
# ---------------------------------------------------------------------------

PHONY += includecheck versioncheck coccicheck namespacecheck export_report

includecheck:
	find $(srctree)/* $(RCS_FIND_IGNORE) \
		-name '*.[hcS]' -type f -print | sort \
		| xargs $(PERL) -w $(srctree)/scripts/checkincludes.pl

versioncheck:
	find $(srctree)/* $(RCS_FIND_IGNORE) \
		-name '*.[hcS]' -type f -print | sort \
		| xargs $(PERL) -w $(srctree)/scripts/checkversion.pl

coccicheck:
	$(Q)$(CONFIG_SHELL) $(srctree)/scripts/$@

namespacecheck:
	$(PERL) $(srctree)/scripts/namespace.pl

export_report:
	$(PERL) $(srctree)/scripts/export_report.pl

endif #ifeq ($(config-targets),1)
endif #ifeq ($(mixed-targets),1)

PHONY += checkstack kernelrelease kernelversion image_name

# UML needs a little special treatment here.  It wants to use the host
# toolchain, so needs $(SUBARCH) passed to checkstack.pl.  Everyone
# else wants $(ARCH), including people doing cross-builds, which means
# that $(SUBARCH) doesn't work here.
ifeq ($(ARCH), um)
CHECKSTACK_ARCH := $(SUBARCH)
else
CHECKSTACK_ARCH := $(ARCH)
endif
checkstack:
	$(OBJDUMP) -d vmlinux $$(find . -name '*.ko') | \
	$(PERL) $(src)/scripts/checkstack.pl $(CHECKSTACK_ARCH)

kernelrelease:
	@echo "$(KERNELVERSION)$$($(CONFIG_SHELL) $(srctree)/scripts/setlocalversion $(srctree))"

kernelversion:
	@echo $(KERNELVERSION)

image_name:
	@echo $(KBUILD_IMAGE)

# Clear a bunch of variables before executing the submake
tools/: FORCE
	$(Q)mkdir -p $(objtree)/tools
	$(Q)$(MAKE) LDFLAGS= MAKEFLAGS="$(tools_silent) $(filter --j% -j,$(MAKEFLAGS))" O=$(shell cd $(objtree) && /bin/pwd) subdir=tools -C $(src)/tools/

tools/%: FORCE
	$(Q)mkdir -p $(objtree)/tools
	$(Q)$(MAKE) LDFLAGS= MAKEFLAGS="$(tools_silent) $(filter --j% -j,$(MAKEFLAGS))" O=$(shell cd $(objtree) && /bin/pwd) subdir=tools -C $(src)/tools/ $*

# Single targets
# ---------------------------------------------------------------------------
# Single targets are compatible with:
# - build with mixed source and output
# - build with separate output dir 'make O=...'
# - external modules
#
#  target-dir => where to store outputfile
#  build-dir  => directory in kernel source tree to use

ifeq ($(KBUILD_EXTMOD),)
        build-dir  = $(patsubst %/,%,$(dir $@))
        target-dir = $(dir $@)
else
        zap-slash=$(filter-out .,$(patsubst %/,%,$(dir $@)))
        build-dir  = $(KBUILD_EXTMOD)$(if $(zap-slash),/$(zap-slash))
        target-dir = $(if $(KBUILD_EXTMOD),$(dir $<),$(dir $@))
endif

%.s: %.c prepare scripts FORCE
	$(Q)$(MAKE) $(build)=$(build-dir) $(target-dir)$(notdir $@)
%.i: %.c prepare scripts FORCE
	$(Q)$(MAKE) $(build)=$(build-dir) $(target-dir)$(notdir $@)
%.o: %.c prepare scripts FORCE
	$(Q)$(MAKE) $(build)=$(build-dir) $(target-dir)$(notdir $@)
%.lst: %.c prepare scripts FORCE
	$(Q)$(MAKE) $(build)=$(build-dir) $(target-dir)$(notdir $@)
%.s: %.S prepare scripts FORCE
	$(Q)$(MAKE) $(build)=$(build-dir) $(target-dir)$(notdir $@)
%.o: %.S prepare scripts FORCE
	$(Q)$(MAKE) $(build)=$(build-dir) $(target-dir)$(notdir $@)
%.symtypes: %.c prepare scripts FORCE
	$(Q)$(MAKE) $(build)=$(build-dir) $(target-dir)$(notdir $@)
%.ll: %.c prepare scripts FORCE
	$(Q)$(MAKE) $(build)=$(build-dir) $(target-dir)$(notdir $@)

# Modules
/: prepare scripts FORCE
	$(cmd_crmodverdir)
	$(Q)$(MAKE) KBUILD_MODULES=$(if $(CONFIG_MODULES),1) \
	$(build)=$(build-dir)
# Make sure the latest headers are built for Documentation
Documentation/ samples/: headers_install
%/: prepare scripts FORCE
	$(cmd_crmodverdir)
	$(Q)$(MAKE) KBUILD_MODULES=$(if $(CONFIG_MODULES),1) \
	$(build)=$(build-dir)
%.ko: prepare scripts FORCE
	$(cmd_crmodverdir)
	$(Q)$(MAKE) KBUILD_MODULES=$(if $(CONFIG_MODULES),1)   \
	$(build)=$(build-dir) $(@:.ko=.o)
	$(Q)$(MAKE) -f $(srctree)/scripts/Makefile.modpost

# FIXME Should go into a make.lib or something
# ===========================================================================

quiet_cmd_rmdirs = $(if $(wildcard $(rm-dirs)),CLEAN   $(wildcard $(rm-dirs)))
      cmd_rmdirs = rm -rf $(rm-dirs)

quiet_cmd_rmfiles = $(if $(wildcard $(rm-files)),CLEAN   $(wildcard $(rm-files)))
      cmd_rmfiles = rm -f $(rm-files)

# Run depmod only if we have System.map and depmod is executable
quiet_cmd_depmod = DEPMOD  $(KERNELRELEASE)
      cmd_depmod = $(CONFIG_SHELL) $(srctree)/scripts/depmod.sh $(DEPMOD) \
                   $(KERNELRELEASE) "$(patsubst y,_,$(CONFIG_HAVE_UNDERSCORE_SYMBOL_PREFIX))"

# Create temporary dir for module support files
# clean it up only when building all modules
cmd_crmodverdir = $(Q)mkdir -p $(MODVERDIR) \
                  $(if $(KBUILD_MODULES),; rm -f $(MODVERDIR)/*)

# read all saved command lines

targets := $(wildcard $(sort $(targets)))
cmd_files := $(wildcard .*.cmd $(foreach f,$(targets),$(dir $(f)).$(notdir $(f)).cmd))

ifneq ($(cmd_files),)
  $(cmd_files): ;	# Do not try to update included dependency files
  include $(cmd_files)
endif

endif	# skip-makefile

PHONY += FORCE
FORCE:

# Declare the contents of the .PHONY variable as phony.  We keep that
# information in a variable so we can use it in if_changed and friends.
.PHONY: $(PHONY)<|MERGE_RESOLUTION|>--- conflicted
+++ resolved
@@ -1,14 +1,8 @@
 VERSION = 4
 PATCHLEVEL = 12
-<<<<<<< HEAD
-SUBLEVEL = 1
+SUBLEVEL = 2
 EXTRAVERSION = -zen
 NAME = Tin Olives
-=======
-SUBLEVEL = 2
-EXTRAVERSION =
-NAME = Fearless Coyote
->>>>>>> ab35d16f
 
 # *DOCUMENTATION*
 # To see a list of typical targets execute "make help"

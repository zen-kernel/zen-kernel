--- conflicted
+++ resolved
@@ -1,15 +1,9 @@
 # SPDX-License-Identifier: GPL-2.0
 VERSION = 4
 PATCHLEVEL = 19
-<<<<<<< HEAD
-SUBLEVEL = 91
+SUBLEVEL = 93
 EXTRAVERSION = -zen
 NAME = Neo Mir
-=======
-SUBLEVEL = 93
-EXTRAVERSION =
-NAME = "People's Front"
->>>>>>> 3d40d711
 
 # *DOCUMENTATION*
 # To see a list of typical targets execute "make help"

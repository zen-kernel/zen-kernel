# SPDX-License-Identifier: GPL-2.0
VERSION = 6
PATCHLEVEL = 16
<<<<<<< HEAD
SUBLEVEL = 2
EXTRAVERSION = -zen
NAME = Channeling Inner Peace for Peak Performance
=======
SUBLEVEL = 3
EXTRAVERSION =
NAME = Baby Opossum Posse
>>>>>>> fd590381

# *DOCUMENTATION*
# To see a list of typical targets execute "make help"
# More info can be located in ./README
# Comments in this file are targeted only to the developer, do not
# expect to learn how to build the kernel reading this file.

ifeq ($(filter output-sync,$(.FEATURES)),)
$(error GNU Make >= 4.0 is required. Your Make version is $(MAKE_VERSION))
endif

$(if $(filter __%, $(MAKECMDGOALS)), \
	$(error targets prefixed with '__' are only for internal use))

# That's our default target when none is given on the command line
PHONY := __all
__all:

# We are using a recursive build, so we need to do a little thinking
# to get the ordering right.
#
# Most importantly: sub-Makefiles should only ever modify files in
# their own directory. If in some directory we have a dependency on
# a file in another dir (which doesn't happen often, but it's often
# unavoidable when linking the built-in.a targets which finally
# turn into vmlinux), we will call a sub make in that other dir, and
# after that we are sure that everything which is in that other dir
# is now up to date.
#
# The only cases where we need to modify files which have global
# effects are thus separated out and done before the recursive
# descending is started. They are now explicitly listed as the
# prepare rule.

this-makefile := $(lastword $(MAKEFILE_LIST))
abs_srctree := $(realpath $(dir $(this-makefile)))
abs_output := $(CURDIR)

ifneq ($(sub_make_done),1)

# Do not use make's built-in rules and variables
# (this increases performance and avoids hard-to-debug behaviour)
MAKEFLAGS += -rR

# Avoid funny character set dependencies
unexport LC_ALL
LC_COLLATE=C
LC_NUMERIC=C
export LC_COLLATE LC_NUMERIC

# Avoid interference with shell env settings
unexport GREP_OPTIONS

# Beautify output
# ---------------------------------------------------------------------------
#
# Most of build commands in Kbuild start with "cmd_". You can optionally define
# "quiet_cmd_*". If defined, the short log is printed. Otherwise, no log from
# that command is printed by default.
#
# e.g.)
#    quiet_cmd_depmod = DEPMOD  $(MODLIB)
#          cmd_depmod = $(srctree)/scripts/depmod.sh $(DEPMOD) $(KERNELRELEASE)
#
# A simple variant is to prefix commands with $(Q) - that's useful
# for commands that shall be hidden in non-verbose mode.
#
#    $(Q)$(MAKE) $(build)=scripts/basic
#
# If KBUILD_VERBOSE contains 1, the whole command is echoed.
# If KBUILD_VERBOSE contains 2, the reason for rebuilding is printed.
#
# To put more focus on warnings, be less verbose as default
# Use 'make V=1' to see the full commands

ifeq ("$(origin V)", "command line")
  KBUILD_VERBOSE = $(V)
endif

quiet = quiet_
Q = @

ifneq ($(findstring 1, $(KBUILD_VERBOSE)),)
  quiet =
  Q =
endif

# If the user is running make -s (silent mode), suppress echoing of
# commands
ifneq ($(findstring s,$(firstword -$(MAKEFLAGS))),)
quiet=silent_
override KBUILD_VERBOSE :=
endif

export quiet Q KBUILD_VERBOSE

# Call a source code checker (by default, "sparse") as part of the
# C compilation.
#
# Use 'make C=1' to enable checking of only re-compiled files.
# Use 'make C=2' to enable checking of *all* source files, regardless
# of whether they are re-compiled or not.
#
# See the file "Documentation/dev-tools/sparse.rst" for more details,
# including where to get the "sparse" utility.

ifeq ("$(origin C)", "command line")
  KBUILD_CHECKSRC = $(C)
endif
ifndef KBUILD_CHECKSRC
  KBUILD_CHECKSRC = 0
endif

export KBUILD_CHECKSRC

# Enable "clippy" (a linter) as part of the Rust compilation.
#
# Use 'make CLIPPY=1' to enable it.
ifeq ("$(origin CLIPPY)", "command line")
  KBUILD_CLIPPY := $(CLIPPY)
endif

export KBUILD_CLIPPY

# Use make M=dir or set the environment variable KBUILD_EXTMOD to specify the
# directory of external module to build. Setting M= takes precedence.
ifeq ("$(origin M)", "command line")
  KBUILD_EXTMOD := $(M)
endif

ifeq ("$(origin MO)", "command line")
  KBUILD_EXTMOD_OUTPUT := $(MO)
endif

$(if $(word 2, $(KBUILD_EXTMOD)), \
	$(error building multiple external modules is not supported))

$(foreach x, % :, $(if $(findstring $x, $(KBUILD_EXTMOD)), \
	$(error module directory path cannot contain '$x')))

# Remove trailing slashes
ifneq ($(filter %/, $(KBUILD_EXTMOD)),)
KBUILD_EXTMOD := $(shell dirname $(KBUILD_EXTMOD).)
endif

export KBUILD_EXTMOD

ifeq ("$(origin W)", "command line")
  KBUILD_EXTRA_WARN := $(W)
endif

export KBUILD_EXTRA_WARN

# Kbuild will save output files in the current working directory.
# This does not need to match to the root of the kernel source tree.
#
# For example, you can do this:
#
#  cd /dir/to/store/output/files; make -f /dir/to/kernel/source/Makefile
#
# If you want to save output files in a different location, there are
# two syntaxes to specify it.
#
# 1) O=
# Use "make O=dir/to/store/output/files/"
#
# 2) Set KBUILD_OUTPUT
# Set the environment variable KBUILD_OUTPUT to point to the output directory.
# export KBUILD_OUTPUT=dir/to/store/output/files/; make
#
# The O= assignment takes precedence over the KBUILD_OUTPUT environment
# variable.

ifeq ("$(origin O)", "command line")
  KBUILD_OUTPUT := $(O)
endif

ifdef KBUILD_EXTMOD
    ifdef KBUILD_OUTPUT
        objtree := $(realpath $(KBUILD_OUTPUT))
        $(if $(objtree),,$(error specified kernel directory "$(KBUILD_OUTPUT)" does not exist))
    else
        objtree := $(abs_srctree)
    endif
    # If Make is invoked from the kernel directory (either kernel
    # source directory or kernel build directory), external modules
    # are built in $(KBUILD_EXTMOD) for backward compatibility,
    # otherwise, built in the current directory.
    output := $(or $(KBUILD_EXTMOD_OUTPUT),$(if $(filter $(CURDIR),$(objtree) $(abs_srctree)),$(KBUILD_EXTMOD)))
    # KBUILD_EXTMOD might be a relative path. Remember its absolute path before
    # Make changes the working directory.
    srcroot := $(realpath $(KBUILD_EXTMOD))
    $(if $(srcroot),,$(error specified external module directory "$(KBUILD_EXTMOD)" does not exist))
else
    objtree := .
    output := $(KBUILD_OUTPUT)
endif

export objtree srcroot

# Do we want to change the working directory?
ifneq ($(output),)
# $(realpath ...) gets empty if the path does not exist. Run 'mkdir -p' first.
$(shell mkdir -p "$(output)")
# $(realpath ...) resolves symlinks
abs_output := $(realpath $(output))
$(if $(abs_output),,$(error failed to create output directory "$(output)"))
endif

ifneq ($(words $(subst :, ,$(abs_srctree))), 1)
$(error source directory cannot contain spaces or colons)
endif

export sub_make_done := 1

endif # sub_make_done

ifeq ($(abs_output),$(CURDIR))
# Suppress "Entering directory ..." if we are at the final work directory.
no-print-directory := --no-print-directory
else
# Recursion to show "Entering directory ..."
need-sub-make := 1
endif

ifeq ($(filter --no-print-directory, $(MAKEFLAGS)),)
# If --no-print-directory is unset, recurse once again to set it.
# You may end up recursing into __sub-make twice. This is needed due to the
# behavior change in GNU Make 4.4.1.
need-sub-make := 1
endif

ifeq ($(need-sub-make),1)

PHONY += $(MAKECMDGOALS) __sub-make

$(filter-out $(this-makefile), $(MAKECMDGOALS)) __all: __sub-make
	@:

# Invoke a second make in the output directory, passing relevant variables
__sub-make:
	$(Q)$(MAKE) $(no-print-directory) -C $(abs_output) \
	-f $(abs_srctree)/Makefile $(MAKECMDGOALS)

else # need-sub-make

# We process the rest of the Makefile if this is the final invocation of make

ifndef KBUILD_EXTMOD
srcroot := $(abs_srctree)
endif

ifeq ($(srcroot),$(CURDIR))
building_out_of_srctree :=
else
export building_out_of_srctree := 1
endif

ifdef KBUILD_ABS_SRCTREE
    # Do nothing. Use the absolute path.
else ifeq ($(srcroot),$(CURDIR))
    # Building in the source.
    srcroot := .
else ifeq ($(srcroot)/,$(dir $(CURDIR)))
    # Building in a subdirectory of the source.
    srcroot := ..
endif

export srctree := $(if $(KBUILD_EXTMOD),$(abs_srctree),$(srcroot))

ifdef building_out_of_srctree
export VPATH := $(srcroot)
else
VPATH :=
endif

# To make sure we do not include .config for any of the *config targets
# catch them early, and hand them over to scripts/kconfig/Makefile
# It is allowed to specify more targets when calling make, including
# mixing *config targets and build targets.
# For example 'make oldconfig all'.
# Detect when mixed targets is specified, and make a second invocation
# of make so .config is not included in this case either (for *config).

version_h := include/generated/uapi/linux/version.h

clean-targets := %clean mrproper cleandocs
no-dot-config-targets := $(clean-targets) \
			 cscope gtags TAGS tags help% %docs check% coccicheck \
			 $(version_h) headers headers_% archheaders archscripts \
			 %asm-generic kernelversion %src-pkg dt_binding_check \
			 outputmakefile rustavailable rustfmt rustfmtcheck
no-sync-config-targets := $(no-dot-config-targets) %install modules_sign kernelrelease \
			  image_name
single-targets := %.a %.i %.ko %.lds %.ll %.lst %.mod %.o %.rsi %.s %/

config-build	:=
mixed-build	:=
need-config	:= 1
may-sync-config	:= 1
single-build	:=

ifneq ($(filter $(no-dot-config-targets), $(MAKECMDGOALS)),)
    ifeq ($(filter-out $(no-dot-config-targets), $(MAKECMDGOALS)),)
        need-config :=
    endif
endif

ifneq ($(filter $(no-sync-config-targets), $(MAKECMDGOALS)),)
    ifeq ($(filter-out $(no-sync-config-targets), $(MAKECMDGOALS)),)
        may-sync-config :=
    endif
endif

need-compiler := $(may-sync-config)

ifneq ($(KBUILD_EXTMOD),)
    may-sync-config :=
endif

ifeq ($(KBUILD_EXTMOD),)
    ifneq ($(filter %config,$(MAKECMDGOALS)),)
        config-build := 1
        ifneq ($(words $(MAKECMDGOALS)),1)
            mixed-build := 1
        endif
    endif
endif

# We cannot build single targets and the others at the same time
ifneq ($(filter $(single-targets), $(MAKECMDGOALS)),)
    single-build := 1
    ifneq ($(filter-out $(single-targets), $(MAKECMDGOALS)),)
        mixed-build := 1
    endif
endif

# For "make -j clean all", "make -j mrproper defconfig all", etc.
ifneq ($(filter $(clean-targets),$(MAKECMDGOALS)),)
    ifneq ($(filter-out $(clean-targets),$(MAKECMDGOALS)),)
        mixed-build := 1
    endif
endif

# install and modules_install need also be processed one by one
ifneq ($(filter install,$(MAKECMDGOALS)),)
    ifneq ($(filter modules_install,$(MAKECMDGOALS)),)
        mixed-build := 1
    endif
endif

ifdef mixed-build
# ===========================================================================
# We're called with mixed targets (*config and build targets).
# Handle them one by one.

PHONY += $(MAKECMDGOALS) __build_one_by_one

$(MAKECMDGOALS): __build_one_by_one
	@:

__build_one_by_one:
	$(Q)set -e; \
	for i in $(MAKECMDGOALS); do \
		$(MAKE) -f $(srctree)/Makefile $$i; \
	done

else # !mixed-build

include $(srctree)/scripts/Kbuild.include

# Read KERNELRELEASE from include/config/kernel.release (if it exists)
KERNELRELEASE = $(call read-file, $(objtree)/include/config/kernel.release)
KERNELVERSION = $(VERSION)$(if $(PATCHLEVEL),.$(PATCHLEVEL)$(if $(SUBLEVEL),.$(SUBLEVEL)))$(EXTRAVERSION)
export VERSION PATCHLEVEL SUBLEVEL KERNELRELEASE KERNELVERSION

include $(srctree)/scripts/subarch.include

# Cross compiling and selecting different set of gcc/bin-utils
# ---------------------------------------------------------------------------
#
# When performing cross compilation for other architectures ARCH shall be set
# to the target architecture. (See arch/* for the possibilities).
# ARCH can be set during invocation of make:
# make ARCH=arm64
# Another way is to have ARCH set in the environment.
# The default ARCH is the host where make is executed.

# CROSS_COMPILE specify the prefix used for all executables used
# during compilation. Only gcc and related bin-utils executables
# are prefixed with $(CROSS_COMPILE).
# CROSS_COMPILE can be set on the command line
# make CROSS_COMPILE=aarch64-linux-gnu-
# Alternatively CROSS_COMPILE can be set in the environment.
# Default value for CROSS_COMPILE is not to prefix executables
# Note: Some architectures assign CROSS_COMPILE in their arch/*/Makefile
ARCH		?= $(SUBARCH)

# Architecture as present in compile.h
UTS_MACHINE 	:= $(ARCH)
SRCARCH 	:= $(ARCH)

# Additional ARCH settings for x86
ifeq ($(ARCH),i386)
        SRCARCH := x86
endif
ifeq ($(ARCH),x86_64)
        SRCARCH := x86
endif

# Additional ARCH settings for sparc
ifeq ($(ARCH),sparc32)
       SRCARCH := sparc
endif
ifeq ($(ARCH),sparc64)
       SRCARCH := sparc
endif

# Additional ARCH settings for parisc
ifeq ($(ARCH),parisc64)
       SRCARCH := parisc
endif

export cross_compiling :=
ifneq ($(SRCARCH),$(SUBARCH))
cross_compiling := 1
endif

KCONFIG_CONFIG	?= .config
export KCONFIG_CONFIG

# SHELL used by kbuild
CONFIG_SHELL := sh

HOST_LFS_CFLAGS := $(shell getconf LFS_CFLAGS 2>/dev/null)
HOST_LFS_LDFLAGS := $(shell getconf LFS_LDFLAGS 2>/dev/null)
HOST_LFS_LIBS := $(shell getconf LFS_LIBS 2>/dev/null)

ifneq ($(LLVM),)
ifneq ($(filter %/,$(LLVM)),)
LLVM_PREFIX := $(LLVM)
else ifneq ($(filter -%,$(LLVM)),)
LLVM_SUFFIX := $(LLVM)
endif

HOSTCC	= $(LLVM_PREFIX)clang$(LLVM_SUFFIX)
HOSTCXX	= $(LLVM_PREFIX)clang++$(LLVM_SUFFIX)
else
HOSTCC	= gcc
HOSTCXX	= g++
endif
HOSTRUSTC = rustc
HOSTPKG_CONFIG	= pkg-config

# the KERNELDOC macro needs to be exported, as scripts/Makefile.build
# has a logic to call it
KERNELDOC       = $(srctree)/scripts/kernel-doc.py
export KERNELDOC

KBUILD_USERHOSTCFLAGS := -Wall -Wmissing-prototypes -Wstrict-prototypes \
			 -O2 -fomit-frame-pointer -std=gnu11
KBUILD_USERCFLAGS  := $(KBUILD_USERHOSTCFLAGS) $(USERCFLAGS)
KBUILD_USERLDFLAGS := $(USERLDFLAGS)

# These flags apply to all Rust code in the tree, including the kernel and
# host programs.
export rust_common_flags := --edition=2021 \
			    -Zbinary_dep_depinfo=y \
			    -Astable_features \
			    -Dnon_ascii_idents \
			    -Dunsafe_op_in_unsafe_fn \
			    -Wmissing_docs \
			    -Wrust_2018_idioms \
			    -Wunreachable_pub \
			    -Wclippy::all \
			    -Wclippy::ignored_unit_patterns \
			    -Wclippy::mut_mut \
			    -Wclippy::needless_bitwise_bool \
			    -Aclippy::needless_lifetimes \
			    -Wclippy::no_mangle_with_rust_abi \
			    -Wclippy::undocumented_unsafe_blocks \
			    -Wclippy::unnecessary_safety_comment \
			    -Wclippy::unnecessary_safety_doc \
			    -Wrustdoc::missing_crate_level_docs \
			    -Wrustdoc::unescaped_backticks

KBUILD_HOSTCFLAGS   := $(KBUILD_USERHOSTCFLAGS) $(HOST_LFS_CFLAGS) \
		       $(HOSTCFLAGS) -I $(srctree)/scripts/include
KBUILD_HOSTCXXFLAGS := -Wall -O2 $(HOST_LFS_CFLAGS) $(HOSTCXXFLAGS) \
		       -I $(srctree)/scripts/include
KBUILD_HOSTRUSTFLAGS := $(rust_common_flags) -O -Cstrip=debuginfo \
			-Zallow-features= $(HOSTRUSTFLAGS)
KBUILD_HOSTLDFLAGS  := $(HOST_LFS_LDFLAGS) $(HOSTLDFLAGS)
KBUILD_HOSTLDLIBS   := $(HOST_LFS_LIBS) $(HOSTLDLIBS)
KBUILD_PROCMACROLDFLAGS := $(or $(PROCMACROLDFLAGS),$(KBUILD_HOSTLDFLAGS))

# Make variables (CC, etc...)
CPP		= $(CC) -E
ifneq ($(LLVM),)
CC		= $(LLVM_PREFIX)clang$(LLVM_SUFFIX)
LD		= $(LLVM_PREFIX)ld.lld$(LLVM_SUFFIX)
AR		= $(LLVM_PREFIX)llvm-ar$(LLVM_SUFFIX)
NM		= $(LLVM_PREFIX)llvm-nm$(LLVM_SUFFIX)
OBJCOPY		= $(LLVM_PREFIX)llvm-objcopy$(LLVM_SUFFIX)
OBJDUMP		= $(LLVM_PREFIX)llvm-objdump$(LLVM_SUFFIX)
READELF		= $(LLVM_PREFIX)llvm-readelf$(LLVM_SUFFIX)
STRIP		= $(LLVM_PREFIX)llvm-strip$(LLVM_SUFFIX)
else
CC		= $(CROSS_COMPILE)gcc
LD		= $(CROSS_COMPILE)ld
AR		= $(CROSS_COMPILE)ar
NM		= $(CROSS_COMPILE)nm
OBJCOPY		= $(CROSS_COMPILE)objcopy
OBJDUMP		= $(CROSS_COMPILE)objdump
READELF		= $(CROSS_COMPILE)readelf
STRIP		= $(CROSS_COMPILE)strip
endif
RUSTC		= rustc
RUSTDOC		= rustdoc
RUSTFMT		= rustfmt
CLIPPY_DRIVER	= clippy-driver
BINDGEN		= bindgen
PAHOLE		= pahole
RESOLVE_BTFIDS	= $(objtree)/tools/bpf/resolve_btfids/resolve_btfids
LEX		= flex
YACC		= bison
AWK		= awk
INSTALLKERNEL  := installkernel
PERL		= perl
PYTHON3		= python3
CHECK		= sparse
BASH		= bash
KGZIP		= gzip
KBZIP2		= bzip2
KLZOP		= lzop
LZMA		= lzma
LZ4		= lz4
XZ		= xz
ZSTD		= zstd

CHECKFLAGS     := -D__linux__ -Dlinux -D__STDC__ -Dunix -D__unix__ \
		  -Wbitwise -Wno-return-void -Wno-unknown-attribute $(CF)
NOSTDINC_FLAGS :=
CFLAGS_MODULE   =
RUSTFLAGS_MODULE =
AFLAGS_MODULE   =
LDFLAGS_MODULE  =
CFLAGS_KERNEL	=
RUSTFLAGS_KERNEL =
AFLAGS_KERNEL	=
LDFLAGS_vmlinux =

# Use USERINCLUDE when you must reference the UAPI directories only.
USERINCLUDE    := \
		-I$(srctree)/arch/$(SRCARCH)/include/uapi \
		-I$(objtree)/arch/$(SRCARCH)/include/generated/uapi \
		-I$(srctree)/include/uapi \
		-I$(objtree)/include/generated/uapi \
                -include $(srctree)/include/linux/compiler-version.h \
                -include $(srctree)/include/linux/kconfig.h

# Use LINUXINCLUDE when you must reference the include/ directory.
# Needed to be compatible with the O= option
LINUXINCLUDE    := \
		-I$(srctree)/arch/$(SRCARCH)/include \
		-I$(objtree)/arch/$(SRCARCH)/include/generated \
		-I$(srctree)/include \
		-I$(objtree)/include \
		$(USERINCLUDE)

KBUILD_AFLAGS   := -D__ASSEMBLY__ -fno-PIE

KBUILD_CFLAGS :=
KBUILD_CFLAGS += -std=gnu11
KBUILD_CFLAGS += -fshort-wchar
KBUILD_CFLAGS += -funsigned-char
KBUILD_CFLAGS += -fno-common
KBUILD_CFLAGS += -fno-PIE
KBUILD_CFLAGS += -fno-strict-aliasing

KBUILD_CPPFLAGS := -D__KERNEL__
KBUILD_RUSTFLAGS := $(rust_common_flags) \
		    -Cpanic=abort -Cembed-bitcode=n -Clto=n \
		    -Cforce-unwind-tables=n -Ccodegen-units=1 \
		    -Csymbol-mangling-version=v0 \
		    -Crelocation-model=static \
		    -Zfunction-sections=n \
		    -Wclippy::float_arithmetic

KBUILD_AFLAGS_KERNEL :=
KBUILD_CFLAGS_KERNEL :=
KBUILD_RUSTFLAGS_KERNEL :=
KBUILD_AFLAGS_MODULE  := -DMODULE
KBUILD_CFLAGS_MODULE  := -DMODULE
KBUILD_RUSTFLAGS_MODULE := --cfg MODULE
KBUILD_LDFLAGS_MODULE :=
KBUILD_LDFLAGS :=
CLANG_FLAGS :=

ifeq ($(KBUILD_CLIPPY),1)
	RUSTC_OR_CLIPPY_QUIET := CLIPPY
	RUSTC_OR_CLIPPY = $(CLIPPY_DRIVER)
else
	RUSTC_OR_CLIPPY_QUIET := RUSTC
	RUSTC_OR_CLIPPY = $(RUSTC)
endif

# Allows the usage of unstable features in stable compilers.
export RUSTC_BOOTSTRAP := 1

# Allows finding `.clippy.toml` in out-of-srctree builds.
export CLIPPY_CONF_DIR := $(srctree)

export ARCH SRCARCH CONFIG_SHELL BASH HOSTCC KBUILD_HOSTCFLAGS CROSS_COMPILE LD CC HOSTPKG_CONFIG
export RUSTC RUSTDOC RUSTFMT RUSTC_OR_CLIPPY_QUIET RUSTC_OR_CLIPPY BINDGEN
export HOSTRUSTC KBUILD_HOSTRUSTFLAGS
export CPP AR NM STRIP OBJCOPY OBJDUMP READELF PAHOLE RESOLVE_BTFIDS LEX YACC AWK INSTALLKERNEL
export PERL PYTHON3 CHECK CHECKFLAGS MAKE UTS_MACHINE HOSTCXX
export KGZIP KBZIP2 KLZOP LZMA LZ4 XZ ZSTD
export KBUILD_HOSTCXXFLAGS KBUILD_HOSTLDFLAGS KBUILD_HOSTLDLIBS KBUILD_PROCMACROLDFLAGS LDFLAGS_MODULE
export KBUILD_USERCFLAGS KBUILD_USERLDFLAGS

export KBUILD_CPPFLAGS NOSTDINC_FLAGS LINUXINCLUDE OBJCOPYFLAGS KBUILD_LDFLAGS
export KBUILD_CFLAGS CFLAGS_KERNEL CFLAGS_MODULE
export KBUILD_RUSTFLAGS RUSTFLAGS_KERNEL RUSTFLAGS_MODULE
export KBUILD_AFLAGS AFLAGS_KERNEL AFLAGS_MODULE
export KBUILD_AFLAGS_MODULE KBUILD_CFLAGS_MODULE KBUILD_RUSTFLAGS_MODULE KBUILD_LDFLAGS_MODULE
export KBUILD_AFLAGS_KERNEL KBUILD_CFLAGS_KERNEL KBUILD_RUSTFLAGS_KERNEL

# Files to ignore in find ... statements

export RCS_FIND_IGNORE := \( -name SCCS -o -name BitKeeper -o -name .svn -o    \
			  -name CVS -o -name .pc -o -name .hg -o -name .git \) \
			  -prune -o

# ===========================================================================
# Rules shared between *config targets and build targets

# Basic helpers built in scripts/basic/
PHONY += scripts_basic
scripts_basic:
	$(Q)$(MAKE) $(build)=scripts/basic

PHONY += outputmakefile
ifdef building_out_of_srctree
# Before starting out-of-tree build, make sure the source tree is clean.
# outputmakefile generates a Makefile in the output directory, if using a
# separate output directory. This allows convenient use of make in the
# output directory.
# At the same time when output Makefile generated, generate .gitignore to
# ignore whole output directory

ifdef KBUILD_EXTMOD
print_env_for_makefile = \
	echo "export KBUILD_OUTPUT = $(objtree)"; \
	echo "export KBUILD_EXTMOD = $(realpath $(srcroot))" ; \
	echo "export KBUILD_EXTMOD_OUTPUT = $(CURDIR)"
else
print_env_for_makefile = \
	echo "export KBUILD_OUTPUT = $(CURDIR)"
endif

quiet_cmd_makefile = GEN     Makefile
      cmd_makefile = { \
	echo "\# Automatically generated by $(abs_srctree)/Makefile: don't edit"; \
	$(print_env_for_makefile); \
	echo "include $(abs_srctree)/Makefile"; \
	} > Makefile

outputmakefile:
ifeq ($(KBUILD_EXTMOD),)
	@if [ -f $(srctree)/.config -o \
		 -d $(srctree)/include/config -o \
		 -d $(srctree)/arch/$(SRCARCH)/include/generated ]; then \
		echo >&2 "***"; \
		echo >&2 "*** The source tree is not clean, please run 'make$(if $(findstring command line, $(origin ARCH)), ARCH=$(ARCH)) mrproper'"; \
		echo >&2 "*** in $(abs_srctree)";\
		echo >&2 "***"; \
		false; \
	fi
else
	@if [ -f $(srcroot)/modules.order ]; then \
		echo >&2 "***"; \
		echo >&2 "*** The external module source tree is not clean."; \
		echo >&2 "*** Please run 'make -C $(abs_srctree) M=$(realpath $(srcroot)) clean'"; \
		echo >&2 "***"; \
		false; \
	fi
endif
	$(Q)ln -fsn $(srcroot) source
	$(call cmd,makefile)
	$(Q)test -e .gitignore || \
	{ echo "# this is build directory, ignore it"; echo "*"; } > .gitignore
endif

# The expansion should be delayed until arch/$(SRCARCH)/Makefile is included.
# Some architectures define CROSS_COMPILE in arch/$(SRCARCH)/Makefile.
# CC_VERSION_TEXT and RUSTC_VERSION_TEXT are referenced from Kconfig (so they
# need export), and from include/config/auto.conf.cmd to detect the compiler
# upgrade.
CC_VERSION_TEXT = $(subst $(pound),,$(shell LC_ALL=C $(CC) --version 2>/dev/null | head -n 1))
RUSTC_VERSION_TEXT = $(subst $(pound),,$(shell $(RUSTC) --version 2>/dev/null))

ifneq ($(findstring clang,$(CC_VERSION_TEXT)),)
include $(srctree)/scripts/Makefile.clang
endif

# Include this also for config targets because some architectures need
# cc-cross-prefix to determine CROSS_COMPILE.
ifdef need-compiler
include $(srctree)/scripts/Makefile.compiler
endif

ifdef config-build
# ===========================================================================
# *config targets only - make sure prerequisites are updated, and descend
# in scripts/kconfig to make the *config target

# Read arch-specific Makefile to set KBUILD_DEFCONFIG as needed.
# KBUILD_DEFCONFIG may point out an alternative default configuration
# used for 'make defconfig'
include $(srctree)/arch/$(SRCARCH)/Makefile
export KBUILD_DEFCONFIG KBUILD_KCONFIG CC_VERSION_TEXT RUSTC_VERSION_TEXT

config: outputmakefile scripts_basic FORCE
	$(Q)$(MAKE) $(build)=scripts/kconfig $@

%config: outputmakefile scripts_basic FORCE
	$(Q)$(MAKE) $(build)=scripts/kconfig $@

else #!config-build
# ===========================================================================
# Build targets only - this includes vmlinux, arch-specific targets, clean
# targets and others. In general all targets except *config targets.

# If building an external module we do not care about the all: rule
# but instead __all depend on modules
PHONY += all
ifeq ($(KBUILD_EXTMOD),)
__all: all
else
__all: modules
endif

targets :=

# Decide whether to build built-in, modular, or both.
# Normally, just do built-in.

KBUILD_MODULES :=
KBUILD_BUILTIN := y

# If we have only "make modules", don't compile built-in objects.
ifeq ($(MAKECMDGOALS),modules)
  KBUILD_BUILTIN :=
endif

# If we have "make <whatever> modules", compile modules
# in addition to whatever we do anyway.
# Just "make" or "make all" shall build modules as well

ifneq ($(filter all modules nsdeps compile_commands.json clang-%,$(MAKECMDGOALS)),)
  KBUILD_MODULES := y
endif

ifeq ($(MAKECMDGOALS),)
  KBUILD_MODULES := y
endif

export KBUILD_MODULES KBUILD_BUILTIN

ifdef need-config
include $(objtree)/include/config/auto.conf
endif

ifeq ($(KBUILD_EXTMOD),)
# Objects we will link into vmlinux / subdirs we need to visit
core-y		:=
drivers-y	:=
libs-y		:= lib/
endif # KBUILD_EXTMOD

# The all: target is the default when no target is given on the
# command line.
# This allow a user to issue only 'make' to build a kernel including modules
# Defaults to vmlinux, but the arch makefile usually adds further targets
all: vmlinux

CFLAGS_GCOV	:= -fprofile-arcs -ftest-coverage
ifdef CONFIG_CC_IS_GCC
CFLAGS_GCOV	+= -fno-tree-loop-im
endif
export CFLAGS_GCOV

# The arch Makefiles can override CC_FLAGS_FTRACE. We may also append it later.
ifdef CONFIG_FUNCTION_TRACER
  CC_FLAGS_FTRACE := -pg
endif

include $(srctree)/arch/$(SRCARCH)/Makefile

ifdef need-config
ifdef may-sync-config
# Read in dependencies to all Kconfig* files, make sure to run syncconfig if
# changes are detected. This should be included after arch/$(SRCARCH)/Makefile
# because some architectures define CROSS_COMPILE there.
include include/config/auto.conf.cmd

$(KCONFIG_CONFIG):
	@echo >&2 '***'
	@echo >&2 '*** Configuration file "$@" not found!'
	@echo >&2 '***'
	@echo >&2 '*** Please run some configurator (e.g. "make oldconfig" or'
	@echo >&2 '*** "make menuconfig" or "make xconfig").'
	@echo >&2 '***'
	@/bin/false

# The actual configuration files used during the build are stored in
# include/generated/ and include/config/. Update them if .config is newer than
# include/config/auto.conf (which mirrors .config).
#
# This exploits the 'multi-target pattern rule' trick.
# The syncconfig should be executed only once to make all the targets.
# (Note: use the grouped target '&:' when we bump to GNU Make 4.3)
#
# Do not use $(call cmd,...) here. That would suppress prompts from syncconfig,
# so you cannot notice that Kconfig is waiting for the user input.
%/config/auto.conf %/config/auto.conf.cmd %/generated/autoconf.h %/generated/rustc_cfg: $(KCONFIG_CONFIG)
	$(Q)$(kecho) "  SYNC    $@"
	$(Q)$(MAKE) -f $(srctree)/Makefile syncconfig
else # !may-sync-config
# External modules and some install targets need include/generated/autoconf.h
# and include/config/auto.conf but do not care if they are up-to-date.
# Use auto.conf to show the error message

checked-configs := $(addprefix $(objtree)/, include/generated/autoconf.h include/generated/rustc_cfg include/config/auto.conf)
missing-configs := $(filter-out $(wildcard $(checked-configs)), $(checked-configs))

ifdef missing-configs
PHONY += $(objtree)/include/config/auto.conf

$(objtree)/include/config/auto.conf:
	@echo   >&2 '***'
	@echo   >&2 '***  ERROR: Kernel configuration is invalid. The following files are missing:'
	@printf >&2 '***    - %s\n' $(missing-configs)
	@echo   >&2 '***  Run "make oldconfig && make prepare" on kernel source to fix it.'
	@echo   >&2 '***'
	@/bin/false
endif

endif # may-sync-config
endif # need-config

KBUILD_CFLAGS	+= -fno-delete-null-pointer-checks

ifdef CONFIG_CC_OPTIMIZE_FOR_PERFORMANCE
KBUILD_CFLAGS += -O2
KBUILD_RUSTFLAGS += -Copt-level=2
else ifdef CONFIG_CC_OPTIMIZE_FOR_PERFORMANCE_O3
KBUILD_CFLAGS += -O3
KBUILD_RUSTFLAGS += -Copt-level=3
else ifdef CONFIG_CC_OPTIMIZE_FOR_SIZE
KBUILD_CFLAGS += -Os
KBUILD_RUSTFLAGS += -Copt-level=s
endif

# Always set `debug-assertions` and `overflow-checks` because their default
# depends on `opt-level` and `debug-assertions`, respectively.
KBUILD_RUSTFLAGS += -Cdebug-assertions=$(if $(CONFIG_RUST_DEBUG_ASSERTIONS),y,n)
KBUILD_RUSTFLAGS += -Coverflow-checks=$(if $(CONFIG_RUST_OVERFLOW_CHECKS),y,n)

# Tell gcc to never replace conditional load with a non-conditional one
ifdef CONFIG_CC_IS_GCC
# gcc-10 renamed --param=allow-store-data-races=0 to
# -fno-allow-store-data-races.
KBUILD_CFLAGS	+= $(call cc-option,--param=allow-store-data-races=0)
KBUILD_CFLAGS	+= $(call cc-option,-fno-allow-store-data-races)
endif

ifdef CONFIG_READABLE_ASM
# Disable optimizations that make assembler listings hard to read.
# reorder blocks reorders the control in the function
# ipa clone creates specialized cloned functions
# partial inlining inlines only parts of functions
KBUILD_CFLAGS += -fno-reorder-blocks -fno-ipa-cp-clone -fno-partial-inlining
endif

stackp-flags-y                                    := -fno-stack-protector
stackp-flags-$(CONFIG_STACKPROTECTOR)             := -fstack-protector
stackp-flags-$(CONFIG_STACKPROTECTOR_STRONG)      := -fstack-protector-strong

KBUILD_CFLAGS += $(stackp-flags-y)

KBUILD_RUSTFLAGS-$(CONFIG_WERROR) += -Dwarnings
KBUILD_RUSTFLAGS += $(KBUILD_RUSTFLAGS-y)

ifdef CONFIG_FRAME_POINTER
KBUILD_CFLAGS	+= -fno-omit-frame-pointer -fno-optimize-sibling-calls
KBUILD_RUSTFLAGS += -Cforce-frame-pointers=y
else
# Some targets (ARM with Thumb2, for example), can't be built with frame
# pointers.  For those, we don't have FUNCTION_TRACER automatically
# select FRAME_POINTER.  However, FUNCTION_TRACER adds -pg, and this is
# incompatible with -fomit-frame-pointer with current GCC, so we don't use
# -fomit-frame-pointer with FUNCTION_TRACER.
# In the Rust target specification, "frame-pointer" is set explicitly
# to "may-omit".
ifndef CONFIG_FUNCTION_TRACER
KBUILD_CFLAGS	+= -fomit-frame-pointer
endif
endif

# Initialize all stack variables with a 0xAA pattern.
ifdef CONFIG_INIT_STACK_ALL_PATTERN
KBUILD_CFLAGS	+= -ftrivial-auto-var-init=pattern
endif

# Initialize all stack variables with a zero value.
ifdef CONFIG_INIT_STACK_ALL_ZERO
KBUILD_CFLAGS	+= -ftrivial-auto-var-init=zero
ifdef CONFIG_CC_HAS_AUTO_VAR_INIT_ZERO_ENABLER
# https://github.com/llvm/llvm-project/issues/44842
CC_AUTO_VAR_INIT_ZERO_ENABLER := -enable-trivial-auto-var-init-zero-knowing-it-will-be-removed-from-clang
export CC_AUTO_VAR_INIT_ZERO_ENABLER
KBUILD_CFLAGS	+= $(CC_AUTO_VAR_INIT_ZERO_ENABLER)
endif
endif

# Explicitly clear padding bits during variable initialization
KBUILD_CFLAGS += $(call cc-option,-fzero-init-padding-bits=all)

# While VLAs have been removed, GCC produces unreachable stack probes
# for the randomize_kstack_offset feature. Disable it for all compilers.
KBUILD_CFLAGS	+= $(call cc-option, -fno-stack-clash-protection)

# Clear used registers at func exit (to reduce data lifetime and ROP gadgets).
ifdef CONFIG_ZERO_CALL_USED_REGS
KBUILD_CFLAGS	+= -fzero-call-used-regs=used-gpr
endif

ifdef CONFIG_FUNCTION_TRACER
ifdef CONFIG_FTRACE_MCOUNT_USE_CC
  CC_FLAGS_FTRACE	+= -mrecord-mcount
  ifdef CONFIG_HAVE_NOP_MCOUNT
    ifeq ($(call cc-option-yn, -mnop-mcount),y)
      CC_FLAGS_FTRACE	+= -mnop-mcount
      CC_FLAGS_USING	+= -DCC_USING_NOP_MCOUNT
    endif
  endif
endif
ifdef CONFIG_FTRACE_MCOUNT_USE_OBJTOOL
  ifdef CONFIG_HAVE_OBJTOOL_NOP_MCOUNT
    CC_FLAGS_USING	+= -DCC_USING_NOP_MCOUNT
  endif
endif
ifdef CONFIG_FTRACE_MCOUNT_USE_RECORDMCOUNT
  ifdef CONFIG_HAVE_C_RECORDMCOUNT
    BUILD_C_RECORDMCOUNT := y
    export BUILD_C_RECORDMCOUNT
  endif
endif
ifdef CONFIG_HAVE_FENTRY
  # s390-linux-gnu-gcc did not support -mfentry until gcc-9.
  ifeq ($(call cc-option-yn, -mfentry),y)
    CC_FLAGS_FTRACE	+= -mfentry
    CC_FLAGS_USING	+= -DCC_USING_FENTRY
  endif
endif
export CC_FLAGS_FTRACE
KBUILD_CFLAGS	+= $(CC_FLAGS_FTRACE) $(CC_FLAGS_USING)
KBUILD_AFLAGS	+= $(CC_FLAGS_USING)
endif

# We trigger additional mismatches with less inlining
ifdef CONFIG_DEBUG_SECTION_MISMATCH
KBUILD_CFLAGS += -fno-inline-functions-called-once
endif

# `rustc`'s `-Zfunction-sections` applies to data too (as of 1.59.0).
ifdef CONFIG_LD_DEAD_CODE_DATA_ELIMINATION
KBUILD_CFLAGS_KERNEL += -ffunction-sections -fdata-sections
KBUILD_RUSTFLAGS_KERNEL += -Zfunction-sections=y
LDFLAGS_vmlinux += --gc-sections
endif

ifdef CONFIG_SHADOW_CALL_STACK
ifndef CONFIG_DYNAMIC_SCS
CC_FLAGS_SCS	:= -fsanitize=shadow-call-stack
KBUILD_CFLAGS	+= $(CC_FLAGS_SCS)
KBUILD_RUSTFLAGS += -Zsanitizer=shadow-call-stack
endif
export CC_FLAGS_SCS
endif

ifdef CONFIG_LTO_CLANG
ifdef CONFIG_LTO_CLANG_THIN
CC_FLAGS_LTO	:= -flto=thin -fsplit-lto-unit
else
CC_FLAGS_LTO	:= -flto
endif
CC_FLAGS_LTO	+= -fvisibility=hidden

# Limit inlining across translation units to reduce binary size
KBUILD_LDFLAGS += -mllvm -import-instr-limit=5
endif

ifdef CONFIG_LTO
KBUILD_CFLAGS	+= -fno-lto $(CC_FLAGS_LTO)
KBUILD_AFLAGS	+= -fno-lto
export CC_FLAGS_LTO
endif

ifdef CONFIG_CFI_CLANG
CC_FLAGS_CFI	:= -fsanitize=kcfi
ifdef CONFIG_CFI_ICALL_NORMALIZE_INTEGERS
	CC_FLAGS_CFI	+= -fsanitize-cfi-icall-experimental-normalize-integers
endif
ifdef CONFIG_FINEIBT_BHI
	CC_FLAGS_CFI	+= -fsanitize-kcfi-arity
endif
ifdef CONFIG_RUST
	# Always pass -Zsanitizer-cfi-normalize-integers as CONFIG_RUST selects
	# CONFIG_CFI_ICALL_NORMALIZE_INTEGERS.
	RUSTC_FLAGS_CFI   := -Zsanitizer=kcfi -Zsanitizer-cfi-normalize-integers
	KBUILD_RUSTFLAGS += $(RUSTC_FLAGS_CFI)
	export RUSTC_FLAGS_CFI
endif
KBUILD_CFLAGS	+= $(CC_FLAGS_CFI)
export CC_FLAGS_CFI
endif

# Architectures can define flags to add/remove for floating-point support
CC_FLAGS_FPU	+= -D_LINUX_FPU_COMPILATION_UNIT
export CC_FLAGS_FPU
export CC_FLAGS_NO_FPU

ifneq ($(CONFIG_FUNCTION_ALIGNMENT),0)
# Set the minimal function alignment. Use the newer GCC option
# -fmin-function-alignment if it is available, or fall back to -falign-funtions.
# See also CONFIG_CC_HAS_SANE_FUNCTION_ALIGNMENT.
ifdef CONFIG_CC_HAS_MIN_FUNCTION_ALIGNMENT
KBUILD_CFLAGS += -fmin-function-alignment=$(CONFIG_FUNCTION_ALIGNMENT)
else
KBUILD_CFLAGS += -falign-functions=$(CONFIG_FUNCTION_ALIGNMENT)
endif
endif

# arch Makefile may override CC so keep this after arch Makefile is included
NOSTDINC_FLAGS += -nostdinc

# To gain proper coverage for CONFIG_UBSAN_BOUNDS and CONFIG_FORTIFY_SOURCE,
# the kernel uses only C99 flexible arrays for dynamically sized trailing
# arrays. Enforce this for everything that may examine structure sizes and
# perform bounds checking.
KBUILD_CFLAGS += $(call cc-option, -fstrict-flex-arrays=3)

# disable invalid "can't wrap" optimizations for signed / pointers
KBUILD_CFLAGS	+= -fno-strict-overflow

# Make sure -fstack-check isn't enabled (like gentoo apparently did)
KBUILD_CFLAGS  += -fno-stack-check

# Ensure compilers do not transform certain loops into calls to wcslen()
KBUILD_CFLAGS += -fno-builtin-wcslen

# change __FILE__ to the relative path to the source directory
ifdef building_out_of_srctree
KBUILD_CPPFLAGS += $(call cc-option,-fmacro-prefix-map=$(srcroot)/=)
endif

# include additional Makefiles when needed
include-y			:= scripts/Makefile.extrawarn
include-$(CONFIG_DEBUG_INFO)	+= scripts/Makefile.debug
include-$(CONFIG_DEBUG_INFO_BTF)+= scripts/Makefile.btf
include-$(CONFIG_KASAN)		+= scripts/Makefile.kasan
include-$(CONFIG_KCSAN)		+= scripts/Makefile.kcsan
include-$(CONFIG_KMSAN)		+= scripts/Makefile.kmsan
include-$(CONFIG_UBSAN)		+= scripts/Makefile.ubsan
include-$(CONFIG_KCOV)		+= scripts/Makefile.kcov
include-$(CONFIG_RANDSTRUCT)	+= scripts/Makefile.randstruct
include-$(CONFIG_AUTOFDO_CLANG)	+= scripts/Makefile.autofdo
include-$(CONFIG_PROPELLER_CLANG)	+= scripts/Makefile.propeller
include-$(CONFIG_GCC_PLUGINS)	+= scripts/Makefile.gcc-plugins

include $(addprefix $(srctree)/, $(include-y))

# scripts/Makefile.gcc-plugins is intentionally included last.
# Do not add $(call cc-option,...) below this line. When you build the kernel
# from the clean source tree, the GCC plugins do not exist at this point.

# Add user supplied CPPFLAGS, AFLAGS, CFLAGS and RUSTFLAGS as the last assignments
KBUILD_CPPFLAGS += $(KCPPFLAGS)
KBUILD_AFLAGS   += $(KAFLAGS)
KBUILD_CFLAGS   += $(KCFLAGS)
KBUILD_RUSTFLAGS += $(KRUSTFLAGS)

KBUILD_LDFLAGS_MODULE += --build-id=sha1
LDFLAGS_vmlinux += --build-id=sha1

KBUILD_LDFLAGS	+= -z noexecstack
ifeq ($(CONFIG_LD_IS_BFD),y)
KBUILD_LDFLAGS	+= $(call ld-option,--no-warn-rwx-segments)
endif

ifeq ($(CONFIG_STRIP_ASM_SYMS),y)
LDFLAGS_vmlinux	+= -X
endif

ifeq ($(CONFIG_RELR),y)
# ld.lld before 15 did not support -z pack-relative-relocs.
LDFLAGS_vmlinux	+= $(call ld-option,--pack-dyn-relocs=relr,-z pack-relative-relocs)
endif

# We never want expected sections to be placed heuristically by the
# linker. All sections should be explicitly named in the linker script.
ifdef CONFIG_LD_ORPHAN_WARN
LDFLAGS_vmlinux += --orphan-handling=$(CONFIG_LD_ORPHAN_WARN_LEVEL)
endif

ifneq ($(CONFIG_ARCH_VMLINUX_NEEDS_RELOCS),)
LDFLAGS_vmlinux	+= --emit-relocs --discard-none
endif

# Align the bit size of userspace programs with the kernel
KBUILD_USERCFLAGS  += $(filter -m32 -m64 --target=%, $(KBUILD_CPPFLAGS) $(KBUILD_CFLAGS))
KBUILD_USERLDFLAGS += $(filter -m32 -m64 --target=%, $(KBUILD_CPPFLAGS) $(KBUILD_CFLAGS))

# userspace programs are linked via the compiler, use the correct linker
ifeq ($(CONFIG_CC_IS_CLANG)$(CONFIG_LD_IS_LLD),yy)
KBUILD_USERLDFLAGS += --ld-path=$(LD)
endif

# make the checker run with the right architecture
CHECKFLAGS += --arch=$(ARCH)

# insure the checker run with the right endianness
CHECKFLAGS += $(if $(CONFIG_CPU_BIG_ENDIAN),-mbig-endian,-mlittle-endian)

# the checker needs the correct machine size
CHECKFLAGS += $(if $(CONFIG_64BIT),-m64,-m32)

# Default kernel image to build when no specific target is given.
# KBUILD_IMAGE may be overruled on the command line or
# set in the environment
# Also any assignments in arch/$(ARCH)/Makefile take precedence over
# this default value
export KBUILD_IMAGE ?= vmlinux

#
# INSTALL_PATH specifies where to place the updated kernel and system map
# images. Default is /boot, but you can set it to other values
export	INSTALL_PATH ?= /boot

#
# INSTALL_DTBS_PATH specifies a prefix for relocations required by build roots.
# Like INSTALL_MOD_PATH, it isn't defined in the Makefile, but can be passed as
# an argument if needed. Otherwise it defaults to the kernel install path
#
export INSTALL_DTBS_PATH ?= $(INSTALL_PATH)/dtbs/$(KERNELRELEASE)

#
# INSTALL_MOD_PATH specifies a prefix to MODLIB for module directory
# relocations required by build roots.  This is not defined in the
# makefile but the argument can be passed to make if needed.
#

MODLIB	= $(INSTALL_MOD_PATH)/lib/modules/$(KERNELRELEASE)
export MODLIB

PHONY += prepare0

ifeq ($(KBUILD_EXTMOD),)

build-dir	:= .
clean-dirs	:= $(sort . Documentation \
		     $(patsubst %/,%,$(filter %/, $(core-) \
			$(drivers-) $(libs-))))

export ARCH_CORE	:= $(core-y)
export ARCH_LIB		:= $(filter %/, $(libs-y))
export ARCH_DRIVERS	:= $(drivers-y) $(drivers-m)
# Externally visible symbols (used by link-vmlinux.sh)

KBUILD_VMLINUX_OBJS := built-in.a $(patsubst %/, %/lib.a, $(filter %/, $(libs-y)))
KBUILD_VMLINUX_LIBS := $(filter-out %/, $(libs-y))

export KBUILD_VMLINUX_LIBS
export KBUILD_LDS          := arch/$(SRCARCH)/kernel/vmlinux.lds

ifdef CONFIG_TRIM_UNUSED_KSYMS
# For the kernel to actually contain only the needed exported symbols,
# we have to build modules as well to determine what those symbols are.
KBUILD_MODULES := y
endif

# '$(AR) mPi' needs 'T' to workaround the bug of llvm-ar <= 14
quiet_cmd_ar_vmlinux.a = AR      $@
      cmd_ar_vmlinux.a = \
	rm -f $@; \
	$(AR) cDPrST $@ $(KBUILD_VMLINUX_OBJS); \
	$(AR) mPiT $$($(AR) t $@ | sed -n 1p) $@ $$($(AR) t $@ | grep -F -f $(srctree)/scripts/head-object-list.txt)

targets += vmlinux.a
vmlinux.a: $(KBUILD_VMLINUX_OBJS) scripts/head-object-list.txt FORCE
	$(call if_changed,ar_vmlinux.a)

PHONY += vmlinux_o
vmlinux_o: vmlinux.a $(KBUILD_VMLINUX_LIBS)
	$(Q)$(MAKE) -f $(srctree)/scripts/Makefile.vmlinux_o

vmlinux.o modules.builtin.modinfo modules.builtin: vmlinux_o
	@:

PHONY += vmlinux
# LDFLAGS_vmlinux in the top Makefile defines linker flags for the top vmlinux,
# not for decompressors. LDFLAGS_vmlinux in arch/*/boot/compressed/Makefile is
# unrelated; the decompressors just happen to have the same base name,
# arch/*/boot/compressed/vmlinux.
# Export LDFLAGS_vmlinux only to scripts/Makefile.vmlinux.
#
# _LDFLAGS_vmlinux is a workaround for the 'private export' bug:
#   https://savannah.gnu.org/bugs/?61463
# For Make > 4.4, the following simple code will work:
#  vmlinux: private export LDFLAGS_vmlinux := $(LDFLAGS_vmlinux)
vmlinux: private _LDFLAGS_vmlinux := $(LDFLAGS_vmlinux)
vmlinux: export LDFLAGS_vmlinux = $(_LDFLAGS_vmlinux)
vmlinux: vmlinux.o $(KBUILD_LDS) modpost
	$(Q)$(MAKE) -f $(srctree)/scripts/Makefile.vmlinux

# The actual objects are generated when descending,
# make sure no implicit rule kicks in
$(sort $(KBUILD_LDS) $(KBUILD_VMLINUX_OBJS) $(KBUILD_VMLINUX_LIBS)): . ;

ifeq ($(origin KERNELRELEASE),file)
filechk_kernel.release = $(srctree)/scripts/setlocalversion $(srctree)
else
filechk_kernel.release = echo $(KERNELRELEASE)
endif

# Store (new) KERNELRELEASE string in include/config/kernel.release
include/config/kernel.release: FORCE
	$(call filechk,kernel.release)

# Additional helpers built in scripts/
# Carefully list dependencies so we do not try to build scripts twice
# in parallel
PHONY += scripts
scripts: scripts_basic scripts_dtc
	$(Q)$(MAKE) $(build)=$(@)

# Things we need to do before we recursively start building the kernel
# or the modules are listed in "prepare".
# A multi level approach is used. prepareN is processed before prepareN-1.
# archprepare is used in arch Makefiles and when processed asm symlink,
# version.h and scripts_basic is processed / created.

PHONY += prepare archprepare

archprepare: outputmakefile archheaders archscripts scripts include/config/kernel.release \
	asm-generic $(version_h) include/generated/utsrelease.h \
	include/generated/compile.h include/generated/autoconf.h \
	include/generated/rustc_cfg remove-stale-files

prepare0: archprepare
	$(Q)$(MAKE) $(build)=scripts/mod
	$(Q)$(MAKE) $(build)=. prepare

# All the preparing..
prepare: prepare0
ifdef CONFIG_RUST
	+$(Q)$(CONFIG_SHELL) $(srctree)/scripts/rust_is_available.sh
	$(Q)$(MAKE) $(build)=rust
endif

PHONY += remove-stale-files
remove-stale-files:
	$(Q)$(srctree)/scripts/remove-stale-files

# Support for using generic headers in asm-generic
asm-generic := -f $(srctree)/scripts/Makefile.asm-headers obj

PHONY += asm-generic uapi-asm-generic
asm-generic: uapi-asm-generic
	$(Q)$(MAKE) $(asm-generic)=arch/$(SRCARCH)/include/generated/asm \
	generic=include/asm-generic
uapi-asm-generic:
	$(Q)$(MAKE) $(asm-generic)=arch/$(SRCARCH)/include/generated/uapi/asm \
	generic=include/uapi/asm-generic

# Generate some files
# ---------------------------------------------------------------------------

# KERNELRELEASE can change from a few different places, meaning version.h
# needs to be updated, so this check is forced on all builds

uts_len := 64
define filechk_utsrelease.h
	if [ `echo -n "$(KERNELRELEASE)" | wc -c ` -gt $(uts_len) ]; then \
	  echo '"$(KERNELRELEASE)" exceeds $(uts_len) characters' >&2;    \
	  exit 1;                                                         \
	fi;                                                               \
	echo \#define UTS_RELEASE \"$(KERNELRELEASE)\"
endef

define filechk_version.h
	if [ $(SUBLEVEL) -gt 255 ]; then                                 \
		echo \#define LINUX_VERSION_CODE $(shell                 \
		expr $(VERSION) \* 65536 + $(PATCHLEVEL) \* 256 + 255); \
	else                                                             \
		echo \#define LINUX_VERSION_CODE $(shell                 \
		expr $(VERSION) \* 65536 + $(PATCHLEVEL) \* 256 + $(SUBLEVEL)); \
	fi;                                                              \
	echo '#define KERNEL_VERSION(a,b,c) (((a) << 16) + ((b) << 8) +  \
	((c) > 255 ? 255 : (c)))';                                       \
	echo \#define LINUX_VERSION_MAJOR $(VERSION);                    \
	echo \#define LINUX_VERSION_PATCHLEVEL $(PATCHLEVEL);            \
	echo \#define LINUX_VERSION_SUBLEVEL $(SUBLEVEL)
endef

$(version_h): private PATCHLEVEL := $(or $(PATCHLEVEL), 0)
$(version_h): private SUBLEVEL := $(or $(SUBLEVEL), 0)
$(version_h): FORCE
	$(call filechk,version.h)

include/generated/utsrelease.h: include/config/kernel.release FORCE
	$(call filechk,utsrelease.h)

filechk_compile.h = $(srctree)/scripts/mkcompile_h \
	"$(UTS_MACHINE)" "$(CONFIG_CC_VERSION_TEXT)" "$(LD)"

include/generated/compile.h: FORCE
	$(call filechk,compile.h)

PHONY += headerdep
headerdep:
	$(Q)find $(srctree)/include/ -name '*.h' | xargs --max-args 1 \
	$(srctree)/scripts/headerdep.pl -I$(srctree)/include

# ---------------------------------------------------------------------------
# Kernel headers

#Default location for installed headers
export INSTALL_HDR_PATH = $(objtree)/usr

quiet_cmd_headers_install = INSTALL $(INSTALL_HDR_PATH)/include
      cmd_headers_install = \
	mkdir -p $(INSTALL_HDR_PATH); \
	rsync -mrl --include='*/' --include='*\.h' --exclude='*' \
	usr/include $(INSTALL_HDR_PATH)

PHONY += headers_install
headers_install: headers
	$(call cmd,headers_install)

PHONY += archheaders archscripts

hdr-inst := -f $(srctree)/scripts/Makefile.headersinst obj

PHONY += headers
headers: $(version_h) scripts_unifdef uapi-asm-generic archheaders
ifdef HEADER_ARCH
	$(Q)$(MAKE) -f $(srctree)/Makefile HEADER_ARCH= SRCARCH=$(HEADER_ARCH) headers
else
	$(Q)$(MAKE) $(hdr-inst)=include/uapi
	$(Q)$(MAKE) $(hdr-inst)=arch/$(SRCARCH)/include/uapi
endif

ifdef CONFIG_HEADERS_INSTALL
prepare: headers
endif

PHONY += scripts_unifdef
scripts_unifdef: scripts_basic
	$(Q)$(MAKE) $(build)=scripts scripts/unifdef

PHONY += scripts_gen_packed_field_checks
scripts_gen_packed_field_checks: scripts_basic
	$(Q)$(MAKE) $(build)=scripts scripts/gen_packed_field_checks

# ---------------------------------------------------------------------------
# Install

# Many distributions have the custom install script, /sbin/installkernel.
# If DKMS is installed, 'make install' will eventually recurse back
# to this Makefile to build and install external modules.
# Cancel sub_make_done so that options such as M=, V=, etc. are parsed.

quiet_cmd_install = INSTALL $(INSTALL_PATH)
      cmd_install = unset sub_make_done; $(srctree)/scripts/install.sh

# ---------------------------------------------------------------------------
# vDSO install

PHONY += vdso_install
vdso_install: export INSTALL_FILES = $(vdso-install-y)
vdso_install:
	$(Q)$(MAKE) -f $(srctree)/scripts/Makefile.vdsoinst

# ---------------------------------------------------------------------------
# Tools

ifdef CONFIG_OBJTOOL
prepare: tools/objtool
endif

ifdef CONFIG_BPF
ifdef CONFIG_DEBUG_INFO_BTF
prepare: tools/bpf/resolve_btfids
endif
endif

# The tools build system is not a part of Kbuild and tends to introduce
# its own unique issues. If you need to integrate a new tool into Kbuild,
# please consider locating that tool outside the tools/ tree and using the
# standard Kbuild "hostprogs" syntax instead of adding a new tools/* entry
# here. See Documentation/kbuild/makefiles.rst for details.

PHONY += resolve_btfids_clean

resolve_btfids_O = $(abspath $(objtree))/tools/bpf/resolve_btfids

# tools/bpf/resolve_btfids directory might not exist
# in output directory, skip its clean in that case
resolve_btfids_clean:
ifneq ($(wildcard $(resolve_btfids_O)),)
	$(Q)$(MAKE) -sC $(srctree)/tools/bpf/resolve_btfids O=$(resolve_btfids_O) clean
endif

tools/: FORCE
	$(Q)mkdir -p $(objtree)/tools
	$(Q)$(MAKE) LDFLAGS= O=$(abspath $(objtree)) subdir=tools -C $(srctree)/tools/

tools/%: FORCE
	$(Q)mkdir -p $(objtree)/tools
	$(Q)$(MAKE) LDFLAGS= O=$(abspath $(objtree)) subdir=tools -C $(srctree)/tools/ $*

# ---------------------------------------------------------------------------
# Kernel selftest

PHONY += kselftest
kselftest: headers
	$(Q)$(MAKE) -C $(srctree)/tools/testing/selftests run_tests

kselftest-%: headers FORCE
	$(Q)$(MAKE) -C $(srctree)/tools/testing/selftests $*

PHONY += kselftest-merge
kselftest-merge:
	$(if $(wildcard $(objtree)/.config),, $(error No .config exists, config your kernel first!))
	$(Q)find $(srctree)/tools/testing/selftests -name config -o -name config.$(UTS_MACHINE) | \
		xargs $(srctree)/scripts/kconfig/merge_config.sh -y -m $(objtree)/.config
	$(Q)$(MAKE) -f $(srctree)/Makefile olddefconfig

# ---------------------------------------------------------------------------
# Devicetree files

ifneq ($(wildcard $(srctree)/arch/$(SRCARCH)/boot/dts/),)
dtstree := arch/$(SRCARCH)/boot/dts
endif

ifneq ($(dtstree),)

%.dtb: dtbs_prepare
	$(Q)$(MAKE) $(build)=$(dtstree) $(dtstree)/$@

%.dtbo: dtbs_prepare
	$(Q)$(MAKE) $(build)=$(dtstree) $(dtstree)/$@

PHONY += dtbs dtbs_prepare dtbs_install dtbs_check
dtbs: dtbs_prepare
	$(Q)$(MAKE) $(build)=$(dtstree) need-dtbslist=1

# include/config/kernel.release is actually needed when installing DTBs because
# INSTALL_DTBS_PATH contains $(KERNELRELEASE). However, we do not want to make
# dtbs_install depend on it as dtbs_install may run as root.
dtbs_prepare: include/config/kernel.release scripts_dtc

ifneq ($(filter dtbs_check, $(MAKECMDGOALS)),)
export CHECK_DTBS=y
endif

ifneq ($(CHECK_DTBS),)
dtbs_prepare: dt_binding_schemas
endif

dtbs_check: dtbs

dtbs_install:
	$(Q)$(MAKE) -f $(srctree)/scripts/Makefile.dtbinst obj=$(dtstree)

ifdef CONFIG_OF_EARLY_FLATTREE
all: dtbs
endif

ifdef CONFIG_GENERIC_BUILTIN_DTB
vmlinux: dtbs
endif

endif

PHONY += scripts_dtc
scripts_dtc: scripts_basic
	$(Q)$(MAKE) $(build)=scripts/dtc

ifneq ($(filter dt_binding_check, $(MAKECMDGOALS)),)
export CHECK_DTBS=y
endif

PHONY += dt_binding_check dt_binding_schemas
dt_binding_check: dt_binding_schemas scripts_dtc
	$(Q)$(MAKE) $(build)=Documentation/devicetree/bindings $@

dt_binding_schemas:
	$(Q)$(MAKE) $(build)=Documentation/devicetree/bindings

PHONY += dt_compatible_check
dt_compatible_check: dt_binding_schemas
	$(Q)$(MAKE) $(build)=Documentation/devicetree/bindings $@

# ---------------------------------------------------------------------------
# Modules

ifdef CONFIG_MODULES

# By default, build modules as well

all: modules

# When we're building modules with modversions, we need to consider
# the built-in objects during the descend as well, in order to
# make sure the checksums are up to date before we record them.
ifdef CONFIG_MODVERSIONS
  KBUILD_BUILTIN := y
endif

# Build modules
#

# *.ko are usually independent of vmlinux, but CONFIG_DEBUG_INFO_BTF_MODULES
# is an exception.
ifdef CONFIG_DEBUG_INFO_BTF_MODULES
KBUILD_BUILTIN := y
modules: vmlinux
endif

modules: modules_prepare

# Target to prepare building external modules
modules_prepare: prepare
	$(Q)$(MAKE) $(build)=scripts scripts/module.lds

endif # CONFIG_MODULES

###
# Cleaning is done on three levels.
# make clean     Delete most generated files
#                Leave enough to build external modules
# make mrproper  Delete the current configuration, and all generated files
# make distclean Remove editor backup files, patch leftover files and the like

# Directories & files removed with 'make clean'
CLEAN_FILES += vmlinux.symvers modules-only.symvers \
	       modules.builtin modules.builtin.modinfo modules.nsdeps \
	       modules.builtin.ranges vmlinux.o.map vmlinux.unstripped \
	       compile_commands.json rust/test \
	       rust-project.json .vmlinux.objs .vmlinux.export.c \
               .builtin-dtbs-list .builtin-dtb.S

# Directories & files removed with 'make mrproper'
MRPROPER_FILES += include/config include/generated          \
		  arch/$(SRCARCH)/include/generated .objdiff \
		  debian snap tar-install PKGBUILD pacman \
		  .config .config.old .version \
		  Module.symvers \
		  certs/signing_key.pem \
		  certs/x509.genkey \
		  vmlinux-gdb.py \
		  rpmbuild \
		  rust/libmacros.so rust/libmacros.dylib

# clean - Delete most, but leave enough to build external modules
#
clean: private rm-files := $(CLEAN_FILES)

PHONY += archclean vmlinuxclean

vmlinuxclean:
	$(Q)$(CONFIG_SHELL) $(srctree)/scripts/link-vmlinux.sh clean
	$(Q)$(if $(ARCH_POSTLINK), $(MAKE) -f $(ARCH_POSTLINK) clean)

clean: archclean vmlinuxclean resolve_btfids_clean

# mrproper - Delete all generated files, including .config
#
mrproper: private rm-files := $(MRPROPER_FILES)
mrproper-dirs      := $(addprefix _mrproper_,scripts)

PHONY += $(mrproper-dirs) mrproper
$(mrproper-dirs):
	$(Q)$(MAKE) $(clean)=$(patsubst _mrproper_%,%,$@)

mrproper: clean $(mrproper-dirs)
	$(call cmd,rmfiles)
	@find . $(RCS_FIND_IGNORE) \
		\( -name '*.rmeta' \) \
		-type f -print | xargs rm -f

# distclean
#
PHONY += distclean

distclean: mrproper
	@find . $(RCS_FIND_IGNORE) \
		\( -name '*.orig' -o -name '*.rej' -o -name '*~' \
		-o -name '*.bak' -o -name '#*#' -o -name '*%' \
		-o -name 'core' -o -name tags -o -name TAGS -o -name 'cscope*' \
		-o -name GPATH -o -name GRTAGS -o -name GSYMS -o -name GTAGS \) \
		-type f -print | xargs rm -f


# Packaging of the kernel to various formats
# ---------------------------------------------------------------------------

%src-pkg: FORCE
	$(Q)$(MAKE) -f $(srctree)/scripts/Makefile.package $@
%pkg: include/config/kernel.release FORCE
	$(Q)$(MAKE) -f $(srctree)/scripts/Makefile.package $@

# Brief documentation of the typical targets used
# ---------------------------------------------------------------------------

boards := $(wildcard $(srctree)/arch/$(SRCARCH)/configs/*_defconfig)
boards := $(sort $(notdir $(boards)))
board-dirs := $(dir $(wildcard $(srctree)/arch/$(SRCARCH)/configs/*/*_defconfig))
board-dirs := $(sort $(notdir $(board-dirs:/=)))

PHONY += help
help:
	@echo  'Cleaning targets:'
	@echo  '  clean		  - Remove most generated files but keep the config and'
	@echo  '                    enough build support to build external modules'
	@echo  '  mrproper	  - Remove all generated files + config + various backup files'
	@echo  '  distclean	  - mrproper + remove editor backup and patch files'
	@echo  ''
	@$(MAKE) -f $(srctree)/scripts/kconfig/Makefile help
	@echo  ''
	@echo  'Other generic targets:'
	@echo  '  all		  - Build all targets marked with [*]'
	@echo  '* vmlinux	  - Build the bare kernel'
	@echo  '* modules	  - Build all modules'
	@echo  '  modules_install - Install all modules to INSTALL_MOD_PATH (default: /)'
	@echo  '  vdso_install    - Install unstripped vdso to INSTALL_MOD_PATH (default: /)'
	@echo  '  dir/            - Build all files in dir and below'
	@echo  '  dir/file.[ois]  - Build specified target only'
	@echo  '  dir/file.ll     - Build the LLVM assembly file'
	@echo  '                    (requires compiler support for LLVM assembly generation)'
	@echo  '  dir/file.lst    - Build specified mixed source/assembly target only'
	@echo  '                    (requires a recent binutils and recent build (System.map))'
	@echo  '  dir/file.ko     - Build module including final link'
	@echo  '  modules_prepare - Set up for building external modules'
	@echo  '  tags/TAGS	  - Generate tags file for editors'
	@echo  '  cscope	  - Generate cscope index'
	@echo  '  gtags           - Generate GNU GLOBAL index'
	@echo  '  kernelrelease	  - Output the release version string (use with make -s)'
	@echo  '  kernelversion	  - Output the version stored in Makefile (use with make -s)'
	@echo  '  image_name	  - Output the image name (use with make -s)'
	@echo  '  headers	  - Build ready-to-install UAPI headers in usr/include'
	@echo  '  headers_install - Install sanitised kernel UAPI headers to INSTALL_HDR_PATH'; \
	 echo  '                    (default: $(INSTALL_HDR_PATH))'; \
	 echo  ''
	@echo  'Static analysers:'
	@echo  '  checkstack      - Generate a list of stack hogs and consider all functions'
	@echo  '                    with a stack size larger than MINSTACKSIZE (default: 100)'
	@echo  '  versioncheck    - Sanity check on version.h usage'
	@echo  '  includecheck    - Check for duplicate included header files'
	@echo  '  headerdep       - Detect inclusion cycles in headers'
	@echo  '  coccicheck      - Check with Coccinelle'
	@echo  '  clang-analyzer  - Check with clang static analyzer'
	@echo  '  clang-tidy      - Check with clang-tidy'
	@echo  ''
	@echo  'Tools:'
	@echo  '  nsdeps          - Generate missing symbol namespace dependencies'
	@echo  ''
	@echo  'Kernel selftest:'
	@echo  '  kselftest         - Build and run kernel selftest'
	@echo  '                      Build, install, and boot kernel before'
	@echo  '                      running kselftest on it'
	@echo  '                      Run as root for full coverage'
	@echo  '  kselftest-all     - Build kernel selftest'
	@echo  '  kselftest-install - Build and install kernel selftest'
	@echo  '  kselftest-clean   - Remove all generated kselftest files'
	@echo  '  kselftest-merge   - Merge all the config dependencies of'
	@echo  '		      kselftest to existing .config.'
	@echo  ''
	@echo  'Rust targets:'
	@echo  '  rustavailable   - Checks whether the Rust toolchain is'
	@echo  '		    available and, if not, explains why.'
	@echo  '  rustfmt	  - Reformat all the Rust code in the kernel'
	@echo  '  rustfmtcheck	  - Checks if all the Rust code in the kernel'
	@echo  '		    is formatted, printing a diff otherwise.'
	@echo  '  rustdoc	  - Generate Rust documentation'
	@echo  '		    (requires kernel .config)'
	@echo  '  rusttest        - Runs the Rust tests'
	@echo  '                    (requires kernel .config; downloads external repos)'
	@echo  '  rust-analyzer	  - Generate rust-project.json rust-analyzer support file'
	@echo  '		    (requires kernel .config)'
	@echo  '  dir/file.[os]   - Build specified target only'
	@echo  '  dir/file.rsi    - Build macro expanded source, similar to C preprocessing.'
	@echo  '                    Run with RUSTFMT=n to skip reformatting if needed.'
	@echo  '                    The output is not intended to be compilable.'
	@echo  '  dir/file.ll     - Build the LLVM assembly file'
	@echo  ''
	@$(if $(dtstree), \
		echo 'Devicetree:'; \
		echo '* dtbs               - Build device tree blobs for enabled boards'; \
		echo '  dtbs_install       - Install dtbs to $(INSTALL_DTBS_PATH)'; \
		echo '  dt_binding_check   - Validate device tree binding documents and examples'; \
		echo '  dt_binding_schemas - Build processed device tree binding schemas'; \
		echo '  dtbs_check         - Validate device tree source files';\
		echo '')

	@echo 'Userspace tools targets:'
	@echo '  use "make tools/help"'
	@echo '  or  "cd tools; make help"'
	@echo  ''
	@echo  'Kernel packaging:'
	@$(MAKE) -f $(srctree)/scripts/Makefile.package help
	@echo  ''
	@echo  'Documentation targets:'
	@$(MAKE) -f $(srctree)/Documentation/Makefile dochelp
	@echo  ''
	@echo  'Architecture-specific targets ($(SRCARCH)):'
	@$(or $(archhelp),\
		echo '  No architecture-specific help defined for $(SRCARCH)')
	@echo  ''
	@$(if $(boards), \
		$(foreach b, $(boards), \
		printf "  %-27s - Build for %s\\n" $(b) $(subst _defconfig,,$(b));) \
		echo '')
	@$(if $(board-dirs), \
		$(foreach b, $(board-dirs), \
		printf "  %-16s - Show %s-specific targets\\n" help-$(b) $(b);) \
		printf "  %-16s - Show all of the above\\n" help-boards; \
		echo '')

	@echo  '  make V=n   [targets] 1: verbose build'
	@echo  '                       2: give reason for rebuild of target'
	@echo  '                       V=1 and V=2 can be combined with V=12'
	@echo  '  make O=dir [targets] Locate all output files in "dir", including .config'
	@echo  '  make C=1   [targets] Check re-compiled c source with $$CHECK'
	@echo  '                       (sparse by default)'
	@echo  '  make C=2   [targets] Force check of all c source with $$CHECK'
	@echo  '  make RECORDMCOUNT_WARN=1 [targets] Warn about ignored mcount sections'
	@echo  '  make W=n   [targets] Enable extra build checks, n=1,2,3,c,e where'
	@echo  '		1: warnings which may be relevant and do not occur too often'
	@echo  '		2: warnings which occur quite often but may still be relevant'
	@echo  '		3: more obscure warnings, can most likely be ignored'
	@echo  '		c: extra checks in the configuration stage (Kconfig)'
	@echo  '		e: warnings are being treated as errors'
	@echo  '		Multiple levels can be combined with W=12 or W=123'
	@$(if $(dtstree), \
		echo '  make CHECK_DTBS=1 [targets] Check all generated dtb files against schema'; \
		echo '         This can be applied both to "dtbs" and to individual "foo.dtb" targets' ; \
		)
	@echo  ''
	@echo  'Execute "make" or "make all" to build all targets marked with [*] '
	@echo  'For further info see the ./README file'


help-board-dirs := $(addprefix help-,$(board-dirs))

help-boards: $(help-board-dirs)

boards-per-dir = $(sort $(notdir $(wildcard $(srctree)/arch/$(SRCARCH)/configs/$*/*_defconfig)))

$(help-board-dirs): help-%:
	@echo  'Architecture-specific targets ($(SRCARCH) $*):'
	@$(if $(boards-per-dir), \
		$(foreach b, $(boards-per-dir), \
		printf "  %-24s - Build for %s\\n" $*/$(b) $(subst _defconfig,,$(b));) \
		echo '')


# Documentation targets
# ---------------------------------------------------------------------------
DOC_TARGETS := xmldocs latexdocs pdfdocs htmldocs epubdocs cleandocs \
	       linkcheckdocs dochelp refcheckdocs texinfodocs infodocs
PHONY += $(DOC_TARGETS)
$(DOC_TARGETS):
	$(Q)$(MAKE) $(build)=Documentation $@


# Rust targets
# ---------------------------------------------------------------------------

# "Is Rust available?" target
PHONY += rustavailable
rustavailable:
	+$(Q)$(CONFIG_SHELL) $(srctree)/scripts/rust_is_available.sh && echo "Rust is available!"

# Documentation target
#
# Using the singular to avoid running afoul of `no-dot-config-targets`.
PHONY += rustdoc
rustdoc: prepare
	$(Q)$(MAKE) $(build)=rust $@

# Testing target
PHONY += rusttest
rusttest: prepare
	$(Q)$(MAKE) $(build)=rust $@

# Formatting targets
PHONY += rustfmt rustfmtcheck

rustfmt:
	$(Q)find $(srctree) $(RCS_FIND_IGNORE) \
		-type f -a -name '*.rs' -a ! -name '*generated*' -print \
		| xargs $(RUSTFMT) $(rustfmt_flags)

rustfmtcheck: rustfmt_flags = --check
rustfmtcheck: rustfmt

# Misc
# ---------------------------------------------------------------------------

PHONY += misc-check
misc-check:
	$(Q)$(srctree)/scripts/misc-check

all: misc-check

PHONY += scripts_gdb
scripts_gdb: prepare0
	$(Q)$(MAKE) $(build)=scripts/gdb
	$(Q)ln -fsn $(abspath $(srctree)/scripts/gdb/vmlinux-gdb.py)

ifdef CONFIG_GDB_SCRIPTS
all: scripts_gdb
endif

else # KBUILD_EXTMOD

filechk_kernel.release = echo $(KERNELRELEASE)

###
# External module support.
# When building external modules the kernel used as basis is considered
# read-only, and no consistency checks are made and the make
# system is not used on the basis kernel. If updates are required
# in the basis kernel ordinary make commands (without M=...) must be used.

# We are always building only modules.
KBUILD_BUILTIN :=
KBUILD_MODULES := y

build-dir := .

clean-dirs := .
clean: private rm-files := Module.symvers modules.nsdeps compile_commands.json

PHONY += prepare
# now expand this into a simple variable to reduce the cost of shell evaluations
prepare: CC_VERSION_TEXT := $(CC_VERSION_TEXT)
prepare:
	@if [ "$(CC_VERSION_TEXT)" != "$(CONFIG_CC_VERSION_TEXT)" ]; then \
		echo >&2 "warning: the compiler differs from the one used to build the kernel"; \
		echo >&2 "  The kernel was built by: $(CONFIG_CC_VERSION_TEXT)"; \
		echo >&2 "  You are using:           $(CC_VERSION_TEXT)"; \
	fi

PHONY += help
help:
	@echo  '  Building external modules.'
	@echo  '  Syntax: make -C path/to/kernel/src M=$$PWD target'
	@echo  ''
	@echo  '  modules         - default target, build the module(s)'
	@echo  '  modules_install - install the module'
	@echo  '  clean           - remove generated files in module directory only'
	@echo  '  rust-analyzer	  - generate rust-project.json rust-analyzer support file'
	@echo  ''

ifndef CONFIG_MODULES
modules modules_install: __external_modules_error
__external_modules_error:
	@echo >&2 '***'
	@echo >&2 '*** The present kernel disabled CONFIG_MODULES.'
	@echo >&2 '*** You cannot build or install external modules.'
	@echo >&2 '***'
	@false
endif

endif # KBUILD_EXTMOD

# ---------------------------------------------------------------------------
# Modules

PHONY += modules modules_install modules_sign modules_prepare

modules_install:
	$(Q)$(MAKE) -f $(srctree)/scripts/Makefile.modinst \
	sign-only=$(if $(filter modules_install,$(MAKECMDGOALS)),,y)

ifeq ($(CONFIG_MODULE_SIG),y)
# modules_sign is a subset of modules_install.
# 'make modules_install modules_sign' is equivalent to 'make modules_install'.
modules_sign: modules_install
	@:
else
modules_sign:
	@echo >&2 '***'
	@echo >&2 '*** CONFIG_MODULE_SIG is disabled. You cannot sign modules.'
	@echo >&2 '***'
	@false
endif

ifdef CONFIG_MODULES

modules.order: $(build-dir)
	@:

# KBUILD_MODPOST_NOFINAL can be set to skip the final link of modules.
# This is solely useful to speed up test compiles.
modules: modpost
ifneq ($(KBUILD_MODPOST_NOFINAL),1)
	$(Q)$(MAKE) -f $(srctree)/scripts/Makefile.modfinal
endif

PHONY += modules_check
modules_check: modules.order
	$(Q)$(CONFIG_SHELL) $(srctree)/scripts/modules-check.sh $<

else # CONFIG_MODULES

modules:
	@:

KBUILD_MODULES :=

endif # CONFIG_MODULES

PHONY += modpost
modpost: $(if $(single-build),, $(if $(KBUILD_BUILTIN), vmlinux.o)) \
	 $(if $(KBUILD_MODULES), modules_check)
	$(Q)$(MAKE) -f $(srctree)/scripts/Makefile.modpost

# Single targets
# ---------------------------------------------------------------------------
# To build individual files in subdirectories, you can do like this:
#
#   make foo/bar/baz.s
#
# The supported suffixes for single-target are listed in 'single-targets'
#
# To build only under specific subdirectories, you can do like this:
#
#   make foo/bar/baz/

ifdef single-build

# .ko is special because modpost is needed
single-ko := $(sort $(filter %.ko, $(MAKECMDGOALS)))
single-no-ko := $(filter-out $(single-ko), $(MAKECMDGOALS)) \
		$(foreach x, o mod, $(patsubst %.ko, %.$x, $(single-ko)))

$(single-ko): single_modules
	@:
$(single-no-ko): $(build-dir)
	@:

# Remove modules.order when done because it is not the real one.
PHONY += single_modules
single_modules: $(single-no-ko) modules_prepare
	$(Q){ $(foreach m, $(single-ko), echo $(m:%.ko=%.o);) } > modules.order
	$(Q)$(MAKE) -f $(srctree)/scripts/Makefile.modpost
ifneq ($(KBUILD_MODPOST_NOFINAL),1)
	$(Q)$(MAKE) -f $(srctree)/scripts/Makefile.modfinal
endif
	$(Q)rm -f modules.order

single-goals := $(addprefix $(build-dir)/, $(single-no-ko))

KBUILD_MODULES := y

endif

prepare: outputmakefile

# Preset locale variables to speed up the build process. Limit locale
# tweaks to this spot to avoid wrong language settings when running
# make menuconfig etc.
# Error messages still appears in the original language
PHONY += $(build-dir)
$(build-dir): prepare
	$(Q)$(MAKE) $(build)=$@ need-builtin=1 need-modorder=1 $(single-goals)

clean-dirs := $(addprefix _clean_, $(clean-dirs))
PHONY += $(clean-dirs) clean
$(clean-dirs):
	$(Q)$(MAKE) $(clean)=$(patsubst _clean_%,%,$@)

clean: $(clean-dirs)
	$(call cmd,rmfiles)
	@find . $(RCS_FIND_IGNORE) \
		\( -name '*.[aios]' -o -name '*.rsi' -o -name '*.ko' -o -name '.*.cmd' \
		-o -name '*.ko.*' \
		-o -name '*.dtb' -o -name '*.dtbo' \
		-o -name '*.dtb.S' -o -name '*.dtbo.S' \
		-o -name '*.dt.yaml' -o -name 'dtbs-list' \
		-o -name '*.dwo' -o -name '*.lst' \
		-o -name '*.su' -o -name '*.mod' \
		-o -name '.*.d' -o -name '.*.tmp' -o -name '*.mod.c' \
		-o -name '*.lex.c' -o -name '*.tab.[ch]' \
		-o -name '*.asn1.[ch]' \
		-o -name '*.symtypes' -o -name 'modules.order' \
		-o -name '*.c.[012]*.*' \
		-o -name '*.ll' \
		-o -name '*.gcno' \
		\) -type f -print \
		-o -name '.tmp_*' -print \
		| xargs rm -rf

# Generate tags for editors
# ---------------------------------------------------------------------------
quiet_cmd_tags = GEN     $@
      cmd_tags = $(BASH) $(srctree)/scripts/tags.sh $@

tags TAGS cscope gtags: FORCE
	$(call cmd,tags)

# Generate rust-project.json (a file that describes the structure of non-Cargo
# Rust projects) for rust-analyzer (an implementation of the Language Server
# Protocol).
PHONY += rust-analyzer
rust-analyzer:
	+$(Q)$(CONFIG_SHELL) $(srctree)/scripts/rust_is_available.sh
ifdef KBUILD_EXTMOD
# FIXME: external modules must not descend into a sub-directory of the kernel
	$(Q)$(MAKE) $(build)=$(objtree)/rust src=$(srctree)/rust $@
else
	$(Q)$(MAKE) $(build)=rust $@
endif

# Script to generate missing namespace dependencies
# ---------------------------------------------------------------------------

PHONY += nsdeps
nsdeps: export KBUILD_NSDEPS=1
nsdeps: modules
	$(Q)$(CONFIG_SHELL) $(srctree)/scripts/nsdeps

# Clang Tooling
# ---------------------------------------------------------------------------

quiet_cmd_gen_compile_commands = GEN     $@
      cmd_gen_compile_commands = $(PYTHON3) $< -a $(AR) -o $@ $(filter-out $<, $(real-prereqs))

compile_commands.json: $(srctree)/scripts/clang-tools/gen_compile_commands.py \
	$(if $(KBUILD_EXTMOD),, vmlinux.a $(KBUILD_VMLINUX_LIBS)) \
	$(if $(CONFIG_MODULES), modules.order) FORCE
	$(call if_changed,gen_compile_commands)

targets += compile_commands.json

PHONY += clang-tidy clang-analyzer

ifdef CONFIG_CC_IS_CLANG
quiet_cmd_clang_tools = CHECK   $<
      cmd_clang_tools = $(PYTHON3) $(srctree)/scripts/clang-tools/run-clang-tools.py $@ $<

clang-tidy clang-analyzer: compile_commands.json
	$(call cmd,clang_tools)
else
clang-tidy clang-analyzer:
	@echo "$@ requires CC=clang" >&2
	@false
endif

# Scripts to check various things for consistency
# ---------------------------------------------------------------------------

PHONY += includecheck versioncheck coccicheck

includecheck:
	find $(srctree)/* $(RCS_FIND_IGNORE) \
		-name '*.[hcS]' -type f -print | sort \
		| xargs $(PERL) -w $(srctree)/scripts/checkincludes.pl

versioncheck:
	find $(srctree)/* $(RCS_FIND_IGNORE) \
		-name '*.[hcS]' -type f -print | sort \
		| xargs $(PERL) -w $(srctree)/scripts/checkversion.pl

coccicheck:
	$(Q)$(BASH) $(srctree)/scripts/$@

PHONY += checkstack kernelrelease kernelversion image_name

# UML needs a little special treatment here.  It wants to use the host
# toolchain, so needs $(SUBARCH) passed to checkstack.pl.  Everyone
# else wants $(ARCH), including people doing cross-builds, which means
# that $(SUBARCH) doesn't work here.
ifeq ($(ARCH), um)
CHECKSTACK_ARCH := $(SUBARCH)
else
CHECKSTACK_ARCH := $(ARCH)
endif
MINSTACKSIZE	?= 100
checkstack:
	$(OBJDUMP) -d vmlinux $$(find . -name '*.ko') | \
	$(PERL) $(srctree)/scripts/checkstack.pl $(CHECKSTACK_ARCH) $(MINSTACKSIZE)

kernelrelease:
	@$(filechk_kernel.release)

kernelversion:
	@echo $(KERNELVERSION)

image_name:
	@echo $(KBUILD_IMAGE)

PHONY += run-command
run-command:
	$(Q)$(KBUILD_RUN_COMMAND)

quiet_cmd_rmfiles = $(if $(wildcard $(rm-files)),CLEAN   $(wildcard $(rm-files)))
      cmd_rmfiles = rm -rf $(rm-files)

# read saved command lines for existing targets
existing-targets := $(wildcard $(sort $(targets)))

-include $(foreach f,$(existing-targets),$(dir $(f)).$(notdir $(f)).cmd)

endif # config-build
endif # mixed-build
endif # need-sub-make

PHONY += FORCE
FORCE:

# Declare the contents of the PHONY variable as phony.  We keep that
# information in a variable so we can use it in if_changed and friends.
.PHONY: $(PHONY)<|MERGE_RESOLUTION|>--- conflicted
+++ resolved
@@ -1,15 +1,9 @@
 # SPDX-License-Identifier: GPL-2.0
 VERSION = 6
 PATCHLEVEL = 16
-<<<<<<< HEAD
-SUBLEVEL = 2
+SUBLEVEL = 3
 EXTRAVERSION = -zen
 NAME = Channeling Inner Peace for Peak Performance
-=======
-SUBLEVEL = 3
-EXTRAVERSION =
-NAME = Baby Opossum Posse
->>>>>>> fd590381
 
 # *DOCUMENTATION*
 # To see a list of typical targets execute "make help"

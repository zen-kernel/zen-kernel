--- conflicted
+++ resolved
@@ -1,15 +1,9 @@
 # SPDX-License-Identifier: GPL-2.0
 VERSION = 4
 PATCHLEVEL = 19
-<<<<<<< HEAD
-SUBLEVEL = 41
+SUBLEVEL = 42
 EXTRAVERSION = -zen
 NAME = Neo Mir
-=======
-SUBLEVEL = 42
-EXTRAVERSION =
-NAME = "People's Front"
->>>>>>> 9c2556f4
 
 # *DOCUMENTATION*
 # To see a list of typical targets execute "make help"

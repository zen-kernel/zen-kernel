# SPDX-License-Identifier: GPL-2.0
VERSION = 5
PATCHLEVEL = 5
<<<<<<< HEAD
SUBLEVEL = 14
EXTRAVERSION = -zen
NAME = Scrolljazz
=======
SUBLEVEL = 15
EXTRAVERSION =
NAME = Kleptomaniac Octopus
>>>>>>> 43bc68e2

# *DOCUMENTATION*
# To see a list of typical targets execute "make help"
# More info can be located in ./README
# Comments in this file are targeted only to the developer, do not
# expect to learn how to build the kernel reading this file.

# That's our default target when none is given on the command line
PHONY := _all
_all:

# We are using a recursive build, so we need to do a little thinking
# to get the ordering right.
#
# Most importantly: sub-Makefiles should only ever modify files in
# their own directory. If in some directory we have a dependency on
# a file in another dir (which doesn't happen often, but it's often
# unavoidable when linking the built-in.a targets which finally
# turn into vmlinux), we will call a sub make in that other dir, and
# after that we are sure that everything which is in that other dir
# is now up to date.
#
# The only cases where we need to modify files which have global
# effects are thus separated out and done before the recursive
# descending is started. They are now explicitly listed as the
# prepare rule.

ifneq ($(sub_make_done),1)

# Do not use make's built-in rules and variables
# (this increases performance and avoids hard-to-debug behaviour)
MAKEFLAGS += -rR

# Avoid funny character set dependencies
unexport LC_ALL
LC_COLLATE=C
LC_NUMERIC=C
export LC_COLLATE LC_NUMERIC

# Avoid interference with shell env settings
unexport GREP_OPTIONS

# Beautify output
# ---------------------------------------------------------------------------
#
# Normally, we echo the whole command before executing it. By making
# that echo $($(quiet)$(cmd)), we now have the possibility to set
# $(quiet) to choose other forms of output instead, e.g.
#
#         quiet_cmd_cc_o_c = Compiling $(RELDIR)/$@
#         cmd_cc_o_c       = $(CC) $(c_flags) -c -o $@ $<
#
# If $(quiet) is empty, the whole command will be printed.
# If it is set to "quiet_", only the short version will be printed.
# If it is set to "silent_", nothing will be printed at all, since
# the variable $(silent_cmd_cc_o_c) doesn't exist.
#
# A simple variant is to prefix commands with $(Q) - that's useful
# for commands that shall be hidden in non-verbose mode.
#
#	$(Q)ln $@ :<
#
# If KBUILD_VERBOSE equals 0 then the above command will be hidden.
# If KBUILD_VERBOSE equals 1 then the above command is displayed.
#
# To put more focus on warnings, be less verbose as default
# Use 'make V=1' to see the full commands

ifeq ("$(origin V)", "command line")
  KBUILD_VERBOSE = $(V)
endif
ifndef KBUILD_VERBOSE
  KBUILD_VERBOSE = 0
endif

ifeq ($(KBUILD_VERBOSE),1)
  quiet =
  Q =
else
  quiet=quiet_
  Q = @
endif

# If the user is running make -s (silent mode), suppress echoing of
# commands

ifneq ($(findstring s,$(filter-out --%,$(MAKEFLAGS))),)
  quiet=silent_
endif

export quiet Q KBUILD_VERBOSE

# Kbuild will save output files in the current working directory.
# This does not need to match to the root of the kernel source tree.
#
# For example, you can do this:
#
#  cd /dir/to/store/output/files; make -f /dir/to/kernel/source/Makefile
#
# If you want to save output files in a different location, there are
# two syntaxes to specify it.
#
# 1) O=
# Use "make O=dir/to/store/output/files/"
#
# 2) Set KBUILD_OUTPUT
# Set the environment variable KBUILD_OUTPUT to point to the output directory.
# export KBUILD_OUTPUT=dir/to/store/output/files/; make
#
# The O= assignment takes precedence over the KBUILD_OUTPUT environment
# variable.

# Do we want to change the working directory?
ifeq ("$(origin O)", "command line")
  KBUILD_OUTPUT := $(O)
endif

ifneq ($(KBUILD_OUTPUT),)
# Make's built-in functions such as $(abspath ...), $(realpath ...) cannot
# expand a shell special character '~'. We use a somewhat tedious way here.
abs_objtree := $(shell mkdir -p $(KBUILD_OUTPUT) && cd $(KBUILD_OUTPUT) && pwd)
$(if $(abs_objtree),, \
     $(error failed to create output directory "$(KBUILD_OUTPUT)"))

# $(realpath ...) resolves symlinks
abs_objtree := $(realpath $(abs_objtree))
else
abs_objtree := $(CURDIR)
endif # ifneq ($(KBUILD_OUTPUT),)

ifeq ($(abs_objtree),$(CURDIR))
# Suppress "Entering directory ..." unless we are changing the work directory.
MAKEFLAGS += --no-print-directory
else
need-sub-make := 1
endif

abs_srctree := $(realpath $(dir $(lastword $(MAKEFILE_LIST))))

ifneq ($(words $(subst :, ,$(abs_srctree))), 1)
$(error source directory cannot contain spaces or colons)
endif

ifneq ($(abs_srctree),$(abs_objtree))
# Look for make include files relative to root of kernel src
#
# This does not become effective immediately because MAKEFLAGS is re-parsed
# once after the Makefile is read. We need to invoke sub-make.
MAKEFLAGS += --include-dir=$(abs_srctree)
need-sub-make := 1
endif

ifneq ($(filter 3.%,$(MAKE_VERSION)),)
# 'MAKEFLAGS += -rR' does not immediately become effective for GNU Make 3.x
# We need to invoke sub-make to avoid implicit rules in the top Makefile.
need-sub-make := 1
# Cancel implicit rules for this Makefile.
$(lastword $(MAKEFILE_LIST)): ;
endif

export abs_srctree abs_objtree
export sub_make_done := 1

ifeq ($(need-sub-make),1)

PHONY += $(MAKECMDGOALS) sub-make

$(filter-out _all sub-make $(lastword $(MAKEFILE_LIST)), $(MAKECMDGOALS)) _all: sub-make
	@:

# Invoke a second make in the output directory, passing relevant variables
sub-make:
	$(Q)$(MAKE) -C $(abs_objtree) -f $(abs_srctree)/Makefile $(MAKECMDGOALS)

endif # need-sub-make
endif # sub_make_done

# We process the rest of the Makefile if this is the final invocation of make
ifeq ($(need-sub-make),)

# Do not print "Entering directory ...",
# but we want to display it when entering to the output directory
# so that IDEs/editors are able to understand relative filenames.
MAKEFLAGS += --no-print-directory

# Call a source code checker (by default, "sparse") as part of the
# C compilation.
#
# Use 'make C=1' to enable checking of only re-compiled files.
# Use 'make C=2' to enable checking of *all* source files, regardless
# of whether they are re-compiled or not.
#
# See the file "Documentation/dev-tools/sparse.rst" for more details,
# including where to get the "sparse" utility.

ifeq ("$(origin C)", "command line")
  KBUILD_CHECKSRC = $(C)
endif
ifndef KBUILD_CHECKSRC
  KBUILD_CHECKSRC = 0
endif

# Use make M=dir or set the environment variable KBUILD_EXTMOD to specify the
# directory of external module to build. Setting M= takes precedence.
ifeq ("$(origin M)", "command line")
  KBUILD_EXTMOD := $(M)
endif

export KBUILD_CHECKSRC KBUILD_EXTMOD

extmod-prefix = $(if $(KBUILD_EXTMOD),$(KBUILD_EXTMOD)/)

ifeq ($(abs_srctree),$(abs_objtree))
        # building in the source tree
        srctree := .
	building_out_of_srctree :=
else
        ifeq ($(abs_srctree)/,$(dir $(abs_objtree)))
                # building in a subdirectory of the source tree
                srctree := ..
        else
                srctree := $(abs_srctree)
        endif
	building_out_of_srctree := 1
endif

ifneq ($(KBUILD_ABS_SRCTREE),)
srctree := $(abs_srctree)
endif

objtree		:= .
VPATH		:= $(srctree)

export building_out_of_srctree srctree objtree VPATH

# To make sure we do not include .config for any of the *config targets
# catch them early, and hand them over to scripts/kconfig/Makefile
# It is allowed to specify more targets when calling make, including
# mixing *config targets and build targets.
# For example 'make oldconfig all'.
# Detect when mixed targets is specified, and make a second invocation
# of make so .config is not included in this case either (for *config).

version_h := include/generated/uapi/linux/version.h
old_version_h := include/linux/version.h

clean-targets := %clean mrproper cleandocs
no-dot-config-targets := $(clean-targets) \
			 cscope gtags TAGS tags help% %docs check% coccicheck \
			 $(version_h) headers headers_% archheaders archscripts \
			 %asm-generic kernelversion %src-pkg
no-sync-config-targets := $(no-dot-config-targets) install %install \
			   kernelrelease
single-targets := %.a %.i %.ko %.lds %.ll %.lst %.mod %.o %.s %.symtypes %/

config-build	:=
mixed-build	:=
need-config	:= 1
may-sync-config	:= 1
single-build	:=

ifneq ($(filter $(no-dot-config-targets), $(MAKECMDGOALS)),)
	ifeq ($(filter-out $(no-dot-config-targets), $(MAKECMDGOALS)),)
		need-config :=
	endif
endif

ifneq ($(filter $(no-sync-config-targets), $(MAKECMDGOALS)),)
	ifeq ($(filter-out $(no-sync-config-targets), $(MAKECMDGOALS)),)
		may-sync-config :=
	endif
endif

ifneq ($(KBUILD_EXTMOD),)
	may-sync-config :=
endif

ifeq ($(KBUILD_EXTMOD),)
        ifneq ($(filter config %config,$(MAKECMDGOALS)),)
		config-build := 1
                ifneq ($(words $(MAKECMDGOALS)),1)
			mixed-build := 1
                endif
        endif
endif

# We cannot build single targets and the others at the same time
ifneq ($(filter $(single-targets), $(MAKECMDGOALS)),)
	single-build := 1
	ifneq ($(filter-out $(single-targets), $(MAKECMDGOALS)),)
		mixed-build := 1
	endif
endif

# For "make -j clean all", "make -j mrproper defconfig all", etc.
ifneq ($(filter $(clean-targets),$(MAKECMDGOALS)),)
        ifneq ($(filter-out $(clean-targets),$(MAKECMDGOALS)),)
		mixed-build := 1
        endif
endif

# install and modules_install need also be processed one by one
ifneq ($(filter install,$(MAKECMDGOALS)),)
        ifneq ($(filter modules_install,$(MAKECMDGOALS)),)
		mixed-build := 1
        endif
endif

ifdef mixed-build
# ===========================================================================
# We're called with mixed targets (*config and build targets).
# Handle them one by one.

PHONY += $(MAKECMDGOALS) __build_one_by_one

$(filter-out __build_one_by_one, $(MAKECMDGOALS)): __build_one_by_one
	@:

__build_one_by_one:
	$(Q)set -e; \
	for i in $(MAKECMDGOALS); do \
		$(MAKE) -f $(srctree)/Makefile $$i; \
	done

else # !mixed-build

include scripts/Kbuild.include

# Read KERNELRELEASE from include/config/kernel.release (if it exists)
KERNELRELEASE = $(shell cat include/config/kernel.release 2> /dev/null)
KERNELVERSION = $(VERSION)$(if $(PATCHLEVEL),.$(PATCHLEVEL)$(if $(SUBLEVEL),.$(SUBLEVEL)))$(EXTRAVERSION)
export VERSION PATCHLEVEL SUBLEVEL KERNELRELEASE KERNELVERSION

include scripts/subarch.include

# Cross compiling and selecting different set of gcc/bin-utils
# ---------------------------------------------------------------------------
#
# When performing cross compilation for other architectures ARCH shall be set
# to the target architecture. (See arch/* for the possibilities).
# ARCH can be set during invocation of make:
# make ARCH=ia64
# Another way is to have ARCH set in the environment.
# The default ARCH is the host where make is executed.

# CROSS_COMPILE specify the prefix used for all executables used
# during compilation. Only gcc and related bin-utils executables
# are prefixed with $(CROSS_COMPILE).
# CROSS_COMPILE can be set on the command line
# make CROSS_COMPILE=ia64-linux-
# Alternatively CROSS_COMPILE can be set in the environment.
# Default value for CROSS_COMPILE is not to prefix executables
# Note: Some architectures assign CROSS_COMPILE in their arch/*/Makefile
ARCH		?= $(SUBARCH)

# Architecture as present in compile.h
UTS_MACHINE 	:= $(ARCH)
SRCARCH 	:= $(ARCH)

# Additional ARCH settings for x86
ifeq ($(ARCH),i386)
        SRCARCH := x86
endif
ifeq ($(ARCH),x86_64)
        SRCARCH := x86
endif

# Additional ARCH settings for sparc
ifeq ($(ARCH),sparc32)
       SRCARCH := sparc
endif
ifeq ($(ARCH),sparc64)
       SRCARCH := sparc
endif

# Additional ARCH settings for sh
ifeq ($(ARCH),sh64)
       SRCARCH := sh
endif

KCONFIG_CONFIG	?= .config
export KCONFIG_CONFIG

# SHELL used by kbuild
CONFIG_SHELL := sh

HOST_LFS_CFLAGS := $(shell getconf LFS_CFLAGS 2>/dev/null)
HOST_LFS_LDFLAGS := $(shell getconf LFS_LDFLAGS 2>/dev/null)
HOST_LFS_LIBS := $(shell getconf LFS_LIBS 2>/dev/null)

HOSTCC       = gcc
HOSTCXX      = g++
KBUILD_HOSTCFLAGS   := -Wall -Wmissing-prototypes -Wstrict-prototypes -O2 \
		-fomit-frame-pointer -std=gnu89 $(HOST_LFS_CFLAGS) \
		$(HOSTCFLAGS)
KBUILD_HOSTCXXFLAGS := -O2 $(HOST_LFS_CFLAGS) $(HOSTCXXFLAGS)
KBUILD_HOSTLDFLAGS  := $(HOST_LFS_LDFLAGS) $(HOSTLDFLAGS)
KBUILD_HOSTLDLIBS   := $(HOST_LFS_LIBS) $(HOSTLDLIBS)

# Make variables (CC, etc...)
AS		= $(CROSS_COMPILE)as
LD		= $(CROSS_COMPILE)ld
CC		= $(CROSS_COMPILE)gcc
CPP		= $(CC) -E
AR		= $(CROSS_COMPILE)ar
NM		= $(CROSS_COMPILE)nm
STRIP		= $(CROSS_COMPILE)strip
OBJCOPY		= $(CROSS_COMPILE)objcopy
OBJDUMP		= $(CROSS_COMPILE)objdump
OBJSIZE		= $(CROSS_COMPILE)size
READELF		= $(CROSS_COMPILE)readelf
PAHOLE		= pahole
LEX		= flex
YACC		= bison
AWK		= awk
INSTALLKERNEL  := installkernel
DEPMOD		= /sbin/depmod
PERL		= perl
PYTHON		= python
PYTHON2		= python2
PYTHON3		= python3
CHECK		= sparse
BASH		= bash

CHECKFLAGS     := -D__linux__ -Dlinux -D__STDC__ -Dunix -D__unix__ \
		  -Wbitwise -Wno-return-void -Wno-unknown-attribute $(CF)
NOSTDINC_FLAGS :=
CFLAGS_MODULE   =
AFLAGS_MODULE   =
LDFLAGS_MODULE  =
CFLAGS_KERNEL	=
AFLAGS_KERNEL	=
LDFLAGS_vmlinux =

# Use USERINCLUDE when you must reference the UAPI directories only.
USERINCLUDE    := \
		-I$(srctree)/arch/$(SRCARCH)/include/uapi \
		-I$(objtree)/arch/$(SRCARCH)/include/generated/uapi \
		-I$(srctree)/include/uapi \
		-I$(objtree)/include/generated/uapi \
                -include $(srctree)/include/linux/kconfig.h

# Use LINUXINCLUDE when you must reference the include/ directory.
# Needed to be compatible with the O= option
LINUXINCLUDE    := \
		-I$(srctree)/arch/$(SRCARCH)/include \
		-I$(objtree)/arch/$(SRCARCH)/include/generated \
		$(if $(building_out_of_srctree),-I$(srctree)/include) \
		-I$(objtree)/include \
		$(USERINCLUDE)

KBUILD_AFLAGS   := -D__ASSEMBLY__ -fno-PIE
KBUILD_CFLAGS   := -Wall -Wundef -Werror=strict-prototypes -Wno-trigraphs \
		   -fno-strict-aliasing -fno-common -fshort-wchar -fno-PIE \
		   -Werror=implicit-function-declaration -Werror=implicit-int \
		   -Wno-format-security \
		   -std=gnu89
KBUILD_CPPFLAGS := -D__KERNEL__
KBUILD_AFLAGS_KERNEL :=
KBUILD_CFLAGS_KERNEL :=
KBUILD_AFLAGS_MODULE  := -DMODULE
KBUILD_CFLAGS_MODULE  := -DMODULE
KBUILD_LDFLAGS_MODULE :=
export KBUILD_LDS_MODULE := $(srctree)/scripts/module-common.lds
KBUILD_LDFLAGS :=
GCC_PLUGINS_CFLAGS :=
CLANG_FLAGS :=

export ARCH SRCARCH CONFIG_SHELL BASH HOSTCC KBUILD_HOSTCFLAGS CROSS_COMPILE AS LD CC
export CPP AR NM STRIP OBJCOPY OBJDUMP OBJSIZE READELF PAHOLE LEX YACC AWK INSTALLKERNEL
export PERL PYTHON PYTHON2 PYTHON3 CHECK CHECKFLAGS MAKE UTS_MACHINE HOSTCXX
export KBUILD_HOSTCXXFLAGS KBUILD_HOSTLDFLAGS KBUILD_HOSTLDLIBS LDFLAGS_MODULE

export KBUILD_CPPFLAGS NOSTDINC_FLAGS LINUXINCLUDE OBJCOPYFLAGS KBUILD_LDFLAGS
export KBUILD_CFLAGS CFLAGS_KERNEL CFLAGS_MODULE
export CFLAGS_KASAN CFLAGS_KASAN_NOSANITIZE CFLAGS_UBSAN
export KBUILD_AFLAGS AFLAGS_KERNEL AFLAGS_MODULE
export KBUILD_AFLAGS_MODULE KBUILD_CFLAGS_MODULE KBUILD_LDFLAGS_MODULE
export KBUILD_AFLAGS_KERNEL KBUILD_CFLAGS_KERNEL

# Files to ignore in find ... statements

export RCS_FIND_IGNORE := \( -name SCCS -o -name BitKeeper -o -name .svn -o    \
			  -name CVS -o -name .pc -o -name .hg -o -name .git \) \
			  -prune -o
export RCS_TAR_IGNORE := --exclude SCCS --exclude BitKeeper --exclude .svn \
			 --exclude CVS --exclude .pc --exclude .hg --exclude .git

# ===========================================================================
# Rules shared between *config targets and build targets

# Basic helpers built in scripts/basic/
PHONY += scripts_basic
scripts_basic:
	$(Q)$(MAKE) $(build)=scripts/basic
	$(Q)rm -f .tmp_quiet_recordmcount

PHONY += outputmakefile
# Before starting out-of-tree build, make sure the source tree is clean.
# outputmakefile generates a Makefile in the output directory, if using a
# separate output directory. This allows convenient use of make in the
# output directory.
# At the same time when output Makefile generated, generate .gitignore to
# ignore whole output directory
outputmakefile:
ifdef building_out_of_srctree
	$(Q)if [ -f $(srctree)/.config -o \
		 -d $(srctree)/include/config -o \
		 -d $(srctree)/arch/$(SRCARCH)/include/generated ]; then \
		echo >&2 "***"; \
		echo >&2 "*** The source tree is not clean, please run 'make$(if $(findstring command line, $(origin ARCH)), ARCH=$(ARCH)) mrproper'"; \
		echo >&2 "*** in $(abs_srctree)";\
		echo >&2 "***"; \
		false; \
	fi
	$(Q)ln -fsn $(srctree) source
	$(Q)$(CONFIG_SHELL) $(srctree)/scripts/mkmakefile $(srctree)
	$(Q)test -e .gitignore || \
	{ echo "# this is build directory, ignore it"; echo "*"; } > .gitignore
endif

ifneq ($(shell $(CC) --version 2>&1 | head -n 1 | grep clang),)
ifneq ($(CROSS_COMPILE),)
CLANG_FLAGS	+= --target=$(notdir $(CROSS_COMPILE:%-=%))
GCC_TOOLCHAIN_DIR := $(dir $(shell which $(CROSS_COMPILE)elfedit))
CLANG_FLAGS	+= --prefix=$(GCC_TOOLCHAIN_DIR)
GCC_TOOLCHAIN	:= $(realpath $(GCC_TOOLCHAIN_DIR)/..)
endif
ifneq ($(GCC_TOOLCHAIN),)
CLANG_FLAGS	+= --gcc-toolchain=$(GCC_TOOLCHAIN)
endif
ifeq ($(shell $(AS) --version 2>&1 | head -n 1 | grep clang),)
CLANG_FLAGS	+= -no-integrated-as
endif
CLANG_FLAGS	+= -Werror=unknown-warning-option
KBUILD_CFLAGS	+= $(CLANG_FLAGS)
KBUILD_AFLAGS	+= $(CLANG_FLAGS)
export CLANG_FLAGS
endif

# The expansion should be delayed until arch/$(SRCARCH)/Makefile is included.
# Some architectures define CROSS_COMPILE in arch/$(SRCARCH)/Makefile.
# CC_VERSION_TEXT is referenced from Kconfig (so it needs export),
# and from include/config/auto.conf.cmd to detect the compiler upgrade.
CC_VERSION_TEXT = $(shell $(CC) --version 2>/dev/null | head -n 1)

ifdef config-build
# ===========================================================================
# *config targets only - make sure prerequisites are updated, and descend
# in scripts/kconfig to make the *config target

# Read arch specific Makefile to set KBUILD_DEFCONFIG as needed.
# KBUILD_DEFCONFIG may point out an alternative default configuration
# used for 'make defconfig'
include arch/$(SRCARCH)/Makefile
export KBUILD_DEFCONFIG KBUILD_KCONFIG CC_VERSION_TEXT

config: outputmakefile scripts_basic FORCE
	$(Q)$(MAKE) $(build)=scripts/kconfig $@

%config: outputmakefile scripts_basic FORCE
	$(Q)$(MAKE) $(build)=scripts/kconfig $@

else #!config-build
# ===========================================================================
# Build targets only - this includes vmlinux, arch specific targets, clean
# targets and others. In general all targets except *config targets.

# If building an external module we do not care about the all: rule
# but instead _all depend on modules
PHONY += all
ifeq ($(KBUILD_EXTMOD),)
_all: all
else
_all: modules
endif

# Decide whether to build built-in, modular, or both.
# Normally, just do built-in.

KBUILD_MODULES :=
KBUILD_BUILTIN := 1

# If we have only "make modules", don't compile built-in objects.
# When we're building modules with modversions, we need to consider
# the built-in objects during the descend as well, in order to
# make sure the checksums are up to date before we record them.

ifeq ($(MAKECMDGOALS),modules)
  KBUILD_BUILTIN := $(if $(CONFIG_MODVERSIONS),1)
endif

# If we have "make <whatever> modules", compile modules
# in addition to whatever we do anyway.
# Just "make" or "make all" shall build modules as well

ifneq ($(filter all _all modules nsdeps,$(MAKECMDGOALS)),)
  KBUILD_MODULES := 1
endif

ifeq ($(MAKECMDGOALS),)
  KBUILD_MODULES := 1
endif

export KBUILD_MODULES KBUILD_BUILTIN

ifdef need-config
include include/config/auto.conf
endif

ifeq ($(KBUILD_EXTMOD),)
# Objects we will link into vmlinux / subdirs we need to visit
init-y		:= init/
drivers-y	:= drivers/ sound/
drivers-$(CONFIG_SAMPLES) += samples/
net-y		:= net/
libs-y		:= lib/
core-y		:= usr/
virt-y		:= virt/
endif # KBUILD_EXTMOD

# The all: target is the default when no target is given on the
# command line.
# This allow a user to issue only 'make' to build a kernel including modules
# Defaults to vmlinux, but the arch makefile usually adds further targets
all: vmlinux

CFLAGS_GCOV	:= -fprofile-arcs -ftest-coverage \
	$(call cc-option,-fno-tree-loop-im) \
	$(call cc-disable-warning,maybe-uninitialized,)
export CFLAGS_GCOV

# The arch Makefiles can override CC_FLAGS_FTRACE. We may also append it later.
ifdef CONFIG_FUNCTION_TRACER
  CC_FLAGS_FTRACE := -pg
endif

RETPOLINE_CFLAGS_GCC := -mindirect-branch=thunk-extern -mindirect-branch-register
RETPOLINE_VDSO_CFLAGS_GCC := -mindirect-branch=thunk-inline -mindirect-branch-register
RETPOLINE_CFLAGS_CLANG := -mretpoline-external-thunk
RETPOLINE_VDSO_CFLAGS_CLANG := -mretpoline
RETPOLINE_CFLAGS := $(call cc-option,$(RETPOLINE_CFLAGS_GCC),$(call cc-option,$(RETPOLINE_CFLAGS_CLANG)))
RETPOLINE_VDSO_CFLAGS := $(call cc-option,$(RETPOLINE_VDSO_CFLAGS_GCC),$(call cc-option,$(RETPOLINE_VDSO_CFLAGS_CLANG)))
export RETPOLINE_CFLAGS
export RETPOLINE_VDSO_CFLAGS

include arch/$(SRCARCH)/Makefile

ifdef need-config
ifdef may-sync-config
# Read in dependencies to all Kconfig* files, make sure to run syncconfig if
# changes are detected. This should be included after arch/$(SRCARCH)/Makefile
# because some architectures define CROSS_COMPILE there.
include include/config/auto.conf.cmd

$(KCONFIG_CONFIG):
	@echo >&2 '***'
	@echo >&2 '*** Configuration file "$@" not found!'
	@echo >&2 '***'
	@echo >&2 '*** Please run some configurator (e.g. "make oldconfig" or'
	@echo >&2 '*** "make menuconfig" or "make xconfig").'
	@echo >&2 '***'
	@/bin/false

# The actual configuration files used during the build are stored in
# include/generated/ and include/config/. Update them if .config is newer than
# include/config/auto.conf (which mirrors .config).
#
# This exploits the 'multi-target pattern rule' trick.
# The syncconfig should be executed only once to make all the targets.
%/auto.conf %/auto.conf.cmd %/tristate.conf: $(KCONFIG_CONFIG)
	$(Q)$(MAKE) -f $(srctree)/Makefile syncconfig
else # !may-sync-config
# External modules and some install targets need include/generated/autoconf.h
# and include/config/auto.conf but do not care if they are up-to-date.
# Use auto.conf to trigger the test
PHONY += include/config/auto.conf

include/config/auto.conf:
	$(Q)test -e include/generated/autoconf.h -a -e $@ || (		\
	echo >&2;							\
	echo >&2 "  ERROR: Kernel configuration is invalid.";		\
	echo >&2 "         include/generated/autoconf.h or $@ are missing.";\
	echo >&2 "         Run 'make oldconfig && make prepare' on kernel src to fix it.";	\
	echo >&2 ;							\
	/bin/false)

endif # may-sync-config
endif # need-config

KBUILD_CFLAGS	+= $(call cc-option,-fno-delete-null-pointer-checks,)
KBUILD_CFLAGS	+= $(call cc-disable-warning,frame-address,)
KBUILD_CFLAGS	+= $(call cc-disable-warning, format-truncation)
KBUILD_CFLAGS	+= $(call cc-disable-warning, format-overflow)
KBUILD_CFLAGS	+= $(call cc-disable-warning, address-of-packed-member)

ifdef CONFIG_CC_OPTIMIZE_FOR_PERFORMANCE
KBUILD_CFLAGS += -O2
else ifdef CONFIG_CC_OPTIMIZE_FOR_PERFORMANCE_O3
KBUILD_CFLAGS += -O3
else ifdef CONFIG_CC_OPTIMIZE_FOR_SIZE
KBUILD_CFLAGS += -Os
endif

ifdef CONFIG_CC_DISABLE_WARN_MAYBE_UNINITIALIZED
KBUILD_CFLAGS   += -Wno-maybe-uninitialized
endif

# Tell gcc to never replace conditional load with a non-conditional one
KBUILD_CFLAGS	+= $(call cc-option,--param=allow-store-data-races=0)

include scripts/Makefile.kcov
include scripts/Makefile.gcc-plugins

ifdef CONFIG_READABLE_ASM
# Disable optimizations that make assembler listings hard to read.
# reorder blocks reorders the control in the function
# ipa clone creates specialized cloned functions
# partial inlining inlines only parts of functions
KBUILD_CFLAGS += $(call cc-option,-fno-reorder-blocks,) \
                 $(call cc-option,-fno-ipa-cp-clone,) \
                 $(call cc-option,-fno-partial-inlining)
endif

ifneq ($(CONFIG_FRAME_WARN),0)
KBUILD_CFLAGS += $(call cc-option,-Wframe-larger-than=${CONFIG_FRAME_WARN})
endif

stackp-flags-$(CONFIG_CC_HAS_STACKPROTECTOR_NONE) := -fno-stack-protector
stackp-flags-$(CONFIG_STACKPROTECTOR)             := -fstack-protector
stackp-flags-$(CONFIG_STACKPROTECTOR_STRONG)      := -fstack-protector-strong

KBUILD_CFLAGS += $(stackp-flags-y)

ifdef CONFIG_CC_IS_CLANG
KBUILD_CPPFLAGS += -Qunused-arguments
KBUILD_CFLAGS += -Wno-format-invalid-specifier
KBUILD_CFLAGS += -Wno-gnu
# Quiet clang warning: comparison of unsigned expression < 0 is always false
KBUILD_CFLAGS += -Wno-tautological-compare
# CLANG uses a _MergedGlobals as optimization, but this breaks modpost, as the
# source of a reference will be _MergedGlobals and not on of the whitelisted names.
# See modpost pattern 2
KBUILD_CFLAGS += -mno-global-merge
else

# These warnings generated too much noise in a regular build.
# Use make W=1 to enable them (see scripts/Makefile.extrawarn)
KBUILD_CFLAGS += -Wno-unused-but-set-variable

# Warn about unmarked fall-throughs in switch statement.
# Disabled for clang while comment to attribute conversion happens and
# https://github.com/ClangBuiltLinux/linux/issues/636 is discussed.
KBUILD_CFLAGS += $(call cc-option,-Wimplicit-fallthrough,)
endif

KBUILD_CFLAGS += $(call cc-disable-warning, unused-const-variable)
ifdef CONFIG_FRAME_POINTER
KBUILD_CFLAGS	+= -fno-omit-frame-pointer -fno-optimize-sibling-calls
else
# Some targets (ARM with Thumb2, for example), can't be built with frame
# pointers.  For those, we don't have FUNCTION_TRACER automatically
# select FRAME_POINTER.  However, FUNCTION_TRACER adds -pg, and this is
# incompatible with -fomit-frame-pointer with current GCC, so we don't use
# -fomit-frame-pointer with FUNCTION_TRACER.
ifndef CONFIG_FUNCTION_TRACER
KBUILD_CFLAGS	+= -fomit-frame-pointer
endif
endif

# Initialize all stack variables with a pattern, if desired.
ifdef CONFIG_INIT_STACK_ALL
KBUILD_CFLAGS	+= -ftrivial-auto-var-init=pattern
endif

DEBUG_CFLAGS	:= $(call cc-option, -fno-var-tracking-assignments)

ifdef CONFIG_DEBUG_INFO
ifdef CONFIG_DEBUG_INFO_SPLIT
DEBUG_CFLAGS	+= -gsplit-dwarf
else
DEBUG_CFLAGS	+= -g
endif
KBUILD_AFLAGS	+= -Wa,-gdwarf-2
endif
ifdef CONFIG_DEBUG_INFO_DWARF4
DEBUG_CFLAGS	+= -gdwarf-4
endif

ifdef CONFIG_DEBUG_INFO_REDUCED
DEBUG_CFLAGS	+= $(call cc-option, -femit-struct-debug-baseonly) \
		   $(call cc-option,-fno-var-tracking)
endif

KBUILD_CFLAGS += $(DEBUG_CFLAGS)
export DEBUG_CFLAGS

ifdef CONFIG_FUNCTION_TRACER
ifdef CONFIG_FTRACE_MCOUNT_RECORD
  # gcc 5 supports generating the mcount tables directly
  ifeq ($(call cc-option-yn,-mrecord-mcount),y)
    CC_FLAGS_FTRACE	+= -mrecord-mcount
    export CC_USING_RECORD_MCOUNT := 1
  endif
  ifdef CONFIG_HAVE_NOP_MCOUNT
    ifeq ($(call cc-option-yn, -mnop-mcount),y)
      CC_FLAGS_FTRACE	+= -mnop-mcount
      CC_FLAGS_USING	+= -DCC_USING_NOP_MCOUNT
    endif
  endif
endif
ifdef CONFIG_HAVE_FENTRY
  ifeq ($(call cc-option-yn, -mfentry),y)
    CC_FLAGS_FTRACE	+= -mfentry
    CC_FLAGS_USING	+= -DCC_USING_FENTRY
  endif
endif
export CC_FLAGS_FTRACE
KBUILD_CFLAGS	+= $(CC_FLAGS_FTRACE) $(CC_FLAGS_USING)
KBUILD_AFLAGS	+= $(CC_FLAGS_USING)
ifdef CONFIG_DYNAMIC_FTRACE
	ifdef CONFIG_HAVE_C_RECORDMCOUNT
		BUILD_C_RECORDMCOUNT := y
		export BUILD_C_RECORDMCOUNT
	endif
endif
endif

# We trigger additional mismatches with less inlining
ifdef CONFIG_DEBUG_SECTION_MISMATCH
KBUILD_CFLAGS += $(call cc-option, -fno-inline-functions-called-once)
endif

ifdef CONFIG_LD_DEAD_CODE_DATA_ELIMINATION
KBUILD_CFLAGS_KERNEL += -ffunction-sections -fdata-sections
LDFLAGS_vmlinux += --gc-sections
endif

ifdef CONFIG_LIVEPATCH
KBUILD_CFLAGS += $(call cc-option, -flive-patching=inline-clone)
endif

# arch Makefile may override CC so keep this after arch Makefile is included
NOSTDINC_FLAGS += -nostdinc -isystem $(shell $(CC) -print-file-name=include)

# warn about C99 declaration after statement
KBUILD_CFLAGS += -Wdeclaration-after-statement

# Variable Length Arrays (VLAs) should not be used anywhere in the kernel
KBUILD_CFLAGS += -Wvla

# disable pointer signed / unsigned warnings in gcc 4.0
KBUILD_CFLAGS += -Wno-pointer-sign

# disable stringop warnings in gcc 8+
KBUILD_CFLAGS += $(call cc-disable-warning, stringop-truncation)

# disable invalid "can't wrap" optimizations for signed / pointers
KBUILD_CFLAGS	+= $(call cc-option,-fno-strict-overflow)

# clang sets -fmerge-all-constants by default as optimization, but this
# is non-conforming behavior for C and in fact breaks the kernel, so we
# need to disable it here generally.
KBUILD_CFLAGS	+= $(call cc-option,-fno-merge-all-constants)

# for gcc -fno-merge-all-constants disables everything, but it is fine
# to have actual conforming behavior enabled.
KBUILD_CFLAGS	+= $(call cc-option,-fmerge-constants)

# Make sure -fstack-check isn't enabled (like gentoo apparently did)
KBUILD_CFLAGS  += $(call cc-option,-fno-stack-check,)

# conserve stack if available
KBUILD_CFLAGS   += $(call cc-option,-fconserve-stack)

# Prohibit date/time macros, which would make the build non-deterministic
KBUILD_CFLAGS   += $(call cc-option,-Werror=date-time)

# enforce correct pointer usage
KBUILD_CFLAGS   += $(call cc-option,-Werror=incompatible-pointer-types)

# Require designated initializers for all marked structures
KBUILD_CFLAGS   += $(call cc-option,-Werror=designated-init)

# change __FILE__ to the relative path from the srctree
KBUILD_CFLAGS	+= $(call cc-option,-fmacro-prefix-map=$(srctree)/=)

# ensure -fcf-protection is disabled when using retpoline as it is
# incompatible with -mindirect-branch=thunk-extern
ifdef CONFIG_RETPOLINE
KBUILD_CFLAGS += $(call cc-option,-fcf-protection=none)
endif

include scripts/Makefile.kasan
include scripts/Makefile.extrawarn
include scripts/Makefile.ubsan

# Add user supplied CPPFLAGS, AFLAGS and CFLAGS as the last assignments
KBUILD_CPPFLAGS += $(KCPPFLAGS)
KBUILD_AFLAGS   += $(KAFLAGS)
KBUILD_CFLAGS   += $(KCFLAGS)

KBUILD_LDFLAGS_MODULE += --build-id
LDFLAGS_vmlinux += --build-id

ifeq ($(CONFIG_STRIP_ASM_SYMS),y)
LDFLAGS_vmlinux	+= $(call ld-option, -X,)
endif

ifeq ($(CONFIG_RELR),y)
LDFLAGS_vmlinux	+= --pack-dyn-relocs=relr
endif

# make the checker run with the right architecture
CHECKFLAGS += --arch=$(ARCH)

# insure the checker run with the right endianness
CHECKFLAGS += $(if $(CONFIG_CPU_BIG_ENDIAN),-mbig-endian,-mlittle-endian)

# the checker needs the correct machine size
CHECKFLAGS += $(if $(CONFIG_64BIT),-m64,-m32)

# Default kernel image to build when no specific target is given.
# KBUILD_IMAGE may be overruled on the command line or
# set in the environment
# Also any assignments in arch/$(ARCH)/Makefile take precedence over
# this default value
export KBUILD_IMAGE ?= vmlinux

#
# INSTALL_PATH specifies where to place the updated kernel and system map
# images. Default is /boot, but you can set it to other values
export	INSTALL_PATH ?= /boot

#
# INSTALL_DTBS_PATH specifies a prefix for relocations required by build roots.
# Like INSTALL_MOD_PATH, it isn't defined in the Makefile, but can be passed as
# an argument if needed. Otherwise it defaults to the kernel install path
#
export INSTALL_DTBS_PATH ?= $(INSTALL_PATH)/dtbs/$(KERNELRELEASE)

#
# INSTALL_MOD_PATH specifies a prefix to MODLIB for module directory
# relocations required by build roots.  This is not defined in the
# makefile but the argument can be passed to make if needed.
#

MODLIB	= $(INSTALL_MOD_PATH)/lib/modules/$(KERNELRELEASE)
export MODLIB

#
# INSTALL_MOD_STRIP, if defined, will cause modules to be
# stripped after they are installed.  If INSTALL_MOD_STRIP is '1', then
# the default option --strip-debug will be used.  Otherwise,
# INSTALL_MOD_STRIP value will be used as the options to the strip command.

ifdef INSTALL_MOD_STRIP
ifeq ($(INSTALL_MOD_STRIP),1)
mod_strip_cmd = $(STRIP) --strip-debug
else
mod_strip_cmd = $(STRIP) $(INSTALL_MOD_STRIP)
endif # INSTALL_MOD_STRIP=1
else
mod_strip_cmd = true
endif # INSTALL_MOD_STRIP
export mod_strip_cmd

# CONFIG_MODULE_COMPRESS, if defined, will cause module to be compressed
# after they are installed in agreement with CONFIG_MODULE_COMPRESS_GZIP
# or CONFIG_MODULE_COMPRESS_XZ.

mod_compress_cmd = true
ifdef CONFIG_MODULE_COMPRESS
  ifdef CONFIG_MODULE_COMPRESS_GZIP
    mod_compress_cmd = gzip -n -f
  endif # CONFIG_MODULE_COMPRESS_GZIP
  ifdef CONFIG_MODULE_COMPRESS_XZ
    mod_compress_cmd = xz -f
  endif # CONFIG_MODULE_COMPRESS_XZ
endif # CONFIG_MODULE_COMPRESS
export mod_compress_cmd

ifdef CONFIG_MODULE_SIG_ALL
$(eval $(call config_filename,MODULE_SIG_KEY))

mod_sign_cmd = scripts/sign-file $(CONFIG_MODULE_SIG_HASH) $(MODULE_SIG_KEY_SRCPREFIX)$(CONFIG_MODULE_SIG_KEY) certs/signing_key.x509
else
mod_sign_cmd = true
endif
export mod_sign_cmd

HOST_LIBELF_LIBS = $(shell pkg-config libelf --libs 2>/dev/null || echo -lelf)

ifdef CONFIG_STACK_VALIDATION
  has_libelf := $(call try-run,\
		echo "int main() {}" | $(HOSTCC) -xc -o /dev/null $(HOST_LIBELF_LIBS) -,1,0)
  ifeq ($(has_libelf),1)
    objtool_target := tools/objtool FORCE
  else
    SKIP_STACK_VALIDATION := 1
    export SKIP_STACK_VALIDATION
  endif
endif

PHONY += prepare0

export MODORDER := $(extmod-prefix)modules.order
export MODULES_NSDEPS := $(extmod-prefix)modules.nsdeps

ifeq ($(KBUILD_EXTMOD),)
core-y		+= kernel/ certs/ mm/ fs/ ipc/ security/ crypto/ block/

vmlinux-dirs	:= $(patsubst %/,%,$(filter %/, $(init-y) $(init-m) \
		     $(core-y) $(core-m) $(drivers-y) $(drivers-m) \
		     $(net-y) $(net-m) $(libs-y) $(libs-m) $(virt-y)))

vmlinux-alldirs	:= $(sort $(vmlinux-dirs) Documentation \
		     $(patsubst %/,%,$(filter %/, $(init-) $(core-) \
			$(drivers-) $(net-) $(libs-) $(virt-))))

build-dirs	:= $(vmlinux-dirs)
clean-dirs	:= $(vmlinux-alldirs)

init-y		:= $(patsubst %/, %/built-in.a, $(init-y))
core-y		:= $(patsubst %/, %/built-in.a, $(core-y))
drivers-y	:= $(patsubst %/, %/built-in.a, $(drivers-y))
net-y		:= $(patsubst %/, %/built-in.a, $(net-y))
libs-y1		:= $(patsubst %/, %/lib.a, $(libs-y))
libs-y2		:= $(patsubst %/, %/built-in.a, $(filter-out %.a, $(libs-y)))
virt-y		:= $(patsubst %/, %/built-in.a, $(virt-y))

# Externally visible symbols (used by link-vmlinux.sh)
export KBUILD_VMLINUX_OBJS := $(head-y) $(init-y) $(core-y) $(libs-y2) \
			      $(drivers-y) $(net-y) $(virt-y)
export KBUILD_VMLINUX_LIBS := $(libs-y1)
export KBUILD_LDS          := arch/$(SRCARCH)/kernel/vmlinux.lds
export LDFLAGS_vmlinux
# used by scripts/Makefile.package
export KBUILD_ALLDIRS := $(sort $(filter-out arch/%,$(vmlinux-alldirs)) LICENSES arch include scripts tools)

vmlinux-deps := $(KBUILD_LDS) $(KBUILD_VMLINUX_OBJS) $(KBUILD_VMLINUX_LIBS)

# Recurse until adjust_autoksyms.sh is satisfied
PHONY += autoksyms_recursive
ifdef CONFIG_TRIM_UNUSED_KSYMS
autoksyms_recursive: descend modules.order
	$(Q)$(CONFIG_SHELL) $(srctree)/scripts/adjust_autoksyms.sh \
	  "$(MAKE) -f $(srctree)/Makefile vmlinux"
endif

# For the kernel to actually contain only the needed exported symbols,
# we have to build modules as well to determine what those symbols are.
# (this can be evaluated only once include/config/auto.conf has been included)
ifdef CONFIG_TRIM_UNUSED_KSYMS
  KBUILD_MODULES := 1
endif

autoksyms_h := $(if $(CONFIG_TRIM_UNUSED_KSYMS), include/generated/autoksyms.h)

$(autoksyms_h):
	$(Q)mkdir -p $(dir $@)
	$(Q)touch $@

ARCH_POSTLINK := $(wildcard $(srctree)/arch/$(SRCARCH)/Makefile.postlink)

# Final link of vmlinux with optional arch pass after final link
cmd_link-vmlinux =                                                 \
	$(CONFIG_SHELL) $< $(LD) $(KBUILD_LDFLAGS) $(LDFLAGS_vmlinux) ;    \
	$(if $(ARCH_POSTLINK), $(MAKE) -f $(ARCH_POSTLINK) $@, true)

vmlinux: scripts/link-vmlinux.sh autoksyms_recursive $(vmlinux-deps) FORCE
	+$(call if_changed,link-vmlinux)

targets := vmlinux

# The actual objects are generated when descending,
# make sure no implicit rule kicks in
$(sort $(vmlinux-deps)): descend ;

filechk_kernel.release = \
	echo "$(KERNELVERSION)$$($(CONFIG_SHELL) $(srctree)/scripts/setlocalversion $(srctree))"

# Store (new) KERNELRELEASE string in include/config/kernel.release
include/config/kernel.release: FORCE
	$(call filechk,kernel.release)

# Additional helpers built in scripts/
# Carefully list dependencies so we do not try to build scripts twice
# in parallel
PHONY += scripts
scripts: scripts_basic scripts_dtc
	$(Q)$(MAKE) $(build)=$(@)

# Things we need to do before we recursively start building the kernel
# or the modules are listed in "prepare".
# A multi level approach is used. prepareN is processed before prepareN-1.
# archprepare is used in arch Makefiles and when processed asm symlink,
# version.h and scripts_basic is processed / created.

PHONY += prepare archprepare

archprepare: outputmakefile archheaders archscripts scripts include/config/kernel.release \
	asm-generic $(version_h) $(autoksyms_h) include/generated/utsrelease.h

prepare0: archprepare
	$(Q)$(MAKE) $(build)=scripts/mod
	$(Q)$(MAKE) $(build)=.

# All the preparing..
prepare: prepare0 prepare-objtool

# Support for using generic headers in asm-generic
asm-generic := -f $(srctree)/scripts/Makefile.asm-generic obj

PHONY += asm-generic uapi-asm-generic
asm-generic: uapi-asm-generic
	$(Q)$(MAKE) $(asm-generic)=arch/$(SRCARCH)/include/generated/asm \
	generic=include/asm-generic
uapi-asm-generic:
	$(Q)$(MAKE) $(asm-generic)=arch/$(SRCARCH)/include/generated/uapi/asm \
	generic=include/uapi/asm-generic

PHONY += prepare-objtool
prepare-objtool: $(objtool_target)
ifeq ($(SKIP_STACK_VALIDATION),1)
ifdef CONFIG_UNWINDER_ORC
	@echo "error: Cannot generate ORC metadata for CONFIG_UNWINDER_ORC=y, please install libelf-dev, libelf-devel or elfutils-libelf-devel" >&2
	@false
else
	@echo "warning: Cannot use CONFIG_STACK_VALIDATION=y, please install libelf-dev, libelf-devel or elfutils-libelf-devel" >&2
endif
endif

# Generate some files
# ---------------------------------------------------------------------------

# KERNELRELEASE can change from a few different places, meaning version.h
# needs to be updated, so this check is forced on all builds

uts_len := 64
define filechk_utsrelease.h
	if [ `echo -n "$(KERNELRELEASE)" | wc -c ` -gt $(uts_len) ]; then \
	  echo '"$(KERNELRELEASE)" exceeds $(uts_len) characters' >&2;    \
	  exit 1;                                                         \
	fi;                                                               \
	echo \#define UTS_RELEASE \"$(KERNELRELEASE)\"
endef

define filechk_version.h
	echo \#define LINUX_VERSION_CODE $(shell                         \
	expr $(VERSION) \* 65536 + 0$(PATCHLEVEL) \* 256 + 0$(SUBLEVEL)); \
	echo '#define KERNEL_VERSION(a,b,c) (((a) << 16) + ((b) << 8) + (c))'
endef

$(version_h): FORCE
	$(call filechk,version.h)
	$(Q)rm -f $(old_version_h)

include/generated/utsrelease.h: include/config/kernel.release FORCE
	$(call filechk,utsrelease.h)

PHONY += headerdep
headerdep:
	$(Q)find $(srctree)/include/ -name '*.h' | xargs --max-args 1 \
	$(srctree)/scripts/headerdep.pl -I$(srctree)/include

# ---------------------------------------------------------------------------
# Kernel headers

#Default location for installed headers
export INSTALL_HDR_PATH = $(objtree)/usr

quiet_cmd_headers_install = INSTALL $(INSTALL_HDR_PATH)/include
      cmd_headers_install = \
	mkdir -p $(INSTALL_HDR_PATH); \
	rsync -mrl --include='*/' --include='*\.h' --exclude='*' \
	usr/include $(INSTALL_HDR_PATH)

PHONY += headers_install
headers_install: headers
	$(call cmd,headers_install)

PHONY += archheaders archscripts

hdr-inst := -f $(srctree)/scripts/Makefile.headersinst obj

PHONY += headers
headers: $(version_h) scripts_unifdef uapi-asm-generic archheaders archscripts
	$(if $(wildcard $(srctree)/arch/$(SRCARCH)/include/uapi/asm/Kbuild),, \
	  $(error Headers not exportable for the $(SRCARCH) architecture))
	$(Q)$(MAKE) $(hdr-inst)=include/uapi
	$(Q)$(MAKE) $(hdr-inst)=arch/$(SRCARCH)/include/uapi

# Deprecated. It is no-op now.
PHONY += headers_check
headers_check:
	@:

ifdef CONFIG_HEADERS_INSTALL
prepare: headers
endif

PHONY += scripts_unifdef
scripts_unifdef: scripts_basic
	$(Q)$(MAKE) $(build)=scripts scripts/unifdef

# ---------------------------------------------------------------------------
# Kernel selftest

PHONY += kselftest
kselftest:
	$(Q)$(MAKE) -C $(srctree)/tools/testing/selftests run_tests

kselftest-%: FORCE
	$(Q)$(MAKE) -C $(srctree)/tools/testing/selftests $*

PHONY += kselftest-merge
kselftest-merge:
	$(if $(wildcard $(objtree)/.config),, $(error No .config exists, config your kernel first!))
	$(Q)find $(srctree)/tools/testing/selftests -name config | \
		xargs $(srctree)/scripts/kconfig/merge_config.sh -m $(objtree)/.config
	$(Q)$(MAKE) -f $(srctree)/Makefile olddefconfig

# ---------------------------------------------------------------------------
# Devicetree files

ifneq ($(wildcard $(srctree)/arch/$(SRCARCH)/boot/dts/),)
dtstree := arch/$(SRCARCH)/boot/dts
endif

ifneq ($(dtstree),)

%.dtb: include/config/kernel.release scripts_dtc
	$(Q)$(MAKE) $(build)=$(dtstree) $(dtstree)/$@

PHONY += dtbs dtbs_install dtbs_check
dtbs dtbs_check: include/config/kernel.release scripts_dtc
	$(Q)$(MAKE) $(build)=$(dtstree)

dtbs_check: export CHECK_DTBS=1
dtbs_check: dt_binding_check

dtbs_install:
	$(Q)$(MAKE) $(dtbinst)=$(dtstree)

ifdef CONFIG_OF_EARLY_FLATTREE
all: dtbs
endif

endif

PHONY += scripts_dtc
scripts_dtc: scripts_basic
	$(Q)$(MAKE) $(build)=scripts/dtc

PHONY += dt_binding_check
dt_binding_check: scripts_dtc
	$(Q)$(MAKE) $(build)=Documentation/devicetree/bindings

# ---------------------------------------------------------------------------
# Modules

ifdef CONFIG_MODULES

# By default, build modules as well

all: modules

# Build modules
#
# A module can be listed more than once in obj-m resulting in
# duplicate lines in modules.order files.  Those are removed
# using awk while concatenating to the final file.

PHONY += modules
modules: $(if $(KBUILD_BUILTIN),vmlinux) modules.order modules.builtin
	$(Q)$(MAKE) -f $(srctree)/scripts/Makefile.modpost
	$(Q)$(CONFIG_SHELL) $(srctree)/scripts/modules-check.sh

modules.order: descend
	$(Q)$(AWK) '!x[$$0]++' $(addsuffix /$@, $(build-dirs)) > $@

modbuiltin-dirs := $(addprefix _modbuiltin_, $(build-dirs))

modules.builtin: $(modbuiltin-dirs)
	$(Q)$(AWK) '!x[$$0]++' $(addsuffix /$@, $(build-dirs)) > $@

PHONY += $(modbuiltin-dirs)
# tristate.conf is not included from this Makefile. Add it as a prerequisite
# here to make it self-healing in case somebody accidentally removes it.
$(modbuiltin-dirs): include/config/tristate.conf
	$(Q)$(MAKE) $(modbuiltin)=$(patsubst _modbuiltin_%,%,$@)

# Target to prepare building external modules
PHONY += modules_prepare
modules_prepare: prepare

# Target to install modules
PHONY += modules_install
modules_install: _modinst_ _modinst_post

PHONY += _modinst_
_modinst_:
	@rm -rf $(MODLIB)/kernel
	@rm -f $(MODLIB)/source
	@mkdir -p $(MODLIB)/kernel
	@ln -s $(abspath $(srctree)) $(MODLIB)/source
	@if [ ! $(objtree) -ef  $(MODLIB)/build ]; then \
		rm -f $(MODLIB)/build ; \
		ln -s $(CURDIR) $(MODLIB)/build ; \
	fi
	@sed 's:^:kernel/:' modules.order > $(MODLIB)/modules.order
	@sed 's:^:kernel/:' modules.builtin > $(MODLIB)/modules.builtin
	@cp -f $(objtree)/modules.builtin.modinfo $(MODLIB)/
	$(Q)$(MAKE) -f $(srctree)/scripts/Makefile.modinst

# This depmod is only for convenience to give the initial
# boot a modules.dep even before / is mounted read-write.  However the
# boot script depmod is the master version.
PHONY += _modinst_post
_modinst_post: _modinst_
	$(call cmd,depmod)

ifeq ($(CONFIG_MODULE_SIG), y)
PHONY += modules_sign
modules_sign:
	$(Q)$(MAKE) -f $(srctree)/scripts/Makefile.modsign
endif

else # CONFIG_MODULES

# Modules not configured
# ---------------------------------------------------------------------------

PHONY += modules modules_install
modules modules_install:
	@echo >&2
	@echo >&2 "The present kernel configuration has modules disabled."
	@echo >&2 "Type 'make config' and enable loadable module support."
	@echo >&2 "Then build a kernel with module support enabled."
	@echo >&2
	@exit 1

endif # CONFIG_MODULES

###
# Cleaning is done on three levels.
# make clean     Delete most generated files
#                Leave enough to build external modules
# make mrproper  Delete the current configuration, and all generated files
# make distclean Remove editor backup files, patch leftover files and the like

# Directories & files removed with 'make clean'
CLEAN_DIRS  += include/ksym
CLEAN_FILES += modules.builtin.modinfo modules.nsdeps

# Directories & files removed with 'make mrproper'
MRPROPER_DIRS  += include/config include/generated          \
		  arch/$(SRCARCH)/include/generated .tmp_objdiff \
		  debian/ snap/ tar-install/
MRPROPER_FILES += .config .config.old .version \
		  Module.symvers \
		  signing_key.pem signing_key.priv signing_key.x509	\
		  x509.genkey extra_certificates signing_key.x509.keyid	\
		  signing_key.x509.signer vmlinux-gdb.py \
		  *.spec

# Directories & files removed with 'make distclean'
DISTCLEAN_DIRS  +=
DISTCLEAN_FILES += tags TAGS cscope* GPATH GTAGS GRTAGS GSYMS

# clean - Delete most, but leave enough to build external modules
#
clean: rm-dirs  := $(CLEAN_DIRS)
clean: rm-files := $(CLEAN_FILES)

PHONY += archclean vmlinuxclean

vmlinuxclean:
	$(Q)$(CONFIG_SHELL) $(srctree)/scripts/link-vmlinux.sh clean
	$(Q)$(if $(ARCH_POSTLINK), $(MAKE) -f $(ARCH_POSTLINK) clean)

clean: archclean vmlinuxclean

# mrproper - Delete all generated files, including .config
#
mrproper: rm-dirs  := $(wildcard $(MRPROPER_DIRS))
mrproper: rm-files := $(wildcard $(MRPROPER_FILES))
mrproper-dirs      := $(addprefix _mrproper_,scripts)

PHONY += $(mrproper-dirs) mrproper
$(mrproper-dirs):
	$(Q)$(MAKE) $(clean)=$(patsubst _mrproper_%,%,$@)

mrproper: clean $(mrproper-dirs)
	$(call cmd,rmdirs)
	$(call cmd,rmfiles)

# distclean
#
distclean: rm-dirs  := $(wildcard $(DISTCLEAN_DIRS))
distclean: rm-files := $(wildcard $(DISTCLEAN_FILES))

PHONY += distclean

distclean: mrproper
	$(call cmd,rmdirs)
	$(call cmd,rmfiles)
	@find $(srctree) $(RCS_FIND_IGNORE) \
		\( -name '*.orig' -o -name '*.rej' -o -name '*~' \
		-o -name '*.bak' -o -name '#*#' -o -name '*%' \
		-o -name 'core' \) \
		-type f -print | xargs rm -f


# Packaging of the kernel to various formats
# ---------------------------------------------------------------------------

%src-pkg: FORCE
	$(Q)$(MAKE) -f $(srctree)/scripts/Makefile.package $@
%pkg: include/config/kernel.release FORCE
	$(Q)$(MAKE) -f $(srctree)/scripts/Makefile.package $@

# Brief documentation of the typical targets used
# ---------------------------------------------------------------------------

boards := $(wildcard $(srctree)/arch/$(SRCARCH)/configs/*_defconfig)
boards := $(sort $(notdir $(boards)))
board-dirs := $(dir $(wildcard $(srctree)/arch/$(SRCARCH)/configs/*/*_defconfig))
board-dirs := $(sort $(notdir $(board-dirs:/=)))

PHONY += help
help:
	@echo  'Cleaning targets:'
	@echo  '  clean		  - Remove most generated files but keep the config and'
	@echo  '                    enough build support to build external modules'
	@echo  '  mrproper	  - Remove all generated files + config + various backup files'
	@echo  '  distclean	  - mrproper + remove editor backup and patch files'
	@echo  ''
	@echo  'Configuration targets:'
	@$(MAKE) -f $(srctree)/scripts/kconfig/Makefile help
	@echo  ''
	@echo  'Other generic targets:'
	@echo  '  all		  - Build all targets marked with [*]'
	@echo  '* vmlinux	  - Build the bare kernel'
	@echo  '* modules	  - Build all modules'
	@echo  '  modules_install - Install all modules to INSTALL_MOD_PATH (default: /)'
	@echo  '  dir/            - Build all files in dir and below'
	@echo  '  dir/file.[ois]  - Build specified target only'
	@echo  '  dir/file.ll     - Build the LLVM assembly file'
	@echo  '                    (requires compiler support for LLVM assembly generation)'
	@echo  '  dir/file.lst    - Build specified mixed source/assembly target only'
	@echo  '                    (requires a recent binutils and recent build (System.map))'
	@echo  '  dir/file.ko     - Build module including final link'
	@echo  '  modules_prepare - Set up for building external modules'
	@echo  '  tags/TAGS	  - Generate tags file for editors'
	@echo  '  cscope	  - Generate cscope index'
	@echo  '  gtags           - Generate GNU GLOBAL index'
	@echo  '  kernelrelease	  - Output the release version string (use with make -s)'
	@echo  '  kernelversion	  - Output the version stored in Makefile (use with make -s)'
	@echo  '  image_name	  - Output the image name (use with make -s)'
	@echo  '  headers_install - Install sanitised kernel headers to INSTALL_HDR_PATH'; \
	 echo  '                    (default: $(INSTALL_HDR_PATH))'; \
	 echo  ''
	@echo  'Static analysers:'
	@echo  '  checkstack      - Generate a list of stack hogs'
	@echo  '  namespacecheck  - Name space analysis on compiled kernel'
	@echo  '  versioncheck    - Sanity check on version.h usage'
	@echo  '  includecheck    - Check for duplicate included header files'
	@echo  '  export_report   - List the usages of all exported symbols'
	@echo  '  headerdep       - Detect inclusion cycles in headers'
	@echo  '  coccicheck      - Check with Coccinelle'
	@echo  ''
	@echo  'Tools:'
	@echo  '  nsdeps          - Generate missing symbol namespace dependencies'
	@echo  ''
	@echo  'Kernel selftest:'
	@echo  '  kselftest       - Build and run kernel selftest (run as root)'
	@echo  '                    Build, install, and boot kernel before'
	@echo  '                    running kselftest on it'
	@echo  '  kselftest-clean - Remove all generated kselftest files'
	@echo  '  kselftest-merge - Merge all the config dependencies of kselftest to existing'
	@echo  '                    .config.'
	@echo  ''
	@$(if $(dtstree), \
		echo 'Devicetree:'; \
		echo '* dtbs             - Build device tree blobs for enabled boards'; \
		echo '  dtbs_install     - Install dtbs to $(INSTALL_DTBS_PATH)'; \
		echo '  dt_binding_check - Validate device tree binding documents'; \
		echo '  dtbs_check       - Validate device tree source files';\
		echo '')

	@echo 'Userspace tools targets:'
	@echo '  use "make tools/help"'
	@echo '  or  "cd tools; make help"'
	@echo  ''
	@echo  'Kernel packaging:'
	@$(MAKE) -f $(srctree)/scripts/Makefile.package help
	@echo  ''
	@echo  'Documentation targets:'
	@$(MAKE) -f $(srctree)/Documentation/Makefile dochelp
	@echo  ''
	@echo  'Architecture specific targets ($(SRCARCH)):'
	@$(if $(archhelp),$(archhelp),\
		echo '  No architecture specific help defined for $(SRCARCH)')
	@echo  ''
	@$(if $(boards), \
		$(foreach b, $(boards), \
		printf "  %-27s - Build for %s\\n" $(b) $(subst _defconfig,,$(b));) \
		echo '')
	@$(if $(board-dirs), \
		$(foreach b, $(board-dirs), \
		printf "  %-16s - Show %s-specific targets\\n" help-$(b) $(b);) \
		printf "  %-16s - Show all of the above\\n" help-boards; \
		echo '')

	@echo  '  make V=0|1 [targets] 0 => quiet build (default), 1 => verbose build'
	@echo  '  make V=2   [targets] 2 => give reason for rebuild of target'
	@echo  '  make O=dir [targets] Locate all output files in "dir", including .config'
	@echo  '  make C=1   [targets] Check re-compiled c source with $$CHECK'
	@echo  '                       (sparse by default)'
	@echo  '  make C=2   [targets] Force check of all c source with $$CHECK'
	@echo  '  make RECORDMCOUNT_WARN=1 [targets] Warn about ignored mcount sections'
	@echo  '  make W=n   [targets] Enable extra build checks, n=1,2,3 where'
	@echo  '		1: warnings which may be relevant and do not occur too often'
	@echo  '		2: warnings which occur quite often but may still be relevant'
	@echo  '		3: more obscure warnings, can most likely be ignored'
	@echo  '		Multiple levels can be combined with W=12 or W=123'
	@echo  ''
	@echo  'Execute "make" or "make all" to build all targets marked with [*] '
	@echo  'For further info see the ./README file'


help-board-dirs := $(addprefix help-,$(board-dirs))

help-boards: $(help-board-dirs)

boards-per-dir = $(sort $(notdir $(wildcard $(srctree)/arch/$(SRCARCH)/configs/$*/*_defconfig)))

$(help-board-dirs): help-%:
	@echo  'Architecture specific targets ($(SRCARCH) $*):'
	@$(if $(boards-per-dir), \
		$(foreach b, $(boards-per-dir), \
		printf "  %-24s - Build for %s\\n" $*/$(b) $(subst _defconfig,,$(b));) \
		echo '')


# Documentation targets
# ---------------------------------------------------------------------------
DOC_TARGETS := xmldocs latexdocs pdfdocs htmldocs epubdocs cleandocs \
	       linkcheckdocs dochelp refcheckdocs
PHONY += $(DOC_TARGETS)
$(DOC_TARGETS):
	$(Q)$(MAKE) $(build)=Documentation $@

# Misc
# ---------------------------------------------------------------------------

PHONY += scripts_gdb
scripts_gdb: prepare0
	$(Q)$(MAKE) $(build)=scripts/gdb
	$(Q)ln -fsn $(abspath $(srctree)/scripts/gdb/vmlinux-gdb.py)

ifdef CONFIG_GDB_SCRIPTS
all: scripts_gdb
endif

else # KBUILD_EXTMOD

###
# External module support.
# When building external modules the kernel used as basis is considered
# read-only, and no consistency checks are made and the make
# system is not used on the basis kernel. If updates are required
# in the basis kernel ordinary make commands (without M=...) must
# be used.
#
# The following are the only valid targets when building external
# modules.
# make M=dir clean     Delete all automatically generated files
# make M=dir modules   Make all modules in specified dir
# make M=dir	       Same as 'make M=dir modules'
# make M=dir modules_install
#                      Install the modules built in the module directory
#                      Assumes install directory is already created

# We are always building modules
KBUILD_MODULES := 1

PHONY += $(objtree)/Module.symvers
$(objtree)/Module.symvers:
	@test -e $(objtree)/Module.symvers || ( \
	echo; \
	echo "  WARNING: Symbol version dump $(objtree)/Module.symvers"; \
	echo "           is missing; modules will have no dependencies and modversions."; \
	echo )

build-dirs := $(KBUILD_EXTMOD)
PHONY += modules
modules: descend $(objtree)/Module.symvers
	$(Q)$(MAKE) -f $(srctree)/scripts/Makefile.modpost

PHONY += modules_install
modules_install: _emodinst_ _emodinst_post

install-dir := $(if $(INSTALL_MOD_DIR),$(INSTALL_MOD_DIR),extra)
PHONY += _emodinst_
_emodinst_:
	$(Q)mkdir -p $(MODLIB)/$(install-dir)
	$(Q)$(MAKE) -f $(srctree)/scripts/Makefile.modinst

PHONY += _emodinst_post
_emodinst_post: _emodinst_
	$(call cmd,depmod)

clean-dirs := $(KBUILD_EXTMOD)
clean: rm-files := $(KBUILD_EXTMOD)/Module.symvers $(KBUILD_EXTMOD)/modules.nsdeps

PHONY += /
/:
	@echo >&2 '"$(MAKE) /" is no longer supported. Please use "$(MAKE) ./" instead.'

PHONY += help
help:
	@echo  '  Building external modules.'
	@echo  '  Syntax: make -C path/to/kernel/src M=$$PWD target'
	@echo  ''
	@echo  '  modules         - default target, build the module(s)'
	@echo  '  modules_install - install the module'
	@echo  '  clean           - remove generated files in module directory only'
	@echo  ''

PHONY += prepare
endif # KBUILD_EXTMOD

# Single targets
# ---------------------------------------------------------------------------
# To build individual files in subdirectories, you can do like this:
#
#   make foo/bar/baz.s
#
# The supported suffixes for single-target are listed in 'single-targets'
#
# To build only under specific subdirectories, you can do like this:
#
#   make foo/bar/baz/

ifdef single-build

# .ko is special because modpost is needed
single-ko := $(sort $(filter %.ko, $(MAKECMDGOALS)))
single-no-ko := $(sort $(patsubst %.ko,%.mod, $(MAKECMDGOALS)))

$(single-ko): single_modpost
	@:
$(single-no-ko): descend
	@:

ifeq ($(KBUILD_EXTMOD),)
# For the single build of in-tree modules, use a temporary file to avoid
# the situation of modules_install installing an invalid modules.order.
MODORDER := .modules.tmp
endif

PHONY += single_modpost
single_modpost: $(single-no-ko)
	$(Q){ $(foreach m, $(single-ko), echo $(extmod-prefix)$m;) } > $(MODORDER)
	$(Q)$(MAKE) -f $(srctree)/scripts/Makefile.modpost

KBUILD_MODULES := 1

export KBUILD_SINGLE_TARGETS := $(addprefix $(extmod-prefix), $(single-no-ko))

# trim unrelated directories
build-dirs := $(foreach d, $(build-dirs), \
			$(if $(filter $(d)/%, $(KBUILD_SINGLE_TARGETS)), $(d)))

endif

# Handle descending into subdirectories listed in $(build-dirs)
# Preset locale variables to speed up the build process. Limit locale
# tweaks to this spot to avoid wrong language settings when running
# make menuconfig etc.
# Error messages still appears in the original language
PHONY += descend $(build-dirs)
descend: $(build-dirs)
$(build-dirs): prepare
	$(Q)$(MAKE) $(build)=$@ \
	single-build=$(if $(filter-out $@/, $(filter $@/%, $(single-no-ko))),1) \
	need-builtin=1 need-modorder=1

clean-dirs := $(addprefix _clean_, $(clean-dirs))
PHONY += $(clean-dirs) clean
$(clean-dirs):
	$(Q)$(MAKE) $(clean)=$(patsubst _clean_%,%,$@)

clean: $(clean-dirs)
	$(call cmd,rmdirs)
	$(call cmd,rmfiles)
	@find $(if $(KBUILD_EXTMOD), $(KBUILD_EXTMOD), .) $(RCS_FIND_IGNORE) \
		\( -name '*.[aios]' -o -name '*.ko' -o -name '.*.cmd' \
		-o -name '*.ko.*' \
		-o -name '*.dtb' -o -name '*.dtb.S' -o -name '*.dt.yaml' \
		-o -name '*.dwo' -o -name '*.lst' \
		-o -name '*.su' -o -name '*.mod' \
		-o -name '.*.d' -o -name '.*.tmp' -o -name '*.mod.c' \
		-o -name '*.lex.c' -o -name '*.tab.[ch]' \
		-o -name '*.asn1.[ch]' \
		-o -name '*.symtypes' -o -name 'modules.order' \
		-o -name modules.builtin -o -name '.tmp_*.o.*' \
		-o -name '*.c.[012]*.*' \
		-o -name '*.ll' \
		-o -name '*.gcno' \) -type f -print | xargs rm -f

# Generate tags for editors
# ---------------------------------------------------------------------------
quiet_cmd_tags = GEN     $@
      cmd_tags = $(BASH) $(srctree)/scripts/tags.sh $@

tags TAGS cscope gtags: FORCE
	$(call cmd,tags)

# Script to generate missing namespace dependencies
# ---------------------------------------------------------------------------

PHONY += nsdeps
nsdeps: export KBUILD_NSDEPS=1
nsdeps: modules
	$(Q)$(CONFIG_SHELL) $(srctree)/scripts/nsdeps

# Scripts to check various things for consistency
# ---------------------------------------------------------------------------

PHONY += includecheck versioncheck coccicheck namespacecheck export_report

includecheck:
	find $(srctree)/* $(RCS_FIND_IGNORE) \
		-name '*.[hcS]' -type f -print | sort \
		| xargs $(PERL) -w $(srctree)/scripts/checkincludes.pl

versioncheck:
	find $(srctree)/* $(RCS_FIND_IGNORE) \
		-name '*.[hcS]' -type f -print | sort \
		| xargs $(PERL) -w $(srctree)/scripts/checkversion.pl

coccicheck:
	$(Q)$(BASH) $(srctree)/scripts/$@

namespacecheck:
	$(PERL) $(srctree)/scripts/namespace.pl

export_report:
	$(PERL) $(srctree)/scripts/export_report.pl

PHONY += checkstack kernelrelease kernelversion image_name

# UML needs a little special treatment here.  It wants to use the host
# toolchain, so needs $(SUBARCH) passed to checkstack.pl.  Everyone
# else wants $(ARCH), including people doing cross-builds, which means
# that $(SUBARCH) doesn't work here.
ifeq ($(ARCH), um)
CHECKSTACK_ARCH := $(SUBARCH)
else
CHECKSTACK_ARCH := $(ARCH)
endif
checkstack:
	$(OBJDUMP) -d vmlinux $$(find . -name '*.ko') | \
	$(PERL) $(srctree)/scripts/checkstack.pl $(CHECKSTACK_ARCH)

kernelrelease:
	@echo "$(KERNELVERSION)$$($(CONFIG_SHELL) $(srctree)/scripts/setlocalversion $(srctree))"

kernelversion:
	@echo $(KERNELVERSION)

image_name:
	@echo $(KBUILD_IMAGE)

# Clear a bunch of variables before executing the submake

ifeq ($(quiet),silent_)
tools_silent=s
endif

tools/: FORCE
	$(Q)mkdir -p $(objtree)/tools
	$(Q)$(MAKE) LDFLAGS= MAKEFLAGS="$(tools_silent) $(filter --j% -j,$(MAKEFLAGS))" O=$(abspath $(objtree)) subdir=tools -C $(srctree)/tools/

tools/%: FORCE
	$(Q)mkdir -p $(objtree)/tools
	$(Q)$(MAKE) LDFLAGS= MAKEFLAGS="$(tools_silent) $(filter --j% -j,$(MAKEFLAGS))" O=$(abspath $(objtree)) subdir=tools -C $(srctree)/tools/ $*

# FIXME Should go into a make.lib or something
# ===========================================================================

quiet_cmd_rmdirs = $(if $(wildcard $(rm-dirs)),CLEAN   $(wildcard $(rm-dirs)))
      cmd_rmdirs = rm -rf $(rm-dirs)

quiet_cmd_rmfiles = $(if $(wildcard $(rm-files)),CLEAN   $(wildcard $(rm-files)))
      cmd_rmfiles = rm -f $(rm-files)

# Run depmod only if we have System.map and depmod is executable
quiet_cmd_depmod = DEPMOD  $(KERNELRELEASE)
      cmd_depmod = $(CONFIG_SHELL) $(srctree)/scripts/depmod.sh $(DEPMOD) \
                   $(KERNELRELEASE)

# read saved command lines for existing targets
existing-targets := $(wildcard $(sort $(targets)))

-include $(foreach f,$(existing-targets),$(dir $(f)).$(notdir $(f)).cmd)

endif # config-targets
endif # mixed-build
endif # need-sub-make

PHONY += FORCE
FORCE:

# Declare the contents of the PHONY variable as phony.  We keep that
# information in a variable so we can use it in if_changed and friends.
.PHONY: $(PHONY)<|MERGE_RESOLUTION|>--- conflicted
+++ resolved
@@ -1,15 +1,9 @@
 # SPDX-License-Identifier: GPL-2.0
 VERSION = 5
 PATCHLEVEL = 5
-<<<<<<< HEAD
-SUBLEVEL = 14
+SUBLEVEL = 15
 EXTRAVERSION = -zen
 NAME = Scrolljazz
-=======
-SUBLEVEL = 15
-EXTRAVERSION =
-NAME = Kleptomaniac Octopus
->>>>>>> 43bc68e2
 
 # *DOCUMENTATION*
 # To see a list of typical targets execute "make help"

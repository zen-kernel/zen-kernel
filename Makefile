--- conflicted
+++ resolved
@@ -1,14 +1,8 @@
 VERSION = 3
 PATCHLEVEL = 7
-<<<<<<< HEAD
-SUBLEVEL = 2
+SUBLEVEL = 3
 EXTRAVERSION = -zen
 NAME = Giggling Gerenuk
-=======
-SUBLEVEL = 3
-EXTRAVERSION =
-NAME = Terrified Chipmunk
->>>>>>> 078314ed
 
 # *DOCUMENTATION*
 # To see a list of typical targets execute "make help"

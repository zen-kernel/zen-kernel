--- conflicted
+++ resolved
@@ -1,15 +1,9 @@
 # SPDX-License-Identifier: GPL-2.0
 VERSION = 5
 PATCHLEVEL = 0
-<<<<<<< HEAD
-SUBLEVEL = 3
+SUBLEVEL = 4
 EXTRAVERSION = -zen
 NAME = High Five
-=======
-SUBLEVEL = 4
-EXTRAVERSION =
-NAME = Shy Crocodile
->>>>>>> 239cc2c5
 
 # *DOCUMENTATION*
 # To see a list of typical targets execute "make help"

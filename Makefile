VERSION = 4
PATCHLEVEL = 5
<<<<<<< HEAD
SUBLEVEL = 3
EXTRAVERSION = -zen
NAME = By the Power of 2Fort
=======
SUBLEVEL = 4
EXTRAVERSION =
NAME = Blurry Fish Butt
>>>>>>> a29ab351

# *DOCUMENTATION*
# To see a list of typical targets execute "make help"
# More info can be located in ./README
# Comments in this file are targeted only to the developer, do not
# expect to learn how to build the kernel reading this file.

# o Do not use make's built-in rules and variables
#   (this increases performance and avoids hard-to-debug behaviour);
# o Look for make include files relative to root of kernel src
MAKEFLAGS += -rR --include-dir=$(CURDIR)

# Avoid funny character set dependencies
unexport LC_ALL
LC_COLLATE=C
LC_NUMERIC=C
export LC_COLLATE LC_NUMERIC

# Avoid interference with shell env settings
unexport GREP_OPTIONS

# We are using a recursive build, so we need to do a little thinking
# to get the ordering right.
#
# Most importantly: sub-Makefiles should only ever modify files in
# their own directory. If in some directory we have a dependency on
# a file in another dir (which doesn't happen often, but it's often
# unavoidable when linking the built-in.o targets which finally
# turn into vmlinux), we will call a sub make in that other dir, and
# after that we are sure that everything which is in that other dir
# is now up to date.
#
# The only cases where we need to modify files which have global
# effects are thus separated out and done before the recursive
# descending is started. They are now explicitly listed as the
# prepare rule.

# Beautify output
# ---------------------------------------------------------------------------
#
# Normally, we echo the whole command before executing it. By making
# that echo $($(quiet)$(cmd)), we now have the possibility to set
# $(quiet) to choose other forms of output instead, e.g.
#
#         quiet_cmd_cc_o_c = Compiling $(RELDIR)/$@
#         cmd_cc_o_c       = $(CC) $(c_flags) -c -o $@ $<
#
# If $(quiet) is empty, the whole command will be printed.
# If it is set to "quiet_", only the short version will be printed.
# If it is set to "silent_", nothing will be printed at all, since
# the variable $(silent_cmd_cc_o_c) doesn't exist.
#
# A simple variant is to prefix commands with $(Q) - that's useful
# for commands that shall be hidden in non-verbose mode.
#
#	$(Q)ln $@ :<
#
# If KBUILD_VERBOSE equals 0 then the above command will be hidden.
# If KBUILD_VERBOSE equals 1 then the above command is displayed.
#
# To put more focus on warnings, be less verbose as default
# Use 'make V=1' to see the full commands

ifeq ("$(origin V)", "command line")
  KBUILD_VERBOSE = $(V)
endif
ifndef KBUILD_VERBOSE
  KBUILD_VERBOSE = 0
endif

ifeq ($(KBUILD_VERBOSE),1)
  quiet =
  Q =
else
  quiet=quiet_
  Q = @
endif

# If the user is running make -s (silent mode), suppress echoing of
# commands

ifneq ($(filter 4.%,$(MAKE_VERSION)),)	# make-4
ifneq ($(filter %s ,$(firstword x$(MAKEFLAGS))),)
  quiet=silent_
endif
else					# make-3.8x
ifneq ($(filter s% -s%,$(MAKEFLAGS)),)
  quiet=silent_
endif
endif

export quiet Q KBUILD_VERBOSE

# kbuild supports saving output files in a separate directory.
# To locate output files in a separate directory two syntaxes are supported.
# In both cases the working directory must be the root of the kernel src.
# 1) O=
# Use "make O=dir/to/store/output/files/"
#
# 2) Set KBUILD_OUTPUT
# Set the environment variable KBUILD_OUTPUT to point to the directory
# where the output files shall be placed.
# export KBUILD_OUTPUT=dir/to/store/output/files/
# make
#
# The O= assignment takes precedence over the KBUILD_OUTPUT environment
# variable.

# KBUILD_SRC is set on invocation of make in OBJ directory
# KBUILD_SRC is not intended to be used by the regular user (for now)
ifeq ($(KBUILD_SRC),)

# OK, Make called in directory where kernel src resides
# Do we want to locate output files in a separate directory?
ifeq ("$(origin O)", "command line")
  KBUILD_OUTPUT := $(O)
endif

# That's our default target when none is given on the command line
PHONY := _all
_all:

# Cancel implicit rules on top Makefile
$(CURDIR)/Makefile Makefile: ;

ifneq ($(KBUILD_OUTPUT),)
# Invoke a second make in the output directory, passing relevant variables
# check that the output directory actually exists
saved-output := $(KBUILD_OUTPUT)
KBUILD_OUTPUT := $(shell mkdir -p $(KBUILD_OUTPUT) && cd $(KBUILD_OUTPUT) \
								&& /bin/pwd)
$(if $(KBUILD_OUTPUT),, \
     $(error failed to create output directory "$(saved-output)"))

PHONY += $(MAKECMDGOALS) sub-make

$(filter-out _all sub-make $(CURDIR)/Makefile, $(MAKECMDGOALS)) _all: sub-make
	@:

sub-make: FORCE
	$(Q)$(MAKE) -C $(KBUILD_OUTPUT) KBUILD_SRC=$(CURDIR) \
	-f $(CURDIR)/Makefile $(filter-out _all sub-make,$(MAKECMDGOALS))

# Leave processing to above invocation of make
skip-makefile := 1
endif # ifneq ($(KBUILD_OUTPUT),)
endif # ifeq ($(KBUILD_SRC),)

# We process the rest of the Makefile if this is the final invocation of make
ifeq ($(skip-makefile),)

# Do not print "Entering directory ...",
# but we want to display it when entering to the output directory
# so that IDEs/editors are able to understand relative filenames.
MAKEFLAGS += --no-print-directory

# Call a source code checker (by default, "sparse") as part of the
# C compilation.
#
# Use 'make C=1' to enable checking of only re-compiled files.
# Use 'make C=2' to enable checking of *all* source files, regardless
# of whether they are re-compiled or not.
#
# See the file "Documentation/sparse.txt" for more details, including
# where to get the "sparse" utility.

ifeq ("$(origin C)", "command line")
  KBUILD_CHECKSRC = $(C)
endif
ifndef KBUILD_CHECKSRC
  KBUILD_CHECKSRC = 0
endif

# Use make M=dir to specify directory of external module to build
# Old syntax make ... SUBDIRS=$PWD is still supported
# Setting the environment variable KBUILD_EXTMOD take precedence
ifdef SUBDIRS
  KBUILD_EXTMOD ?= $(SUBDIRS)
endif

ifeq ("$(origin M)", "command line")
  KBUILD_EXTMOD := $(M)
endif

# If building an external module we do not care about the all: rule
# but instead _all depend on modules
PHONY += all
ifeq ($(KBUILD_EXTMOD),)
_all: all
else
_all: modules
endif

ifeq ($(KBUILD_SRC),)
        # building in the source tree
        srctree := .
else
        ifeq ($(KBUILD_SRC)/,$(dir $(CURDIR)))
                # building in a subdirectory of the source tree
                srctree := ..
        else
                srctree := $(KBUILD_SRC)
        endif
endif
objtree		:= .
src		:= $(srctree)
obj		:= $(objtree)

VPATH		:= $(srctree)$(if $(KBUILD_EXTMOD),:$(KBUILD_EXTMOD))

export srctree objtree VPATH

# SUBARCH tells the usermode build what the underlying arch is.  That is set
# first, and if a usermode build is happening, the "ARCH=um" on the command
# line overrides the setting of ARCH below.  If a native build is happening,
# then ARCH is assigned, getting whatever value it gets normally, and
# SUBARCH is subsequently ignored.

SUBARCH := $(shell uname -m | sed -e s/i.86/x86/ -e s/x86_64/x86/ \
				  -e s/sun4u/sparc64/ \
				  -e s/arm.*/arm/ -e s/sa110/arm/ \
				  -e s/s390x/s390/ -e s/parisc64/parisc/ \
				  -e s/ppc.*/powerpc/ -e s/mips.*/mips/ \
				  -e s/sh[234].*/sh/ -e s/aarch64.*/arm64/ )

# Cross compiling and selecting different set of gcc/bin-utils
# ---------------------------------------------------------------------------
#
# When performing cross compilation for other architectures ARCH shall be set
# to the target architecture. (See arch/* for the possibilities).
# ARCH can be set during invocation of make:
# make ARCH=ia64
# Another way is to have ARCH set in the environment.
# The default ARCH is the host where make is executed.

# CROSS_COMPILE specify the prefix used for all executables used
# during compilation. Only gcc and related bin-utils executables
# are prefixed with $(CROSS_COMPILE).
# CROSS_COMPILE can be set on the command line
# make CROSS_COMPILE=ia64-linux-
# Alternatively CROSS_COMPILE can be set in the environment.
# A third alternative is to store a setting in .config so that plain
# "make" in the configured kernel build directory always uses that.
# Default value for CROSS_COMPILE is not to prefix executables
# Note: Some architectures assign CROSS_COMPILE in their arch/*/Makefile
ARCH		?= $(SUBARCH)
CROSS_COMPILE	?= $(CONFIG_CROSS_COMPILE:"%"=%)

# Architecture as present in compile.h
UTS_MACHINE 	:= $(ARCH)
SRCARCH 	:= $(ARCH)

# Additional ARCH settings for x86
ifeq ($(ARCH),i386)
        SRCARCH := x86
endif
ifeq ($(ARCH),x86_64)
        SRCARCH := x86
endif

# Additional ARCH settings for sparc
ifeq ($(ARCH),sparc32)
       SRCARCH := sparc
endif
ifeq ($(ARCH),sparc64)
       SRCARCH := sparc
endif

# Additional ARCH settings for sh
ifeq ($(ARCH),sh64)
       SRCARCH := sh
endif

# Additional ARCH settings for tile
ifeq ($(ARCH),tilepro)
       SRCARCH := tile
endif
ifeq ($(ARCH),tilegx)
       SRCARCH := tile
endif

# Where to locate arch specific headers
hdr-arch  := $(SRCARCH)

KCONFIG_CONFIG	?= .config
export KCONFIG_CONFIG

# SHELL used by kbuild
CONFIG_SHELL := $(shell if [ -x "$$BASH" ]; then echo $$BASH; \
	  else if [ -x /bin/bash ]; then echo /bin/bash; \
	  else echo sh; fi ; fi)

HOSTCC       = gcc
HOSTCXX      = g++
HOSTCFLAGS   = -Wall -Wmissing-prototypes -Wstrict-prototypes -O2 -fomit-frame-pointer -std=gnu89
HOSTCXXFLAGS = -O2

ifeq ($(shell $(HOSTCC) -v 2>&1 | grep -c "clang version"), 1)
HOSTCFLAGS  += -Wno-unused-value -Wno-unused-parameter \
		-Wno-missing-field-initializers -fno-delete-null-pointer-checks
endif

# Decide whether to build built-in, modular, or both.
# Normally, just do built-in.

KBUILD_MODULES :=
KBUILD_BUILTIN := 1

# If we have only "make modules", don't compile built-in objects.
# When we're building modules with modversions, we need to consider
# the built-in objects during the descend as well, in order to
# make sure the checksums are up to date before we record them.

ifeq ($(MAKECMDGOALS),modules)
  KBUILD_BUILTIN := $(if $(CONFIG_MODVERSIONS),1)
endif

# If we have "make <whatever> modules", compile modules
# in addition to whatever we do anyway.
# Just "make" or "make all" shall build modules as well

ifneq ($(filter all _all modules,$(MAKECMDGOALS)),)
  KBUILD_MODULES := 1
endif

ifeq ($(MAKECMDGOALS),)
  KBUILD_MODULES := 1
endif

export KBUILD_MODULES KBUILD_BUILTIN
export KBUILD_CHECKSRC KBUILD_SRC KBUILD_EXTMOD

# We need some generic definitions (do not try to remake the file).
scripts/Kbuild.include: ;
include scripts/Kbuild.include

# Make variables (CC, etc...)
AS		= $(CROSS_COMPILE)as
LD		= $(CROSS_COMPILE)ld
CC		= $(CROSS_COMPILE)gcc
CPP		= $(CC) -E
AR		= $(CROSS_COMPILE)ar
NM		= $(CROSS_COMPILE)nm
STRIP		= $(CROSS_COMPILE)strip
OBJCOPY		= $(CROSS_COMPILE)objcopy
OBJDUMP		= $(CROSS_COMPILE)objdump
AWK		= awk
GENKSYMS	= scripts/genksyms/genksyms
INSTALLKERNEL  := installkernel
DEPMOD		= /sbin/depmod
PERL		= perl
PYTHON		= python
CHECK		= sparse

CHECKFLAGS     := -D__linux__ -Dlinux -D__STDC__ -Dunix -D__unix__ \
		  -Wbitwise -Wno-return-void $(CF)
CFLAGS_MODULE   =
AFLAGS_MODULE   =
LDFLAGS_MODULE  =
CFLAGS_KERNEL	=
AFLAGS_KERNEL	=
CFLAGS_GCOV	= -fprofile-arcs -ftest-coverage


# Use USERINCLUDE when you must reference the UAPI directories only.
USERINCLUDE    := \
		-I$(srctree)/arch/$(hdr-arch)/include/uapi \
		-Iarch/$(hdr-arch)/include/generated/uapi \
		-I$(srctree)/include/uapi \
		-Iinclude/generated/uapi \
                -include $(srctree)/include/linux/kconfig.h

# Use LINUXINCLUDE when you must reference the include/ directory.
# Needed to be compatible with the O= option
LINUXINCLUDE    := \
		-I$(srctree)/arch/$(hdr-arch)/include \
		-Iarch/$(hdr-arch)/include/generated/uapi \
		-Iarch/$(hdr-arch)/include/generated \
		$(if $(KBUILD_SRC), -I$(srctree)/include) \
		-Iinclude \
		$(USERINCLUDE)

KBUILD_CPPFLAGS := -D__KERNEL__

KBUILD_CFLAGS   := -Wall -Wundef -Wstrict-prototypes -Wno-trigraphs \
		   -fno-strict-aliasing -fno-common \
		   -Werror-implicit-function-declaration \
		   -Wno-format-security \
		   -std=gnu89

KBUILD_AFLAGS_KERNEL :=
KBUILD_CFLAGS_KERNEL :=
KBUILD_AFLAGS   := -D__ASSEMBLY__
KBUILD_AFLAGS_MODULE  := -DMODULE
KBUILD_CFLAGS_MODULE  := -DMODULE
KBUILD_LDFLAGS_MODULE := -T $(srctree)/scripts/module-common.lds

# Read KERNELRELEASE from include/config/kernel.release (if it exists)
KERNELRELEASE = $(shell cat include/config/kernel.release 2> /dev/null)
KERNELVERSION = $(VERSION)$(if $(PATCHLEVEL),.$(PATCHLEVEL)$(if $(SUBLEVEL),.$(SUBLEVEL)))$(EXTRAVERSION)

export VERSION PATCHLEVEL SUBLEVEL KERNELRELEASE KERNELVERSION
export ARCH SRCARCH CONFIG_SHELL HOSTCC HOSTCFLAGS CROSS_COMPILE AS LD CC
export CPP AR NM STRIP OBJCOPY OBJDUMP
export MAKE AWK GENKSYMS INSTALLKERNEL PERL PYTHON UTS_MACHINE
export HOSTCXX HOSTCXXFLAGS LDFLAGS_MODULE CHECK CHECKFLAGS

export KBUILD_CPPFLAGS NOSTDINC_FLAGS LINUXINCLUDE OBJCOPYFLAGS LDFLAGS
export KBUILD_CFLAGS CFLAGS_KERNEL CFLAGS_MODULE CFLAGS_GCOV CFLAGS_KASAN CFLAGS_UBSAN
export KBUILD_AFLAGS AFLAGS_KERNEL AFLAGS_MODULE
export KBUILD_AFLAGS_MODULE KBUILD_CFLAGS_MODULE KBUILD_LDFLAGS_MODULE
export KBUILD_AFLAGS_KERNEL KBUILD_CFLAGS_KERNEL
export KBUILD_ARFLAGS

# When compiling out-of-tree modules, put MODVERDIR in the module
# tree rather than in the kernel tree. The kernel tree might
# even be read-only.
export MODVERDIR := $(if $(KBUILD_EXTMOD),$(firstword $(KBUILD_EXTMOD))/).tmp_versions

# Files to ignore in find ... statements

export RCS_FIND_IGNORE := \( -name SCCS -o -name BitKeeper -o -name .svn -o    \
			  -name CVS -o -name .pc -o -name .hg -o -name .git \) \
			  -prune -o
export RCS_TAR_IGNORE := --exclude SCCS --exclude BitKeeper --exclude .svn \
			 --exclude CVS --exclude .pc --exclude .hg --exclude .git

# ===========================================================================
# Rules shared between *config targets and build targets

# Basic helpers built in scripts/
PHONY += scripts_basic
scripts_basic:
	$(Q)$(MAKE) $(build)=scripts/basic
	$(Q)rm -f .tmp_quiet_recordmcount

# To avoid any implicit rule to kick in, define an empty command.
scripts/basic/%: scripts_basic ;

PHONY += outputmakefile
# outputmakefile generates a Makefile in the output directory, if using a
# separate output directory. This allows convenient use of make in the
# output directory.
outputmakefile:
ifneq ($(KBUILD_SRC),)
	$(Q)ln -fsn $(srctree) source
	$(Q)$(CONFIG_SHELL) $(srctree)/scripts/mkmakefile \
	    $(srctree) $(objtree) $(VERSION) $(PATCHLEVEL)
endif

# Support for using generic headers in asm-generic
PHONY += asm-generic
asm-generic:
	$(Q)$(MAKE) -f $(srctree)/scripts/Makefile.asm-generic \
	            src=asm obj=arch/$(SRCARCH)/include/generated/asm
	$(Q)$(MAKE) -f $(srctree)/scripts/Makefile.asm-generic \
	            src=uapi/asm obj=arch/$(SRCARCH)/include/generated/uapi/asm

# To make sure we do not include .config for any of the *config targets
# catch them early, and hand them over to scripts/kconfig/Makefile
# It is allowed to specify more targets when calling make, including
# mixing *config targets and build targets.
# For example 'make oldconfig all'.
# Detect when mixed targets is specified, and make a second invocation
# of make so .config is not included in this case either (for *config).

version_h := include/generated/uapi/linux/version.h
old_version_h := include/linux/version.h

no-dot-config-targets := clean mrproper distclean \
			 cscope gtags TAGS tags help% %docs check% coccicheck \
			 $(version_h) headers_% archheaders archscripts \
			 kernelversion %src-pkg

config-targets := 0
mixed-targets  := 0
dot-config     := 1

ifneq ($(filter $(no-dot-config-targets), $(MAKECMDGOALS)),)
	ifeq ($(filter-out $(no-dot-config-targets), $(MAKECMDGOALS)),)
		dot-config := 0
	endif
endif

ifeq ($(KBUILD_EXTMOD),)
        ifneq ($(filter config %config,$(MAKECMDGOALS)),)
                config-targets := 1
                ifneq ($(words $(MAKECMDGOALS)),1)
                        mixed-targets := 1
                endif
        endif
endif
# install and module_install need also be processed one by one
ifneq ($(filter install,$(MAKECMDGOALS)),)
        ifneq ($(filter modules_install,$(MAKECMDGOALS)),)
	        mixed-targets := 1
        endif
endif

ifeq ($(mixed-targets),1)
# ===========================================================================
# We're called with mixed targets (*config and build targets).
# Handle them one by one.

PHONY += $(MAKECMDGOALS) __build_one_by_one

$(filter-out __build_one_by_one, $(MAKECMDGOALS)): __build_one_by_one
	@:

__build_one_by_one:
	$(Q)set -e; \
	for i in $(MAKECMDGOALS); do \
		$(MAKE) -f $(srctree)/Makefile $$i; \
	done

else
ifeq ($(config-targets),1)
# ===========================================================================
# *config targets only - make sure prerequisites are updated, and descend
# in scripts/kconfig to make the *config target

# Read arch specific Makefile to set KBUILD_DEFCONFIG as needed.
# KBUILD_DEFCONFIG may point out an alternative default configuration
# used for 'make defconfig'
include arch/$(SRCARCH)/Makefile
export KBUILD_DEFCONFIG KBUILD_KCONFIG

config: scripts_basic outputmakefile FORCE
	$(Q)$(MAKE) $(build)=scripts/kconfig $@

%config: scripts_basic outputmakefile FORCE
	$(Q)$(MAKE) $(build)=scripts/kconfig $@

else
# ===========================================================================
# Build targets only - this includes vmlinux, arch specific targets, clean
# targets and others. In general all targets except *config targets.

ifeq ($(KBUILD_EXTMOD),)
# Additional helpers built in scripts/
# Carefully list dependencies so we do not try to build scripts twice
# in parallel
PHONY += scripts
scripts: scripts_basic include/config/auto.conf include/config/tristate.conf \
	 asm-generic
	$(Q)$(MAKE) $(build)=$(@)

# Objects we will link into vmlinux / subdirs we need to visit
init-y		:= init/
drivers-y	:= drivers/ sound/ firmware/
net-y		:= net/
libs-y		:= lib/
core-y		:= usr/
virt-y		:= virt/
endif # KBUILD_EXTMOD

ifeq ($(dot-config),1)
# Read in config
-include include/config/auto.conf

ifeq ($(KBUILD_EXTMOD),)
# Read in dependencies to all Kconfig* files, make sure to run
# oldconfig if changes are detected.
-include include/config/auto.conf.cmd

# To avoid any implicit rule to kick in, define an empty command
$(KCONFIG_CONFIG) include/config/auto.conf.cmd: ;

# If .config is newer than include/config/auto.conf, someone tinkered
# with it and forgot to run make oldconfig.
# if auto.conf.cmd is missing then we are probably in a cleaned tree so
# we execute the config step to be sure to catch updated Kconfig files
include/config/%.conf: $(KCONFIG_CONFIG) include/config/auto.conf.cmd
	$(Q)$(MAKE) -f $(srctree)/Makefile silentoldconfig
else
# external modules needs include/generated/autoconf.h and include/config/auto.conf
# but do not care if they are up-to-date. Use auto.conf to trigger the test
PHONY += include/config/auto.conf

include/config/auto.conf:
	$(Q)test -e include/generated/autoconf.h -a -e $@ || (		\
	echo >&2;							\
	echo >&2 "  ERROR: Kernel configuration is invalid.";		\
	echo >&2 "         include/generated/autoconf.h or $@ are missing.";\
	echo >&2 "         Run 'make oldconfig && make prepare' on kernel src to fix it.";	\
	echo >&2 ;							\
	/bin/false)

endif # KBUILD_EXTMOD

else
# Dummy target needed, because used as prerequisite
include/config/auto.conf: ;
endif # $(dot-config)

# The all: target is the default when no target is given on the
# command line.
# This allow a user to issue only 'make' to build a kernel including modules
# Defaults to vmlinux, but the arch makefile usually adds further targets
all: vmlinux

# The arch Makefile can set ARCH_{CPP,A,C}FLAGS to override the default
# values of the respective KBUILD_* variables
ARCH_CPPFLAGS :=
ARCH_AFLAGS :=
ARCH_CFLAGS :=
include arch/$(SRCARCH)/Makefile

KBUILD_CFLAGS	+= $(call cc-option,-fno-delete-null-pointer-checks,)

ifdef CONFIG_CC_OPTIMIZE_FOR_SIZE
KBUILD_CFLAGS	+= -Os $(call cc-disable-warning,maybe-uninitialized,)
else ifdef CONFIG_CC_OPTIMIZE_HARDER
KBUILD_CFLAGS	+= -O3 $(call cc-disable-warning,maybe-uninitialized,)
else
KBUILD_CFLAGS	+= -O2
endif

# Tell gcc to never replace conditional load with a non-conditional one
KBUILD_CFLAGS	+= $(call cc-option,--param=allow-store-data-races=0)

ifdef CONFIG_READABLE_ASM
# Disable optimizations that make assembler listings hard to read.
# reorder blocks reorders the control in the function
# ipa clone creates specialized cloned functions
# partial inlining inlines only parts of functions
KBUILD_CFLAGS += $(call cc-option,-fno-reorder-blocks,) \
                 $(call cc-option,-fno-ipa-cp-clone,) \
                 $(call cc-option,-fno-partial-inlining)
endif

ifneq ($(CONFIG_FRAME_WARN),0)
KBUILD_CFLAGS += $(call cc-option,-Wframe-larger-than=${CONFIG_FRAME_WARN})
endif

# Handle stack protector mode.
#
# Since kbuild can potentially perform two passes (first with the old
# .config values and then with updated .config values), we cannot error out
# if a desired compiler option is unsupported. If we were to error, kbuild
# could never get to the second pass and actually notice that we changed
# the option to something that was supported.
#
# Additionally, we don't want to fallback and/or silently change which compiler
# flags will be used, since that leads to producing kernels with different
# security feature characteristics depending on the compiler used. ("But I
# selected CC_STACKPROTECTOR_STRONG! Why did it build with _REGULAR?!")
#
# The middle ground is to warn here so that the failed option is obvious, but
# to let the build fail with bad compiler flags so that we can't produce a
# kernel when there is a CONFIG and compiler mismatch.
#
ifdef CONFIG_CC_STACKPROTECTOR_REGULAR
  stackp-flag := -fstack-protector
  ifeq ($(call cc-option, $(stackp-flag)),)
    $(warning Cannot use CONFIG_CC_STACKPROTECTOR_REGULAR: \
             -fstack-protector not supported by compiler)
  endif
else
ifdef CONFIG_CC_STACKPROTECTOR_STRONG
  stackp-flag := -fstack-protector-strong
  ifeq ($(call cc-option, $(stackp-flag)),)
    $(warning Cannot use CONFIG_CC_STACKPROTECTOR_STRONG: \
	      -fstack-protector-strong not supported by compiler)
  endif
else
  # Force off for distro compilers that enable stack protector by default.
  stackp-flag := $(call cc-option, -fno-stack-protector)
endif
endif
KBUILD_CFLAGS += $(stackp-flag)

ifeq ($(cc-name),clang)
KBUILD_CPPFLAGS += $(call cc-option,-Qunused-arguments,)
KBUILD_CPPFLAGS += $(call cc-option,-Wno-unknown-warning-option,)
KBUILD_CFLAGS += $(call cc-disable-warning, unused-variable)
KBUILD_CFLAGS += $(call cc-disable-warning, format-invalid-specifier)
KBUILD_CFLAGS += $(call cc-disable-warning, gnu)
# Quiet clang warning: comparison of unsigned expression < 0 is always false
KBUILD_CFLAGS += $(call cc-disable-warning, tautological-compare)
# CLANG uses a _MergedGlobals as optimization, but this breaks modpost, as the
# source of a reference will be _MergedGlobals and not on of the whitelisted names.
# See modpost pattern 2
KBUILD_CFLAGS += $(call cc-option, -mno-global-merge,)
KBUILD_CFLAGS += $(call cc-option, -fcatch-undefined-behavior)
else

# This warning generated too much noise in a regular build.
# Use make W=1 to enable this warning (see scripts/Makefile.build)
KBUILD_CFLAGS += $(call cc-disable-warning, unused-but-set-variable)
endif

ifdef CONFIG_FRAME_POINTER
KBUILD_CFLAGS	+= -fno-omit-frame-pointer -fno-optimize-sibling-calls
else
# Some targets (ARM with Thumb2, for example), can't be built with frame
# pointers.  For those, we don't have FUNCTION_TRACER automatically
# select FRAME_POINTER.  However, FUNCTION_TRACER adds -pg, and this is
# incompatible with -fomit-frame-pointer with current GCC, so we don't use
# -fomit-frame-pointer with FUNCTION_TRACER.
ifndef CONFIG_FUNCTION_TRACER
KBUILD_CFLAGS	+= -fomit-frame-pointer
endif
endif

KBUILD_CFLAGS   += $(call cc-option, -fno-var-tracking-assignments)

ifdef CONFIG_DEBUG_INFO
ifdef CONFIG_DEBUG_INFO_SPLIT
KBUILD_CFLAGS   += $(call cc-option, -gsplit-dwarf, -g)
else
KBUILD_CFLAGS	+= -g
endif
KBUILD_AFLAGS	+= -Wa,-gdwarf-2
endif
ifdef CONFIG_DEBUG_INFO_DWARF4
KBUILD_CFLAGS	+= $(call cc-option, -gdwarf-4,)
endif

ifdef CONFIG_DEBUG_INFO_REDUCED
KBUILD_CFLAGS 	+= $(call cc-option, -femit-struct-debug-baseonly) \
		   $(call cc-option,-fno-var-tracking)
endif

ifdef CONFIG_FUNCTION_TRACER
ifndef CC_FLAGS_FTRACE
CC_FLAGS_FTRACE := -pg
endif
export CC_FLAGS_FTRACE
ifdef CONFIG_HAVE_FENTRY
CC_USING_FENTRY	:= $(call cc-option, -mfentry -DCC_USING_FENTRY)
endif
KBUILD_CFLAGS	+= $(CC_FLAGS_FTRACE) $(CC_USING_FENTRY)
KBUILD_AFLAGS	+= $(CC_USING_FENTRY)
ifdef CONFIG_DYNAMIC_FTRACE
	ifdef CONFIG_HAVE_C_RECORDMCOUNT
		BUILD_C_RECORDMCOUNT := y
		export BUILD_C_RECORDMCOUNT
	endif
endif
endif

# We trigger additional mismatches with less inlining
ifdef CONFIG_DEBUG_SECTION_MISMATCH
KBUILD_CFLAGS += $(call cc-option, -fno-inline-functions-called-once)
endif

# arch Makefile may override CC so keep this after arch Makefile is included
NOSTDINC_FLAGS += -nostdinc -isystem $(shell $(CC) -print-file-name=include)
CHECKFLAGS     += $(NOSTDINC_FLAGS)

# warn about C99 declaration after statement
KBUILD_CFLAGS += $(call cc-option,-Wdeclaration-after-statement,)

# disable pointer signed / unsigned warnings in gcc 4.0
KBUILD_CFLAGS += $(call cc-disable-warning, pointer-sign)

# disable invalid "can't wrap" optimizations for signed / pointers
KBUILD_CFLAGS	+= $(call cc-option,-fno-strict-overflow)

# conserve stack if available
KBUILD_CFLAGS   += $(call cc-option,-fconserve-stack)

# disallow errors like 'EXPORT_GPL(foo);' with missing header
KBUILD_CFLAGS   += $(call cc-option,-Werror=implicit-int)

# require functions to have arguments in prototypes, not empty 'int foo()'
KBUILD_CFLAGS   += $(call cc-option,-Werror=strict-prototypes)

# Prohibit date/time macros, which would make the build non-deterministic
KBUILD_CFLAGS   += $(call cc-option,-Werror=date-time)

# use the deterministic mode of AR if available
KBUILD_ARFLAGS := $(call ar-option,D)

# check for 'asm goto'
ifeq ($(shell $(CONFIG_SHELL) $(srctree)/scripts/gcc-goto.sh $(CC)), y)
	KBUILD_CFLAGS += -DCC_HAVE_ASM_GOTO
	KBUILD_AFLAGS += -DCC_HAVE_ASM_GOTO
endif

include scripts/Makefile.kasan
include scripts/Makefile.extrawarn
include scripts/Makefile.ubsan

# Add any arch overrides and user supplied CPPFLAGS, AFLAGS and CFLAGS as the
# last assignments
KBUILD_CPPFLAGS += $(ARCH_CPPFLAGS) $(KCPPFLAGS)
KBUILD_AFLAGS   += $(ARCH_AFLAGS)   $(KAFLAGS)
KBUILD_CFLAGS   += $(ARCH_CFLAGS)   $(KCFLAGS)

# Use --build-id when available.
LDFLAGS_BUILD_ID = $(patsubst -Wl$(comma)%,%,\
			      $(call cc-ldoption, -Wl$(comma)--build-id,))
KBUILD_LDFLAGS_MODULE += $(LDFLAGS_BUILD_ID)
LDFLAGS_vmlinux += $(LDFLAGS_BUILD_ID)

ifeq ($(CONFIG_STRIP_ASM_SYMS),y)
LDFLAGS_vmlinux	+= $(call ld-option, -X,)
endif

# Default kernel image to build when no specific target is given.
# KBUILD_IMAGE may be overruled on the command line or
# set in the environment
# Also any assignments in arch/$(ARCH)/Makefile take precedence over
# this default value
export KBUILD_IMAGE ?= vmlinux

#
# INSTALL_PATH specifies where to place the updated kernel and system map
# images. Default is /boot, but you can set it to other values
export	INSTALL_PATH ?= /boot

#
# INSTALL_DTBS_PATH specifies a prefix for relocations required by build roots.
# Like INSTALL_MOD_PATH, it isn't defined in the Makefile, but can be passed as
# an argument if needed. Otherwise it defaults to the kernel install path
#
export INSTALL_DTBS_PATH ?= $(INSTALL_PATH)/dtbs/$(KERNELRELEASE)

#
# INSTALL_MOD_PATH specifies a prefix to MODLIB for module directory
# relocations required by build roots.  This is not defined in the
# makefile but the argument can be passed to make if needed.
#

MODLIB	= $(INSTALL_MOD_PATH)/lib/modules/$(KERNELRELEASE)
export MODLIB

#
# INSTALL_MOD_STRIP, if defined, will cause modules to be
# stripped after they are installed.  If INSTALL_MOD_STRIP is '1', then
# the default option --strip-debug will be used.  Otherwise,
# INSTALL_MOD_STRIP value will be used as the options to the strip command.

ifdef INSTALL_MOD_STRIP
ifeq ($(INSTALL_MOD_STRIP),1)
mod_strip_cmd = $(STRIP) --strip-debug
else
mod_strip_cmd = $(STRIP) $(INSTALL_MOD_STRIP)
endif # INSTALL_MOD_STRIP=1
else
mod_strip_cmd = true
endif # INSTALL_MOD_STRIP
export mod_strip_cmd

# CONFIG_MODULE_COMPRESS, if defined, will cause module to be compressed
# after they are installed in agreement with CONFIG_MODULE_COMPRESS_GZIP
# or CONFIG_MODULE_COMPRESS_XZ.

mod_compress_cmd = true
ifdef CONFIG_MODULE_COMPRESS
  ifdef CONFIG_MODULE_COMPRESS_GZIP
    mod_compress_cmd = gzip -n -f
  endif # CONFIG_MODULE_COMPRESS_GZIP
  ifdef CONFIG_MODULE_COMPRESS_XZ
    mod_compress_cmd = xz -f
  endif # CONFIG_MODULE_COMPRESS_XZ
endif # CONFIG_MODULE_COMPRESS
export mod_compress_cmd

# Select initial ramdisk compression format, default is gzip(1).
# This shall be used by the dracut(8) tool while creating an initramfs image.
#
INITRD_COMPRESS-y                  := gzip
INITRD_COMPRESS-$(CONFIG_RD_BZIP2) := bzip2
INITRD_COMPRESS-$(CONFIG_RD_LZMA)  := lzma
INITRD_COMPRESS-$(CONFIG_RD_XZ)    := xz
INITRD_COMPRESS-$(CONFIG_RD_LZO)   := lzo
INITRD_COMPRESS-$(CONFIG_RD_LZ4)   := lz4
# do not export INITRD_COMPRESS, since we didn't actually
# choose a sane default compression above.
# export INITRD_COMPRESS := $(INITRD_COMPRESS-y)

ifdef CONFIG_MODULE_SIG_ALL
$(eval $(call config_filename,MODULE_SIG_KEY))

mod_sign_cmd = scripts/sign-file $(CONFIG_MODULE_SIG_HASH) $(MODULE_SIG_KEY_SRCPREFIX)$(CONFIG_MODULE_SIG_KEY) certs/signing_key.x509
else
mod_sign_cmd = true
endif
export mod_sign_cmd


ifeq ($(KBUILD_EXTMOD),)
core-y		+= kernel/ certs/ mm/ fs/ ipc/ security/ crypto/ block/

vmlinux-dirs	:= $(patsubst %/,%,$(filter %/, $(init-y) $(init-m) \
		     $(core-y) $(core-m) $(drivers-y) $(drivers-m) \
		     $(net-y) $(net-m) $(libs-y) $(libs-m) $(virt-y)))

vmlinux-alldirs	:= $(sort $(vmlinux-dirs) $(patsubst %/,%,$(filter %/, \
		     $(init-) $(core-) $(drivers-) $(net-) $(libs-) $(virt-))))

init-y		:= $(patsubst %/, %/built-in.o, $(init-y))
core-y		:= $(patsubst %/, %/built-in.o, $(core-y))
drivers-y	:= $(patsubst %/, %/built-in.o, $(drivers-y))
net-y		:= $(patsubst %/, %/built-in.o, $(net-y))
libs-y1		:= $(patsubst %/, %/lib.a, $(libs-y))
libs-y2		:= $(patsubst %/, %/built-in.o, $(libs-y))
libs-y		:= $(libs-y1) $(libs-y2)
virt-y		:= $(patsubst %/, %/built-in.o, $(virt-y))

# Externally visible symbols (used by link-vmlinux.sh)
export KBUILD_VMLINUX_INIT := $(head-y) $(init-y)
export KBUILD_VMLINUX_MAIN := $(core-y) $(libs-y) $(drivers-y) $(net-y) $(virt-y)
export KBUILD_LDS          := arch/$(SRCARCH)/kernel/vmlinux.lds
export LDFLAGS_vmlinux
# used by scripts/pacmage/Makefile
export KBUILD_ALLDIRS := $(sort $(filter-out arch/%,$(vmlinux-alldirs)) arch Documentation include samples scripts tools)

vmlinux-deps := $(KBUILD_LDS) $(KBUILD_VMLINUX_INIT) $(KBUILD_VMLINUX_MAIN)

# Final link of vmlinux
      cmd_link-vmlinux = $(CONFIG_SHELL) $< $(LD) $(LDFLAGS) $(LDFLAGS_vmlinux)
quiet_cmd_link-vmlinux = LINK    $@

# Include targets which we want to
# execute if the rest of the kernel build went well.
vmlinux: scripts/link-vmlinux.sh $(vmlinux-deps) FORCE
ifdef CONFIG_HEADERS_CHECK
	$(Q)$(MAKE) -f $(srctree)/Makefile headers_check
endif
ifdef CONFIG_SAMPLES
	$(Q)$(MAKE) $(build)=samples
endif
ifdef CONFIG_BUILD_DOCSRC
	$(Q)$(MAKE) $(build)=Documentation
endif
ifdef CONFIG_GDB_SCRIPTS
	$(Q)ln -fsn `cd $(srctree) && /bin/pwd`/scripts/gdb/vmlinux-gdb.py
endif
	+$(call if_changed,link-vmlinux)

# The actual objects are generated when descending,
# make sure no implicit rule kicks in
$(sort $(vmlinux-deps)): $(vmlinux-dirs) ;

# Handle descending into subdirectories listed in $(vmlinux-dirs)
# Preset locale variables to speed up the build process. Limit locale
# tweaks to this spot to avoid wrong language settings when running
# make menuconfig etc.
# Error messages still appears in the original language

PHONY += $(vmlinux-dirs)
$(vmlinux-dirs): prepare scripts
	$(Q)$(MAKE) $(build)=$@

define filechk_kernel.release
	echo "$(KERNELVERSION)$$($(CONFIG_SHELL) $(srctree)/scripts/setlocalversion $(srctree))"
endef

# Store (new) KERNELRELEASE string in include/config/kernel.release
include/config/kernel.release: include/config/auto.conf FORCE
	$(call filechk,kernel.release)


# Things we need to do before we recursively start building the kernel
# or the modules are listed in "prepare".
# A multi level approach is used. prepareN is processed before prepareN-1.
# archprepare is used in arch Makefiles and when processed asm symlink,
# version.h and scripts_basic is processed / created.

# Listed in dependency order
PHONY += prepare archprepare prepare0 prepare1 prepare2 prepare3

# prepare3 is used to check if we are building in a separate output directory,
# and if so do:
# 1) Check that make has not been executed in the kernel src $(srctree)
prepare3: include/config/kernel.release
ifneq ($(KBUILD_SRC),)
	@$(kecho) '  Using $(srctree) as source for kernel'
	$(Q)if [ -f $(srctree)/.config -o -d $(srctree)/include/config ]; then \
		echo >&2 "  $(srctree) is not clean, please run 'make mrproper'"; \
		echo >&2 "  in the '$(srctree)' directory.";\
		/bin/false; \
	fi;
endif

# prepare2 creates a makefile if using a separate output directory
prepare2: prepare3 outputmakefile asm-generic

prepare1: prepare2 $(version_h) include/generated/utsrelease.h \
                   include/config/auto.conf
	$(cmd_crmodverdir)

archprepare: archheaders archscripts prepare1 scripts_basic

prepare0: archprepare FORCE
	$(Q)$(MAKE) $(build)=.

# All the preparing..
prepare: prepare0

# Generate some files
# ---------------------------------------------------------------------------

# KERNELRELEASE can change from a few different places, meaning version.h
# needs to be updated, so this check is forced on all builds

uts_len := 64
define filechk_utsrelease.h
	if [ `echo -n "$(KERNELRELEASE)" | wc -c ` -gt $(uts_len) ]; then \
	  echo '"$(KERNELRELEASE)" exceeds $(uts_len) characters' >&2;    \
	  exit 1;                                                         \
	fi;                                                               \
	(echo \#define UTS_RELEASE \"$(KERNELRELEASE)\";)
endef

define filechk_version.h
	(echo \#define LINUX_VERSION_CODE $(shell                         \
	expr $(VERSION) \* 65536 + 0$(PATCHLEVEL) \* 256 + 0$(SUBLEVEL)); \
	echo '#define KERNEL_VERSION(a,b,c) (((a) << 16) + ((b) << 8) + (c))';)
endef

$(version_h): $(srctree)/Makefile FORCE
	$(call filechk,version.h)
	$(Q)rm -f $(old_version_h)

include/generated/utsrelease.h: include/config/kernel.release FORCE
	$(call filechk,utsrelease.h)

PHONY += headerdep
headerdep:
	$(Q)find $(srctree)/include/ -name '*.h' | xargs --max-args 1 \
	$(srctree)/scripts/headerdep.pl -I$(srctree)/include

# ---------------------------------------------------------------------------
# Firmware install
INSTALL_FW_PATH=$(INSTALL_MOD_PATH)/lib/firmware
export INSTALL_FW_PATH

PHONY += firmware_install
firmware_install: FORCE
	@mkdir -p $(objtree)/firmware
	$(Q)$(MAKE) -f $(srctree)/scripts/Makefile.fwinst obj=firmware __fw_install

# ---------------------------------------------------------------------------
# Kernel headers

#Default location for installed headers
export INSTALL_HDR_PATH = $(objtree)/usr

# If we do an all arch process set dst to asm-$(hdr-arch)
hdr-dst = $(if $(KBUILD_HEADERS), dst=include/asm-$(hdr-arch), dst=include/asm)

PHONY += archheaders
archheaders:

PHONY += archscripts
archscripts:

PHONY += __headers
__headers: $(version_h) scripts_basic asm-generic archheaders archscripts FORCE
	$(Q)$(MAKE) $(build)=scripts build_unifdef

PHONY += headers_install_all
headers_install_all:
	$(Q)$(CONFIG_SHELL) $(srctree)/scripts/headers.sh install

PHONY += headers_install
headers_install: __headers
	$(if $(wildcard $(srctree)/arch/$(hdr-arch)/include/uapi/asm/Kbuild),, \
	  $(error Headers not exportable for the $(SRCARCH) architecture))
	$(Q)$(MAKE) $(hdr-inst)=include/uapi
	$(Q)$(MAKE) $(hdr-inst)=arch/$(hdr-arch)/include/uapi/asm $(hdr-dst)

PHONY += headers_check_all
headers_check_all: headers_install_all
	$(Q)$(CONFIG_SHELL) $(srctree)/scripts/headers.sh check

PHONY += headers_check
headers_check: headers_install
	$(Q)$(MAKE) $(hdr-inst)=include/uapi HDRCHECK=1
	$(Q)$(MAKE) $(hdr-inst)=arch/$(hdr-arch)/include/uapi/asm $(hdr-dst) HDRCHECK=1

# ---------------------------------------------------------------------------
# Kernel selftest

PHONY += kselftest
kselftest:
	$(Q)$(MAKE) -C tools/testing/selftests run_tests

kselftest-clean:
	$(Q)$(MAKE) -C tools/testing/selftests clean

# ---------------------------------------------------------------------------
# Modules

ifdef CONFIG_MODULES

# By default, build modules as well

all: modules

# Build modules
#
# A module can be listed more than once in obj-m resulting in
# duplicate lines in modules.order files.  Those are removed
# using awk while concatenating to the final file.

PHONY += modules
modules: $(vmlinux-dirs) $(if $(KBUILD_BUILTIN),vmlinux) modules.builtin
	$(Q)$(AWK) '!x[$$0]++' $(vmlinux-dirs:%=$(objtree)/%/modules.order) > $(objtree)/modules.order
	@$(kecho) '  Building modules, stage 2.';
	$(Q)$(MAKE) -f $(srctree)/scripts/Makefile.modpost
	$(Q)$(MAKE) -f $(srctree)/scripts/Makefile.fwinst obj=firmware __fw_modbuild

modules.builtin: $(vmlinux-dirs:%=%/modules.builtin)
	$(Q)$(AWK) '!x[$$0]++' $^ > $(objtree)/modules.builtin

%/modules.builtin: include/config/auto.conf
	$(Q)$(MAKE) $(modbuiltin)=$*


# Target to prepare building external modules
PHONY += modules_prepare
modules_prepare: prepare scripts

# Target to install modules
PHONY += modules_install
modules_install: _modinst_ _modinst_post

PHONY += _modinst_
_modinst_:
	@rm -rf $(MODLIB)/kernel
	@rm -f $(MODLIB)/source
	@mkdir -p $(MODLIB)/kernel
	@ln -s `cd $(srctree) && /bin/pwd` $(MODLIB)/source
	@if [ ! $(objtree) -ef  $(MODLIB)/build ]; then \
		rm -f $(MODLIB)/build ; \
		ln -s $(CURDIR) $(MODLIB)/build ; \
	fi
	@cp -f $(objtree)/modules.order $(MODLIB)/
	@cp -f $(objtree)/modules.builtin $(MODLIB)/
	$(Q)$(MAKE) -f $(srctree)/scripts/Makefile.modinst

# This depmod is only for convenience to give the initial
# boot a modules.dep even before / is mounted read-write.  However the
# boot script depmod is the master version.
PHONY += _modinst_post
_modinst_post: _modinst_
	$(Q)$(MAKE) -f $(srctree)/scripts/Makefile.fwinst obj=firmware __fw_modinst
	$(call cmd,depmod)

ifeq ($(CONFIG_MODULE_SIG), y)
PHONY += modules_sign
modules_sign:
	$(Q)$(MAKE) -f $(srctree)/scripts/Makefile.modsign
endif

else # CONFIG_MODULES

# Modules not configured
# ---------------------------------------------------------------------------

modules modules_install: FORCE
	@echo >&2
	@echo >&2 "The present kernel configuration has modules disabled."
	@echo >&2 "Type 'make config' and enable loadable module support."
	@echo >&2 "Then build a kernel with module support enabled."
	@echo >&2
	@exit 1

endif # CONFIG_MODULES

###
# Cleaning is done on three levels.
# make clean     Delete most generated files
#                Leave enough to build external modules
# make mrproper  Delete the current configuration, and all generated files
# make distclean Remove editor backup files, patch leftover files and the like

# Directories & files removed with 'make clean'
CLEAN_DIRS  += $(MODVERDIR)

# Directories & files removed with 'make mrproper'
MRPROPER_DIRS  += include/config usr/include include/generated          \
		  arch/*/include/generated .tmp_objdiff
MRPROPER_FILES += .config .config.old .version .old_version \
		  Module.symvers tags TAGS cscope* GPATH GTAGS GRTAGS GSYMS \
		  signing_key.pem signing_key.priv signing_key.x509	\
		  x509.genkey extra_certificates signing_key.x509.keyid	\
		  signing_key.x509.signer vmlinux-gdb.py

# clean - Delete most, but leave enough to build external modules
#
clean: rm-dirs  := $(CLEAN_DIRS)
clean: rm-files := $(CLEAN_FILES)
clean-dirs      := $(addprefix _clean_, . $(vmlinux-alldirs) Documentation samples)

PHONY += $(clean-dirs) clean archclean vmlinuxclean
$(clean-dirs):
	$(Q)$(MAKE) $(clean)=$(patsubst _clean_%,%,$@)

vmlinuxclean:
	$(Q)$(CONFIG_SHELL) $(srctree)/scripts/link-vmlinux.sh clean

clean: archclean vmlinuxclean

# mrproper - Delete all generated files, including .config
#
mrproper: rm-dirs  := $(wildcard $(MRPROPER_DIRS))
mrproper: rm-files := $(wildcard $(MRPROPER_FILES))
mrproper-dirs      := $(addprefix _mrproper_,Documentation/DocBook scripts)

PHONY += $(mrproper-dirs) mrproper archmrproper
$(mrproper-dirs):
	$(Q)$(MAKE) $(clean)=$(patsubst _mrproper_%,%,$@)

mrproper: clean archmrproper $(mrproper-dirs)
	$(call cmd,rmdirs)
	$(call cmd,rmfiles)

# distclean
#
PHONY += distclean

distclean: mrproper
	@find $(srctree) $(RCS_FIND_IGNORE) \
		\( -name '*.orig' -o -name '*.rej' -o -name '*~' \
		-o -name '*.bak' -o -name '#*#' -o -name '.*.orig' \
		-o -name '.*.rej' -o -name '*%'  -o -name 'core' \) \
		-type f -print | xargs rm -f


# Packaging of the kernel to various formats
# ---------------------------------------------------------------------------
# rpm target kept for backward compatibility
package-dir	:= scripts/package

%src-pkg: FORCE
	$(Q)$(MAKE) $(build)=$(package-dir) $@
%pkg: include/config/kernel.release FORCE
	$(Q)$(MAKE) $(build)=$(package-dir) $@
rpm: include/config/kernel.release FORCE
	$(Q)$(MAKE) $(build)=$(package-dir) $@


# Brief documentation of the typical targets used
# ---------------------------------------------------------------------------

boards := $(wildcard $(srctree)/arch/$(SRCARCH)/configs/*_defconfig)
boards := $(sort $(notdir $(boards)))
board-dirs := $(dir $(wildcard $(srctree)/arch/$(SRCARCH)/configs/*/*_defconfig))
board-dirs := $(sort $(notdir $(board-dirs:/=)))

help:
	@echo  'Cleaning targets:'
	@echo  '  clean		  - Remove most generated files but keep the config and'
	@echo  '                    enough build support to build external modules'
	@echo  '  mrproper	  - Remove all generated files + config + various backup files'
	@echo  '  distclean	  - mrproper + remove editor backup and patch files'
	@echo  ''
	@echo  'Configuration targets:'
	@$(MAKE) -f $(srctree)/scripts/kconfig/Makefile help
	@echo  ''
	@echo  'Other generic targets:'
	@echo  '  all		  - Build all targets marked with [*]'
	@echo  '* vmlinux	  - Build the bare kernel'
	@echo  '* modules	  - Build all modules'
	@echo  '  modules_install - Install all modules to INSTALL_MOD_PATH (default: /)'
	@echo  '  firmware_install- Install all firmware to INSTALL_FW_PATH'
	@echo  '                    (default: $$(INSTALL_MOD_PATH)/lib/firmware)'
	@echo  '  dir/            - Build all files in dir and below'
	@echo  '  dir/file.[ois]  - Build specified target only'
	@echo  '  dir/file.lst    - Build specified mixed source/assembly target only'
	@echo  '                    (requires a recent binutils and recent build (System.map))'
	@echo  '  dir/file.ko     - Build module including final link'
	@echo  '  modules_prepare - Set up for building external modules'
	@echo  '  tags/TAGS	  - Generate tags file for editors'
	@echo  '  cscope	  - Generate cscope index'
	@echo  '  gtags           - Generate GNU GLOBAL index'
	@echo  '  kernelrelease	  - Output the release version string (use with make -s)'
	@echo  '  kernelversion	  - Output the version stored in Makefile (use with make -s)'
	@echo  '  image_name	  - Output the image name (use with make -s)'
	@echo  '  headers_install - Install sanitised kernel headers to INSTALL_HDR_PATH'; \
	 echo  '                    (default: $(INSTALL_HDR_PATH))'; \
	 echo  ''
	@echo  'Static analysers'
	@echo  '  checkstack      - Generate a list of stack hogs'
	@echo  '  namespacecheck  - Name space analysis on compiled kernel'
	@echo  '  versioncheck    - Sanity check on version.h usage'
	@echo  '  includecheck    - Check for duplicate included header files'
	@echo  '  export_report   - List the usages of all exported symbols'
	@echo  '  headers_check   - Sanity check on exported headers'
	@echo  '  headerdep       - Detect inclusion cycles in headers'
	@$(MAKE) -f $(srctree)/scripts/Makefile.help checker-help
	@echo  ''
	@echo  'Kernel selftest'
	@echo  '  kselftest       - Build and run kernel selftest (run as root)'
	@echo  '                    Build, install, and boot kernel before'
	@echo  '                    running kselftest on it'
	@echo  '  kselftest-clean - Remove all generated kselftest files'
	@echo  ''
	@echo  'Kernel packaging:'
	@$(MAKE) $(build)=$(package-dir) help
	@echo  ''
	@echo  'Documentation targets:'
	@$(MAKE) -f $(srctree)/Documentation/DocBook/Makefile dochelp
	@echo  ''
	@echo  'Architecture specific targets ($(SRCARCH)):'
	@$(if $(archhelp),$(archhelp),\
		echo '  No architecture specific help defined for $(SRCARCH)')
	@echo  ''
	@$(if $(boards), \
		$(foreach b, $(boards), \
		printf "  %-24s - Build for %s\\n" $(b) $(subst _defconfig,,$(b));) \
		echo '')
	@$(if $(board-dirs), \
		$(foreach b, $(board-dirs), \
		printf "  %-16s - Show %s-specific targets\\n" help-$(b) $(b);) \
		printf "  %-16s - Show all of the above\\n" help-boards; \
		echo '')

	@echo  '  make V=0|1 [targets] 0 => quiet build (default), 1 => verbose build'
	@echo  '  make V=2   [targets] 2 => give reason for rebuild of target'
	@echo  '  make O=dir [targets] Locate all output files in "dir", including .config'
	@echo  '  make C=1   [targets] Check all c source with $$CHECK (sparse by default)'
	@echo  '  make C=2   [targets] Force check of all c source with $$CHECK'
	@echo  '  make RECORDMCOUNT_WARN=1 [targets] Warn about ignored mcount sections'
	@echo  '  make W=n   [targets] Enable extra gcc checks, n=1,2,3 where'
	@echo  '		1: warnings which may be relevant and do not occur too often'
	@echo  '		2: warnings which occur quite often but may still be relevant'
	@echo  '		3: more obscure warnings, can most likely be ignored'
	@echo  '		Multiple levels can be combined with W=12 or W=123'
	@echo  ''
	@echo  'Execute "make" or "make all" to build all targets marked with [*] '
	@echo  'For further info see the ./README file'


help-board-dirs := $(addprefix help-,$(board-dirs))

help-boards: $(help-board-dirs)

boards-per-dir = $(sort $(notdir $(wildcard $(srctree)/arch/$(SRCARCH)/configs/$*/*_defconfig)))

$(help-board-dirs): help-%:
	@echo  'Architecture specific targets ($(SRCARCH) $*):'
	@$(if $(boards-per-dir), \
		$(foreach b, $(boards-per-dir), \
		printf "  %-24s - Build for %s\\n" $*/$(b) $(subst _defconfig,,$(b));) \
		echo '')


# Documentation targets
# ---------------------------------------------------------------------------
%docs: scripts_basic FORCE
	$(Q)$(MAKE) $(build)=scripts build_docproc build_check-lc_ctype
	$(Q)$(MAKE) $(build)=Documentation/DocBook $@

else # KBUILD_EXTMOD

###
# External module support.
# When building external modules the kernel used as basis is considered
# read-only, and no consistency checks are made and the make
# system is not used on the basis kernel. If updates are required
# in the basis kernel ordinary make commands (without M=...) must
# be used.
#
# The following are the only valid targets when building external
# modules.
# make M=dir clean     Delete all automatically generated files
# make M=dir modules   Make all modules in specified dir
# make M=dir	       Same as 'make M=dir modules'
# make M=dir modules_install
#                      Install the modules built in the module directory
#                      Assumes install directory is already created

# We are always building modules
KBUILD_MODULES := 1
PHONY += crmodverdir
crmodverdir:
	$(cmd_crmodverdir)

PHONY += $(objtree)/Module.symvers
$(objtree)/Module.symvers:
	@test -e $(objtree)/Module.symvers || ( \
	echo; \
	echo "  WARNING: Symbol version dump $(objtree)/Module.symvers"; \
	echo "           is missing; modules will have no dependencies and modversions."; \
	echo )

module-dirs := $(addprefix _module_,$(KBUILD_EXTMOD))
PHONY += $(module-dirs) modules
$(module-dirs): crmodverdir $(objtree)/Module.symvers
	$(Q)$(MAKE) $(build)=$(patsubst _module_%,%,$@)

modules: $(module-dirs)
	@$(kecho) '  Building modules, stage 2.';
	$(Q)$(MAKE) -f $(srctree)/scripts/Makefile.modpost

PHONY += modules_install
modules_install: _emodinst_ _emodinst_post

install-dir := $(if $(INSTALL_MOD_DIR),$(INSTALL_MOD_DIR),extra)
PHONY += _emodinst_
_emodinst_:
	$(Q)mkdir -p $(MODLIB)/$(install-dir)
	$(Q)$(MAKE) -f $(srctree)/scripts/Makefile.modinst

PHONY += _emodinst_post
_emodinst_post: _emodinst_
	$(call cmd,depmod)

clean-dirs := $(addprefix _clean_,$(KBUILD_EXTMOD))

PHONY += $(clean-dirs) clean
$(clean-dirs):
	$(Q)$(MAKE) $(clean)=$(patsubst _clean_%,%,$@)

clean:	rm-dirs := $(MODVERDIR)
clean: rm-files := $(KBUILD_EXTMOD)/Module.symvers

help:
	@echo  '  Building external modules.'
	@echo  '  Syntax: make -C path/to/kernel/src M=$$PWD target'
	@echo  ''
	@echo  '  modules         - default target, build the module(s)'
	@echo  '  modules_install - install the module'
	@echo  '  clean           - remove generated files in module directory only'
	@echo  ''

# Dummies...
PHONY += prepare scripts
prepare: ;
scripts: ;
endif # KBUILD_EXTMOD

clean: $(clean-dirs)
	$(call cmd,rmdirs)
	$(call cmd,rmfiles)
	@find $(if $(KBUILD_EXTMOD), $(KBUILD_EXTMOD), .) $(RCS_FIND_IGNORE) \
		\( -name '*.[oas]' -o -name '*.ko' -o -name '.*.cmd' \
		-o -name '*.ko.*' \
		-o -name '*.dwo'  \
		-o -name '*.su'  \
		-o -name '.*.d' -o -name '.*.tmp' -o -name '*.mod.c' \
		-o -name '*.symtypes' -o -name 'modules.order' \
		-o -name modules.builtin -o -name '.tmp_*.o.*' \
		-o -name '*.gcno' \) -type f -print | xargs rm -f

# Generate tags for editors
# ---------------------------------------------------------------------------
quiet_cmd_tags = GEN     $@
      cmd_tags = $(CONFIG_SHELL) $(srctree)/scripts/tags.sh $@

tags TAGS cscope gtags: FORCE
	$(call cmd,tags)

# Scripts to check various things for consistency
# ---------------------------------------------------------------------------

PHONY += includecheck versioncheck coccicheck namespacecheck export_report

includecheck:
	find $(srctree)/* $(RCS_FIND_IGNORE) \
		-name '*.[hcS]' -type f -print | sort \
		| xargs $(PERL) -w $(srctree)/scripts/checkincludes.pl

versioncheck:
	find $(srctree)/* $(RCS_FIND_IGNORE) \
		-name '*.[hcS]' -type f -print | sort \
		| xargs $(PERL) -w $(srctree)/scripts/checkversion.pl

coccicheck:
	$(Q)$(CONFIG_SHELL) $(srctree)/scripts/$@

namespacecheck:
	$(PERL) $(srctree)/scripts/namespace.pl

export_report:
	$(PERL) $(srctree)/scripts/export_report.pl

endif #ifeq ($(config-targets),1)
endif #ifeq ($(mixed-targets),1)

PHONY += checkstack kernelrelease kernelversion image_name

# UML needs a little special treatment here.  It wants to use the host
# toolchain, so needs $(SUBARCH) passed to checkstack.pl.  Everyone
# else wants $(ARCH), including people doing cross-builds, which means
# that $(SUBARCH) doesn't work here.
ifeq ($(ARCH), um)
CHECKSTACK_ARCH := $(SUBARCH)
else
CHECKSTACK_ARCH := $(ARCH)
endif
checkstack:
	$(OBJDUMP) -d vmlinux $$(find . -name '*.ko') | \
	$(PERL) $(src)/scripts/checkstack.pl $(CHECKSTACK_ARCH)

kernelrelease:
	@echo "$(KERNELVERSION)$$($(CONFIG_SHELL) $(srctree)/scripts/setlocalversion $(srctree))"

kernelversion:
	@echo $(KERNELVERSION)

image_name:
	@echo $(KBUILD_IMAGE)

# Clear a bunch of variables before executing the submake
tools/: FORCE
	$(Q)mkdir -p $(objtree)/tools
	$(Q)$(MAKE) LDFLAGS= MAKEFLAGS="$(filter --j% -j,$(MAKEFLAGS))" O=$(O) subdir=tools -C $(src)/tools/

tools/%: FORCE
	$(Q)mkdir -p $(objtree)/tools
	$(Q)$(MAKE) LDFLAGS= MAKEFLAGS="$(filter --j% -j,$(MAKEFLAGS))" O=$(O) subdir=tools -C $(src)/tools/ $*

# Single targets
# ---------------------------------------------------------------------------
# Single targets are compatible with:
# - build with mixed source and output
# - build with separate output dir 'make O=...'
# - external modules
#
#  target-dir => where to store outputfile
#  build-dir  => directory in kernel source tree to use

ifeq ($(KBUILD_EXTMOD),)
        build-dir  = $(patsubst %/,%,$(dir $@))
        target-dir = $(dir $@)
else
        zap-slash=$(filter-out .,$(patsubst %/,%,$(dir $@)))
        build-dir  = $(KBUILD_EXTMOD)$(if $(zap-slash),/$(zap-slash))
        target-dir = $(if $(KBUILD_EXTMOD),$(dir $<),$(dir $@))
endif

%.s: %.c prepare scripts FORCE
	$(Q)$(MAKE) $(build)=$(build-dir) $(target-dir)$(notdir $@)
%.i: %.c prepare scripts FORCE
	$(Q)$(MAKE) $(build)=$(build-dir) $(target-dir)$(notdir $@)
%.o: %.c prepare scripts FORCE
	$(Q)$(MAKE) $(build)=$(build-dir) $(target-dir)$(notdir $@)
%.lst: %.c prepare scripts FORCE
	$(Q)$(MAKE) $(build)=$(build-dir) $(target-dir)$(notdir $@)
%.s: %.S prepare scripts FORCE
	$(Q)$(MAKE) $(build)=$(build-dir) $(target-dir)$(notdir $@)
%.o: %.S prepare scripts FORCE
	$(Q)$(MAKE) $(build)=$(build-dir) $(target-dir)$(notdir $@)
%.symtypes: %.c prepare scripts FORCE
	$(Q)$(MAKE) $(build)=$(build-dir) $(target-dir)$(notdir $@)

# Modules
/: prepare scripts FORCE
	$(cmd_crmodverdir)
	$(Q)$(MAKE) KBUILD_MODULES=$(if $(CONFIG_MODULES),1) \
	$(build)=$(build-dir)
# Make sure the latest headers are built for Documentation
Documentation/: headers_install
%/: prepare scripts FORCE
	$(cmd_crmodverdir)
	$(Q)$(MAKE) KBUILD_MODULES=$(if $(CONFIG_MODULES),1) \
	$(build)=$(build-dir)
%.ko: prepare scripts FORCE
	$(cmd_crmodverdir)
	$(Q)$(MAKE) KBUILD_MODULES=$(if $(CONFIG_MODULES),1)   \
	$(build)=$(build-dir) $(@:.ko=.o)
	$(Q)$(MAKE) -f $(srctree)/scripts/Makefile.modpost

# FIXME Should go into a make.lib or something
# ===========================================================================

quiet_cmd_rmdirs = $(if $(wildcard $(rm-dirs)),CLEAN   $(wildcard $(rm-dirs)))
      cmd_rmdirs = rm -rf $(rm-dirs)

quiet_cmd_rmfiles = $(if $(wildcard $(rm-files)),CLEAN   $(wildcard $(rm-files)))
      cmd_rmfiles = rm -f $(rm-files)

# Run depmod only if we have System.map and depmod is executable
quiet_cmd_depmod = DEPMOD  $(KERNELRELEASE)
      cmd_depmod = $(CONFIG_SHELL) $(srctree)/scripts/depmod.sh $(DEPMOD) \
                   $(KERNELRELEASE) "$(patsubst y,_,$(CONFIG_HAVE_UNDERSCORE_SYMBOL_PREFIX))"

# Create temporary dir for module support files
# clean it up only when building all modules
cmd_crmodverdir = $(Q)mkdir -p $(MODVERDIR) \
                  $(if $(KBUILD_MODULES),; rm -f $(MODVERDIR)/*)

# read all saved command lines

targets := $(wildcard $(sort $(targets)))
cmd_files := $(wildcard .*.cmd $(foreach f,$(targets),$(dir $(f)).$(notdir $(f)).cmd))

ifneq ($(cmd_files),)
  $(cmd_files): ;	# Do not try to update included dependency files
  include $(cmd_files)
endif

endif	# skip-makefile

PHONY += FORCE
FORCE:

# Declare the contents of the .PHONY variable as phony.  We keep that
# information in a variable so we can use it in if_changed and friends.
.PHONY: $(PHONY)<|MERGE_RESOLUTION|>--- conflicted
+++ resolved
@@ -1,14 +1,8 @@
 VERSION = 4
 PATCHLEVEL = 5
-<<<<<<< HEAD
-SUBLEVEL = 3
+SUBLEVEL = 4
 EXTRAVERSION = -zen
 NAME = By the Power of 2Fort
-=======
-SUBLEVEL = 4
-EXTRAVERSION =
-NAME = Blurry Fish Butt
->>>>>>> a29ab351
 
 # *DOCUMENTATION*
 # To see a list of typical targets execute "make help"

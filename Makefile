--- conflicted
+++ resolved
@@ -1,15 +1,9 @@
 # SPDX-License-Identifier: GPL-2.0
 VERSION = 6
 PATCHLEVEL = 15
-<<<<<<< HEAD
 SUBLEVEL = 1
-EXTRAVERSION =
-NAME = Baby Opossum Posse
-=======
-SUBLEVEL = 0
 EXTRAVERSION = -zen
 NAME = Channeling Inner Peace for Peak Performance
->>>>>>> 625fb48c
 
 # *DOCUMENTATION*
 # To see a list of typical targets execute "make help"

# SPDX-License-Identifier: GPL-2.0
VERSION = 4
PATCHLEVEL = 19
<<<<<<< HEAD
SUBLEVEL = 34
EXTRAVERSION = -zen
NAME = Neo Mir
=======
SUBLEVEL = 36
EXTRAVERSION =
NAME = "People's Front"
>>>>>>> c98875d9

# *DOCUMENTATION*
# To see a list of typical targets execute "make help"
# More info can be located in ./README
# Comments in this file are targeted only to the developer, do not
# expect to learn how to build the kernel reading this file.

# That's our default target when none is given on the command line
PHONY := _all
_all:

# o Do not use make's built-in rules and variables
#   (this increases performance and avoids hard-to-debug behaviour);
# o Look for make include files relative to root of kernel src
MAKEFLAGS += -rR --include-dir=$(CURDIR)

# Avoid funny character set dependencies
unexport LC_ALL
LC_COLLATE=C
LC_NUMERIC=C
export LC_COLLATE LC_NUMERIC

# Avoid interference with shell env settings
unexport GREP_OPTIONS

# We are using a recursive build, so we need to do a little thinking
# to get the ordering right.
#
# Most importantly: sub-Makefiles should only ever modify files in
# their own directory. If in some directory we have a dependency on
# a file in another dir (which doesn't happen often, but it's often
# unavoidable when linking the built-in.a targets which finally
# turn into vmlinux), we will call a sub make in that other dir, and
# after that we are sure that everything which is in that other dir
# is now up to date.
#
# The only cases where we need to modify files which have global
# effects are thus separated out and done before the recursive
# descending is started. They are now explicitly listed as the
# prepare rule.

# Beautify output
# ---------------------------------------------------------------------------
#
# Normally, we echo the whole command before executing it. By making
# that echo $($(quiet)$(cmd)), we now have the possibility to set
# $(quiet) to choose other forms of output instead, e.g.
#
#         quiet_cmd_cc_o_c = Compiling $(RELDIR)/$@
#         cmd_cc_o_c       = $(CC) $(c_flags) -c -o $@ $<
#
# If $(quiet) is empty, the whole command will be printed.
# If it is set to "quiet_", only the short version will be printed.
# If it is set to "silent_", nothing will be printed at all, since
# the variable $(silent_cmd_cc_o_c) doesn't exist.
#
# A simple variant is to prefix commands with $(Q) - that's useful
# for commands that shall be hidden in non-verbose mode.
#
#	$(Q)ln $@ :<
#
# If KBUILD_VERBOSE equals 0 then the above command will be hidden.
# If KBUILD_VERBOSE equals 1 then the above command is displayed.
#
# To put more focus on warnings, be less verbose as default
# Use 'make V=1' to see the full commands

ifeq ("$(origin V)", "command line")
  KBUILD_VERBOSE = $(V)
endif
ifndef KBUILD_VERBOSE
  KBUILD_VERBOSE = 0
endif

ifeq ($(KBUILD_VERBOSE),1)
  quiet =
  Q =
else
  quiet=quiet_
  Q = @
endif

# If the user is running make -s (silent mode), suppress echoing of
# commands

ifneq ($(findstring s,$(filter-out --%,$(MAKEFLAGS))),)
  quiet=silent_
  tools_silent=s
endif

export quiet Q KBUILD_VERBOSE

# kbuild supports saving output files in a separate directory.
# To locate output files in a separate directory two syntaxes are supported.
# In both cases the working directory must be the root of the kernel src.
# 1) O=
# Use "make O=dir/to/store/output/files/"
#
# 2) Set KBUILD_OUTPUT
# Set the environment variable KBUILD_OUTPUT to point to the directory
# where the output files shall be placed.
# export KBUILD_OUTPUT=dir/to/store/output/files/
# make
#
# The O= assignment takes precedence over the KBUILD_OUTPUT environment
# variable.

# KBUILD_SRC is not intended to be used by the regular user (for now),
# it is set on invocation of make with KBUILD_OUTPUT or O= specified.
ifeq ($(KBUILD_SRC),)

# OK, Make called in directory where kernel src resides
# Do we want to locate output files in a separate directory?
ifeq ("$(origin O)", "command line")
  KBUILD_OUTPUT := $(O)
endif

# Cancel implicit rules on top Makefile
$(CURDIR)/Makefile Makefile: ;

ifneq ($(words $(subst :, ,$(CURDIR))), 1)
  $(error main directory cannot contain spaces nor colons)
endif

ifneq ($(KBUILD_OUTPUT),)
# check that the output directory actually exists
saved-output := $(KBUILD_OUTPUT)
KBUILD_OUTPUT := $(shell mkdir -p $(KBUILD_OUTPUT) && cd $(KBUILD_OUTPUT) \
								&& pwd)
$(if $(KBUILD_OUTPUT),, \
     $(error failed to create output directory "$(saved-output)"))

PHONY += $(MAKECMDGOALS) sub-make

$(filter-out _all sub-make $(CURDIR)/Makefile, $(MAKECMDGOALS)) _all: sub-make
	@:

# Invoke a second make in the output directory, passing relevant variables
sub-make:
	$(Q)$(MAKE) -C $(KBUILD_OUTPUT) KBUILD_SRC=$(CURDIR) \
	-f $(CURDIR)/Makefile $(filter-out _all sub-make,$(MAKECMDGOALS))

# Leave processing to above invocation of make
skip-makefile := 1
endif # ifneq ($(KBUILD_OUTPUT),)
endif # ifeq ($(KBUILD_SRC),)

# We process the rest of the Makefile if this is the final invocation of make
ifeq ($(skip-makefile),)

# Do not print "Entering directory ...",
# but we want to display it when entering to the output directory
# so that IDEs/editors are able to understand relative filenames.
MAKEFLAGS += --no-print-directory

# Call a source code checker (by default, "sparse") as part of the
# C compilation.
#
# Use 'make C=1' to enable checking of only re-compiled files.
# Use 'make C=2' to enable checking of *all* source files, regardless
# of whether they are re-compiled or not.
#
# See the file "Documentation/dev-tools/sparse.rst" for more details,
# including where to get the "sparse" utility.

ifeq ("$(origin C)", "command line")
  KBUILD_CHECKSRC = $(C)
endif
ifndef KBUILD_CHECKSRC
  KBUILD_CHECKSRC = 0
endif

# Use make M=dir to specify directory of external module to build
# Old syntax make ... SUBDIRS=$PWD is still supported
# Setting the environment variable KBUILD_EXTMOD take precedence
ifdef SUBDIRS
  KBUILD_EXTMOD ?= $(SUBDIRS)
endif

ifeq ("$(origin M)", "command line")
  KBUILD_EXTMOD := $(M)
endif

ifeq ($(KBUILD_SRC),)
        # building in the source tree
        srctree := .
else
        ifeq ($(KBUILD_SRC)/,$(dir $(CURDIR)))
                # building in a subdirectory of the source tree
                srctree := ..
        else
                srctree := $(KBUILD_SRC)
        endif
endif

export KBUILD_CHECKSRC KBUILD_EXTMOD KBUILD_SRC

objtree		:= .
src		:= $(srctree)
obj		:= $(objtree)

VPATH		:= $(srctree)$(if $(KBUILD_EXTMOD),:$(KBUILD_EXTMOD))

export srctree objtree VPATH

# To make sure we do not include .config for any of the *config targets
# catch them early, and hand them over to scripts/kconfig/Makefile
# It is allowed to specify more targets when calling make, including
# mixing *config targets and build targets.
# For example 'make oldconfig all'.
# Detect when mixed targets is specified, and make a second invocation
# of make so .config is not included in this case either (for *config).

version_h := include/generated/uapi/linux/version.h
old_version_h := include/linux/version.h

clean-targets := %clean mrproper cleandocs
no-dot-config-targets := $(clean-targets) \
			 cscope gtags TAGS tags help% %docs check% coccicheck \
			 $(version_h) headers_% archheaders archscripts \
			 %asm-generic kernelversion %src-pkg
no-sync-config-targets := $(no-dot-config-targets) install %install \
			   kernelrelease

config-targets  := 0
mixed-targets   := 0
dot-config      := 1
may-sync-config := 1

ifneq ($(filter $(no-dot-config-targets), $(MAKECMDGOALS)),)
	ifeq ($(filter-out $(no-dot-config-targets), $(MAKECMDGOALS)),)
		dot-config := 0
	endif
endif

ifneq ($(filter $(no-sync-config-targets), $(MAKECMDGOALS)),)
	ifeq ($(filter-out $(no-sync-config-targets), $(MAKECMDGOALS)),)
		may-sync-config := 0
	endif
endif

ifneq ($(KBUILD_EXTMOD),)
	may-sync-config := 0
endif

ifeq ($(KBUILD_EXTMOD),)
        ifneq ($(filter config %config,$(MAKECMDGOALS)),)
                config-targets := 1
                ifneq ($(words $(MAKECMDGOALS)),1)
                        mixed-targets := 1
                endif
        endif
endif

# For "make -j clean all", "make -j mrproper defconfig all", etc.
ifneq ($(filter $(clean-targets),$(MAKECMDGOALS)),)
        ifneq ($(filter-out $(clean-targets),$(MAKECMDGOALS)),)
                mixed-targets := 1
        endif
endif

# install and modules_install need also be processed one by one
ifneq ($(filter install,$(MAKECMDGOALS)),)
        ifneq ($(filter modules_install,$(MAKECMDGOALS)),)
	        mixed-targets := 1
        endif
endif

ifeq ($(mixed-targets),1)
# ===========================================================================
# We're called with mixed targets (*config and build targets).
# Handle them one by one.

PHONY += $(MAKECMDGOALS) __build_one_by_one

$(filter-out __build_one_by_one, $(MAKECMDGOALS)): __build_one_by_one
	@:

__build_one_by_one:
	$(Q)set -e; \
	for i in $(MAKECMDGOALS); do \
		$(MAKE) -f $(srctree)/Makefile $$i; \
	done

else

# We need some generic definitions (do not try to remake the file).
scripts/Kbuild.include: ;
include scripts/Kbuild.include

# Read KERNELRELEASE from include/config/kernel.release (if it exists)
KERNELRELEASE = $(shell cat include/config/kernel.release 2> /dev/null)
KERNELVERSION = $(VERSION)$(if $(PATCHLEVEL),.$(PATCHLEVEL)$(if $(SUBLEVEL),.$(SUBLEVEL)))$(EXTRAVERSION)
export VERSION PATCHLEVEL SUBLEVEL KERNELRELEASE KERNELVERSION

include scripts/subarch.include

# Cross compiling and selecting different set of gcc/bin-utils
# ---------------------------------------------------------------------------
#
# When performing cross compilation for other architectures ARCH shall be set
# to the target architecture. (See arch/* for the possibilities).
# ARCH can be set during invocation of make:
# make ARCH=ia64
# Another way is to have ARCH set in the environment.
# The default ARCH is the host where make is executed.

# CROSS_COMPILE specify the prefix used for all executables used
# during compilation. Only gcc and related bin-utils executables
# are prefixed with $(CROSS_COMPILE).
# CROSS_COMPILE can be set on the command line
# make CROSS_COMPILE=ia64-linux-
# Alternatively CROSS_COMPILE can be set in the environment.
# Default value for CROSS_COMPILE is not to prefix executables
# Note: Some architectures assign CROSS_COMPILE in their arch/*/Makefile
ARCH		?= $(SUBARCH)

# Architecture as present in compile.h
UTS_MACHINE 	:= $(ARCH)
SRCARCH 	:= $(ARCH)

# Additional ARCH settings for x86
ifeq ($(ARCH),i386)
        SRCARCH := x86
endif
ifeq ($(ARCH),x86_64)
        SRCARCH := x86
endif

# Additional ARCH settings for sparc
ifeq ($(ARCH),sparc32)
       SRCARCH := sparc
endif
ifeq ($(ARCH),sparc64)
       SRCARCH := sparc
endif

# Additional ARCH settings for sh
ifeq ($(ARCH),sh64)
       SRCARCH := sh
endif

KCONFIG_CONFIG	?= .config
export KCONFIG_CONFIG

# SHELL used by kbuild
CONFIG_SHELL := $(shell if [ -x "$$BASH" ]; then echo $$BASH; \
	  else if [ -x /bin/bash ]; then echo /bin/bash; \
	  else echo sh; fi ; fi)

HOST_LFS_CFLAGS := $(shell getconf LFS_CFLAGS 2>/dev/null)
HOST_LFS_LDFLAGS := $(shell getconf LFS_LDFLAGS 2>/dev/null)
HOST_LFS_LIBS := $(shell getconf LFS_LIBS 2>/dev/null)

HOSTCC       = gcc
HOSTCXX      = g++
KBUILD_HOSTCFLAGS   := -Wall -Wmissing-prototypes -Wstrict-prototypes -O2 \
		-fomit-frame-pointer -std=gnu89 $(HOST_LFS_CFLAGS) \
		$(HOSTCFLAGS)
KBUILD_HOSTCXXFLAGS := -O2 $(HOST_LFS_CFLAGS) $(HOSTCXXFLAGS)
KBUILD_HOSTLDFLAGS  := $(HOST_LFS_LDFLAGS) $(HOSTLDFLAGS)
KBUILD_HOSTLDLIBS   := $(HOST_LFS_LIBS) $(HOSTLDLIBS)

# Make variables (CC, etc...)
AS		= $(CROSS_COMPILE)as
LD		= $(CROSS_COMPILE)ld
CC		= $(CROSS_COMPILE)gcc
CPP		= $(CC) -E
AR		= $(CROSS_COMPILE)ar
NM		= $(CROSS_COMPILE)nm
STRIP		= $(CROSS_COMPILE)strip
OBJCOPY		= $(CROSS_COMPILE)objcopy
OBJDUMP		= $(CROSS_COMPILE)objdump
LEX		= flex
YACC		= bison
AWK		= awk
GENKSYMS	= scripts/genksyms/genksyms
INSTALLKERNEL  := installkernel
DEPMOD		= /sbin/depmod
PERL		= perl
PYTHON		= python
PYTHON2		= python2
PYTHON3		= python3
CHECK		= sparse

CHECKFLAGS     := -D__linux__ -Dlinux -D__STDC__ -Dunix -D__unix__ \
		  -Wbitwise -Wno-return-void -Wno-unknown-attribute $(CF)
NOSTDINC_FLAGS  =
CFLAGS_MODULE   =
AFLAGS_MODULE   =
LDFLAGS_MODULE  =
CFLAGS_KERNEL	=
AFLAGS_KERNEL	=
LDFLAGS_vmlinux =

# Use USERINCLUDE when you must reference the UAPI directories only.
USERINCLUDE    := \
		-I$(srctree)/arch/$(SRCARCH)/include/uapi \
		-I$(objtree)/arch/$(SRCARCH)/include/generated/uapi \
		-I$(srctree)/include/uapi \
		-I$(objtree)/include/generated/uapi \
                -include $(srctree)/include/linux/kconfig.h

# Use LINUXINCLUDE when you must reference the include/ directory.
# Needed to be compatible with the O= option
LINUXINCLUDE    := \
		-I$(srctree)/arch/$(SRCARCH)/include \
		-I$(objtree)/arch/$(SRCARCH)/include/generated \
		$(if $(KBUILD_SRC), -I$(srctree)/include) \
		-I$(objtree)/include \
		$(USERINCLUDE)

KBUILD_AFLAGS   := -D__ASSEMBLY__
KBUILD_CFLAGS   := -Wall -Wundef -Wstrict-prototypes -Wno-trigraphs \
		   -fno-strict-aliasing -fno-common -fshort-wchar \
		   -Werror-implicit-function-declaration \
		   -Wno-format-security \
		   -std=gnu89
KBUILD_CPPFLAGS := -D__KERNEL__
KBUILD_AFLAGS_KERNEL :=
KBUILD_CFLAGS_KERNEL :=
KBUILD_AFLAGS_MODULE  := -DMODULE
KBUILD_CFLAGS_MODULE  := -DMODULE
KBUILD_LDFLAGS_MODULE := -T $(srctree)/scripts/module-common.lds
KBUILD_LDFLAGS :=
GCC_PLUGINS_CFLAGS :=

export ARCH SRCARCH CONFIG_SHELL HOSTCC KBUILD_HOSTCFLAGS CROSS_COMPILE AS LD CC
export CPP AR NM STRIP OBJCOPY OBJDUMP KBUILD_HOSTLDFLAGS KBUILD_HOSTLDLIBS
export MAKE LEX YACC AWK GENKSYMS INSTALLKERNEL PERL PYTHON PYTHON2 PYTHON3 UTS_MACHINE
export HOSTCXX KBUILD_HOSTCXXFLAGS LDFLAGS_MODULE CHECK CHECKFLAGS

export KBUILD_CPPFLAGS NOSTDINC_FLAGS LINUXINCLUDE OBJCOPYFLAGS KBUILD_LDFLAGS
export KBUILD_CFLAGS CFLAGS_KERNEL CFLAGS_MODULE
export CFLAGS_KASAN CFLAGS_KASAN_NOSANITIZE CFLAGS_UBSAN
export KBUILD_AFLAGS AFLAGS_KERNEL AFLAGS_MODULE
export KBUILD_AFLAGS_MODULE KBUILD_CFLAGS_MODULE KBUILD_LDFLAGS_MODULE
export KBUILD_AFLAGS_KERNEL KBUILD_CFLAGS_KERNEL
export KBUILD_ARFLAGS

# When compiling out-of-tree modules, put MODVERDIR in the module
# tree rather than in the kernel tree. The kernel tree might
# even be read-only.
export MODVERDIR := $(if $(KBUILD_EXTMOD),$(firstword $(KBUILD_EXTMOD))/).tmp_versions

# Files to ignore in find ... statements

export RCS_FIND_IGNORE := \( -name SCCS -o -name BitKeeper -o -name .svn -o    \
			  -name CVS -o -name .pc -o -name .hg -o -name .git \) \
			  -prune -o
export RCS_TAR_IGNORE := --exclude SCCS --exclude BitKeeper --exclude .svn \
			 --exclude CVS --exclude .pc --exclude .hg --exclude .git

# ===========================================================================
# Rules shared between *config targets and build targets

# Basic helpers built in scripts/basic/
PHONY += scripts_basic
scripts_basic:
	$(Q)$(MAKE) $(build)=scripts/basic
	$(Q)rm -f .tmp_quiet_recordmcount

# To avoid any implicit rule to kick in, define an empty command.
scripts/basic/%: scripts_basic ;

PHONY += outputmakefile
# outputmakefile generates a Makefile in the output directory, if using a
# separate output directory. This allows convenient use of make in the
# output directory.
outputmakefile:
ifneq ($(KBUILD_SRC),)
	$(Q)ln -fsn $(srctree) source
	$(Q)$(CONFIG_SHELL) $(srctree)/scripts/mkmakefile \
	    $(srctree) $(objtree) $(VERSION) $(PATCHLEVEL)
endif

ifeq ($(cc-name),clang)
ifneq ($(CROSS_COMPILE),)
CLANG_FLAGS	:= --target=$(notdir $(CROSS_COMPILE:%-=%))
GCC_TOOLCHAIN_DIR := $(dir $(shell which $(CROSS_COMPILE)elfedit))
CLANG_FLAGS	+= --prefix=$(GCC_TOOLCHAIN_DIR)
GCC_TOOLCHAIN	:= $(realpath $(GCC_TOOLCHAIN_DIR)/..)
endif
ifneq ($(GCC_TOOLCHAIN),)
CLANG_FLAGS	+= --gcc-toolchain=$(GCC_TOOLCHAIN)
endif
CLANG_FLAGS	+= -no-integrated-as
KBUILD_CFLAGS	+= $(CLANG_FLAGS)
KBUILD_AFLAGS	+= $(CLANG_FLAGS)
export CLANG_FLAGS
endif

RETPOLINE_CFLAGS_GCC := -mindirect-branch=thunk-extern -mindirect-branch-register
RETPOLINE_VDSO_CFLAGS_GCC := -mindirect-branch=thunk-inline -mindirect-branch-register
RETPOLINE_CFLAGS_CLANG := -mretpoline-external-thunk
RETPOLINE_VDSO_CFLAGS_CLANG := -mretpoline
RETPOLINE_CFLAGS := $(call cc-option,$(RETPOLINE_CFLAGS_GCC),$(call cc-option,$(RETPOLINE_CFLAGS_CLANG)))
RETPOLINE_VDSO_CFLAGS := $(call cc-option,$(RETPOLINE_VDSO_CFLAGS_GCC),$(call cc-option,$(RETPOLINE_VDSO_CFLAGS_CLANG)))
export RETPOLINE_CFLAGS
export RETPOLINE_VDSO_CFLAGS

KBUILD_CFLAGS	+= $(call cc-option,-fno-PIE)
KBUILD_AFLAGS	+= $(call cc-option,-fno-PIE)

# check for 'asm goto'
ifeq ($(shell $(CONFIG_SHELL) $(srctree)/scripts/gcc-goto.sh $(CC) $(KBUILD_CFLAGS)), y)
  CC_HAVE_ASM_GOTO := 1
  KBUILD_CFLAGS += -DCC_HAVE_ASM_GOTO
  KBUILD_AFLAGS += -DCC_HAVE_ASM_GOTO
endif

# The expansion should be delayed until arch/$(SRCARCH)/Makefile is included.
# Some architectures define CROSS_COMPILE in arch/$(SRCARCH)/Makefile.
# CC_VERSION_TEXT is referenced from Kconfig (so it needs export),
# and from include/config/auto.conf.cmd to detect the compiler upgrade.
CC_VERSION_TEXT = $(shell $(CC) --version | head -n 1)

ifeq ($(config-targets),1)
# ===========================================================================
# *config targets only - make sure prerequisites are updated, and descend
# in scripts/kconfig to make the *config target

# Read arch specific Makefile to set KBUILD_DEFCONFIG as needed.
# KBUILD_DEFCONFIG may point out an alternative default configuration
# used for 'make defconfig'
include arch/$(SRCARCH)/Makefile
export KBUILD_DEFCONFIG KBUILD_KCONFIG CC_VERSION_TEXT

config: scripts_basic outputmakefile FORCE
	$(Q)$(MAKE) $(build)=scripts/kconfig $@

%config: scripts_basic outputmakefile FORCE
	$(Q)$(MAKE) $(build)=scripts/kconfig $@

else
# ===========================================================================
# Build targets only - this includes vmlinux, arch specific targets, clean
# targets and others. In general all targets except *config targets.

# If building an external module we do not care about the all: rule
# but instead _all depend on modules
PHONY += all
ifeq ($(KBUILD_EXTMOD),)
_all: all
else
_all: modules
endif

# Decide whether to build built-in, modular, or both.
# Normally, just do built-in.

KBUILD_MODULES :=
KBUILD_BUILTIN := 1

# If we have only "make modules", don't compile built-in objects.
# When we're building modules with modversions, we need to consider
# the built-in objects during the descend as well, in order to
# make sure the checksums are up to date before we record them.

ifeq ($(MAKECMDGOALS),modules)
  KBUILD_BUILTIN := $(if $(CONFIG_MODVERSIONS),1)
endif

# If we have "make <whatever> modules", compile modules
# in addition to whatever we do anyway.
# Just "make" or "make all" shall build modules as well

ifneq ($(filter all _all modules,$(MAKECMDGOALS)),)
  KBUILD_MODULES := 1
endif

ifeq ($(MAKECMDGOALS),)
  KBUILD_MODULES := 1
endif

export KBUILD_MODULES KBUILD_BUILTIN

ifeq ($(KBUILD_EXTMOD),)
# Objects we will link into vmlinux / subdirs we need to visit
init-y		:= init/
drivers-y	:= drivers/ sound/ firmware/
net-y		:= net/
libs-y		:= lib/
core-y		:= usr/
virt-y		:= virt/
endif # KBUILD_EXTMOD

ifeq ($(dot-config),1)
include include/config/auto.conf
endif

# The all: target is the default when no target is given on the
# command line.
# This allow a user to issue only 'make' to build a kernel including modules
# Defaults to vmlinux, but the arch makefile usually adds further targets
all: vmlinux

CFLAGS_GCOV	:= -fprofile-arcs -ftest-coverage \
	$(call cc-option,-fno-tree-loop-im) \
	$(call cc-disable-warning,maybe-uninitialized,)
export CFLAGS_GCOV

# The arch Makefiles can override CC_FLAGS_FTRACE. We may also append it later.
ifdef CONFIG_FUNCTION_TRACER
  CC_FLAGS_FTRACE := -pg
endif

# The arch Makefile can set ARCH_{CPP,A,C}FLAGS to override the default
# values of the respective KBUILD_* variables
ARCH_CPPFLAGS :=
ARCH_AFLAGS :=
ARCH_CFLAGS :=
include arch/$(SRCARCH)/Makefile

ifeq ($(dot-config),1)
ifeq ($(may-sync-config),1)
# Read in dependencies to all Kconfig* files, make sure to run syncconfig if
# changes are detected. This should be included after arch/$(SRCARCH)/Makefile
# because some architectures define CROSS_COMPILE there.
-include include/config/auto.conf.cmd

# To avoid any implicit rule to kick in, define an empty command
$(KCONFIG_CONFIG): ;

# The actual configuration files used during the build are stored in
# include/generated/ and include/config/. Update them if .config is newer than
# include/config/auto.conf (which mirrors .config).
#
# This exploits the 'multi-target pattern rule' trick.
# The syncconfig should be executed only once to make all the targets.
%/auto.conf %/auto.conf.cmd %/tristate.conf: $(KCONFIG_CONFIG)
	$(Q)$(MAKE) -f $(srctree)/Makefile syncconfig
else
# External modules and some install targets need include/generated/autoconf.h
# and include/config/auto.conf but do not care if they are up-to-date.
# Use auto.conf to trigger the test
PHONY += include/config/auto.conf

include/config/auto.conf:
	$(Q)test -e include/generated/autoconf.h -a -e $@ || (		\
	echo >&2;							\
	echo >&2 "  ERROR: Kernel configuration is invalid.";		\
	echo >&2 "         include/generated/autoconf.h or $@ are missing.";\
	echo >&2 "         Run 'make oldconfig && make prepare' on kernel src to fix it.";	\
	echo >&2 ;							\
	/bin/false)

endif # may-sync-config
endif # $(dot-config)

KBUILD_CFLAGS	+= $(call cc-option,-fno-delete-null-pointer-checks,)
KBUILD_CFLAGS	+= $(call cc-disable-warning,frame-address,)
KBUILD_CFLAGS	+= $(call cc-disable-warning, format-truncation)
KBUILD_CFLAGS	+= $(call cc-disable-warning, format-overflow)
KBUILD_CFLAGS	+= $(call cc-disable-warning, int-in-bool-context)

ifdef CONFIG_CC_OPTIMIZE_FOR_SIZE
KBUILD_CFLAGS	+= $(call cc-option,-Oz,-Os)
KBUILD_CFLAGS	+= $(call cc-disable-warning,maybe-uninitialized,)
else
ifdef CONFIG_CC_OPTIMIZE_HARDER
KBUILD_CFLAGS	+= -O3 $(call cc-disable-warning,maybe-uninitialized,)
else
ifdef CONFIG_PROFILE_ALL_BRANCHES
KBUILD_CFLAGS	+= -O2 $(call cc-disable-warning,maybe-uninitialized,)
else
KBUILD_CFLAGS   += -O2
endif
endif
endif

KBUILD_CFLAGS += $(call cc-ifversion, -lt, 0409, \
			$(call cc-disable-warning,maybe-uninitialized,))

# Tell gcc to never replace conditional load with a non-conditional one
KBUILD_CFLAGS	+= $(call cc-option,--param=allow-store-data-races=0)

include scripts/Makefile.kcov
include scripts/Makefile.gcc-plugins

ifdef CONFIG_READABLE_ASM
# Disable optimizations that make assembler listings hard to read.
# reorder blocks reorders the control in the function
# ipa clone creates specialized cloned functions
# partial inlining inlines only parts of functions
KBUILD_CFLAGS += $(call cc-option,-fno-reorder-blocks,) \
                 $(call cc-option,-fno-ipa-cp-clone,) \
                 $(call cc-option,-fno-partial-inlining)
endif

ifneq ($(CONFIG_FRAME_WARN),0)
KBUILD_CFLAGS += $(call cc-option,-Wframe-larger-than=${CONFIG_FRAME_WARN})
endif

stackp-flags-$(CONFIG_CC_HAS_STACKPROTECTOR_NONE) := -fno-stack-protector
stackp-flags-$(CONFIG_STACKPROTECTOR)             := -fstack-protector
stackp-flags-$(CONFIG_STACKPROTECTOR_STRONG)      := -fstack-protector-strong

KBUILD_CFLAGS += $(stackp-flags-y)

ifeq ($(cc-name),clang)
KBUILD_CPPFLAGS += $(call cc-option,-Qunused-arguments,)
KBUILD_CFLAGS += $(call cc-disable-warning, format-invalid-specifier)
KBUILD_CFLAGS += $(call cc-disable-warning, gnu)
KBUILD_CFLAGS += $(call cc-disable-warning, address-of-packed-member)
# Quiet clang warning: comparison of unsigned expression < 0 is always false
KBUILD_CFLAGS += $(call cc-disable-warning, tautological-compare)
# CLANG uses a _MergedGlobals as optimization, but this breaks modpost, as the
# source of a reference will be _MergedGlobals and not on of the whitelisted names.
# See modpost pattern 2
KBUILD_CFLAGS += $(call cc-option, -mno-global-merge,)
KBUILD_CFLAGS += $(call cc-option, -fcatch-undefined-behavior)
else

# These warnings generated too much noise in a regular build.
# Use make W=1 to enable them (see scripts/Makefile.extrawarn)
KBUILD_CFLAGS += $(call cc-disable-warning, unused-but-set-variable)
endif

KBUILD_CFLAGS += $(call cc-disable-warning, unused-const-variable)
ifdef CONFIG_FRAME_POINTER
KBUILD_CFLAGS	+= -fno-omit-frame-pointer -fno-optimize-sibling-calls
else
# Some targets (ARM with Thumb2, for example), can't be built with frame
# pointers.  For those, we don't have FUNCTION_TRACER automatically
# select FRAME_POINTER.  However, FUNCTION_TRACER adds -pg, and this is
# incompatible with -fomit-frame-pointer with current GCC, so we don't use
# -fomit-frame-pointer with FUNCTION_TRACER.
ifndef CONFIG_FUNCTION_TRACER
KBUILD_CFLAGS	+= -fomit-frame-pointer
endif
endif

KBUILD_CFLAGS   += $(call cc-option, -fno-var-tracking-assignments)

ifdef CONFIG_DEBUG_INFO
ifdef CONFIG_DEBUG_INFO_SPLIT
KBUILD_CFLAGS   += $(call cc-option, -gsplit-dwarf, -g)
else
KBUILD_CFLAGS	+= -g
endif
KBUILD_AFLAGS	+= -Wa,-gdwarf-2
endif
ifdef CONFIG_DEBUG_INFO_DWARF4
KBUILD_CFLAGS	+= $(call cc-option, -gdwarf-4,)
endif

ifdef CONFIG_DEBUG_INFO_REDUCED
KBUILD_CFLAGS 	+= $(call cc-option, -femit-struct-debug-baseonly) \
		   $(call cc-option,-fno-var-tracking)
endif

ifdef CONFIG_FUNCTION_TRACER
ifdef CONFIG_FTRACE_MCOUNT_RECORD
  # gcc 5 supports generating the mcount tables directly
  ifeq ($(call cc-option-yn,-mrecord-mcount),y)
    CC_FLAGS_FTRACE	+= -mrecord-mcount
    export CC_USING_RECORD_MCOUNT := 1
  endif
  ifdef CONFIG_HAVE_NOP_MCOUNT
    ifeq ($(call cc-option-yn, -mnop-mcount),y)
      CC_FLAGS_FTRACE	+= -mnop-mcount
      CC_FLAGS_USING	+= -DCC_USING_NOP_MCOUNT
    endif
  endif
endif
ifdef CONFIG_HAVE_FENTRY
  ifeq ($(call cc-option-yn, -mfentry),y)
    CC_FLAGS_FTRACE	+= -mfentry
    CC_FLAGS_USING	+= -DCC_USING_FENTRY
  endif
endif
export CC_FLAGS_FTRACE
KBUILD_CFLAGS	+= $(CC_FLAGS_FTRACE) $(CC_FLAGS_USING)
KBUILD_AFLAGS	+= $(CC_FLAGS_USING)
ifdef CONFIG_DYNAMIC_FTRACE
	ifdef CONFIG_HAVE_C_RECORDMCOUNT
		BUILD_C_RECORDMCOUNT := y
		export BUILD_C_RECORDMCOUNT
	endif
endif
endif

# We trigger additional mismatches with less inlining
ifdef CONFIG_DEBUG_SECTION_MISMATCH
KBUILD_CFLAGS += $(call cc-option, -fno-inline-functions-called-once)
endif

ifdef CONFIG_LD_DEAD_CODE_DATA_ELIMINATION
KBUILD_CFLAGS_KERNEL += -ffunction-sections -fdata-sections
LDFLAGS_vmlinux += --gc-sections
endif

# arch Makefile may override CC so keep this after arch Makefile is included
NOSTDINC_FLAGS += -nostdinc -isystem $(shell $(CC) -print-file-name=include)

# warn about C99 declaration after statement
KBUILD_CFLAGS += $(call cc-option,-Wdeclaration-after-statement,)

# disable pointer signed / unsigned warnings in gcc 4.0
KBUILD_CFLAGS += $(call cc-disable-warning, pointer-sign)

# disable stringop warnings in gcc 8+
KBUILD_CFLAGS += $(call cc-disable-warning, stringop-truncation)

# disable invalid "can't wrap" optimizations for signed / pointers
KBUILD_CFLAGS	+= $(call cc-option,-fno-strict-overflow)

# clang sets -fmerge-all-constants by default as optimization, but this
# is non-conforming behavior for C and in fact breaks the kernel, so we
# need to disable it here generally.
KBUILD_CFLAGS	+= $(call cc-option,-fno-merge-all-constants)

# for gcc -fno-merge-all-constants disables everything, but it is fine
# to have actual conforming behavior enabled.
KBUILD_CFLAGS	+= $(call cc-option,-fmerge-constants)

# Make sure -fstack-check isn't enabled (like gentoo apparently did)
KBUILD_CFLAGS  += $(call cc-option,-fno-stack-check,)

# conserve stack if available
KBUILD_CFLAGS   += $(call cc-option,-fconserve-stack)

# disallow errors like 'EXPORT_GPL(foo);' with missing header
KBUILD_CFLAGS   += $(call cc-option,-Werror=implicit-int)

# require functions to have arguments in prototypes, not empty 'int foo()'
KBUILD_CFLAGS   += $(call cc-option,-Werror=strict-prototypes)

# Prohibit date/time macros, which would make the build non-deterministic
KBUILD_CFLAGS   += $(call cc-option,-Werror=date-time)

# enforce correct pointer usage
KBUILD_CFLAGS   += $(call cc-option,-Werror=incompatible-pointer-types)

# Require designated initializers for all marked structures
KBUILD_CFLAGS   += $(call cc-option,-Werror=designated-init)

# change __FILE__ to the relative path from the srctree
KBUILD_CFLAGS	+= $(call cc-option,-fmacro-prefix-map=$(srctree)/=)

# use the deterministic mode of AR if available
KBUILD_ARFLAGS := $(call ar-option,D)

include scripts/Makefile.kasan
include scripts/Makefile.extrawarn
include scripts/Makefile.ubsan

# Add any arch overrides and user supplied CPPFLAGS, AFLAGS and CFLAGS as the
# last assignments
KBUILD_CPPFLAGS += $(ARCH_CPPFLAGS) $(KCPPFLAGS)
KBUILD_AFLAGS   += $(ARCH_AFLAGS)   $(KAFLAGS)
KBUILD_CFLAGS   += $(ARCH_CFLAGS)   $(KCFLAGS)

# Use --build-id when available.
LDFLAGS_BUILD_ID := $(call ld-option, --build-id)
KBUILD_LDFLAGS_MODULE += $(LDFLAGS_BUILD_ID)
LDFLAGS_vmlinux += $(LDFLAGS_BUILD_ID)

ifeq ($(CONFIG_STRIP_ASM_SYMS),y)
LDFLAGS_vmlinux	+= $(call ld-option, -X,)
endif

# insure the checker run with the right endianness
CHECKFLAGS += $(if $(CONFIG_CPU_BIG_ENDIAN),-mbig-endian,-mlittle-endian)

# the checker needs the correct machine size
CHECKFLAGS += $(if $(CONFIG_64BIT),-m64,-m32)

# Default kernel image to build when no specific target is given.
# KBUILD_IMAGE may be overruled on the command line or
# set in the environment
# Also any assignments in arch/$(ARCH)/Makefile take precedence over
# this default value
export KBUILD_IMAGE ?= vmlinux

#
# INSTALL_PATH specifies where to place the updated kernel and system map
# images. Default is /boot, but you can set it to other values
export	INSTALL_PATH ?= /boot

#
# INSTALL_DTBS_PATH specifies a prefix for relocations required by build roots.
# Like INSTALL_MOD_PATH, it isn't defined in the Makefile, but can be passed as
# an argument if needed. Otherwise it defaults to the kernel install path
#
export INSTALL_DTBS_PATH ?= $(INSTALL_PATH)/dtbs/$(KERNELRELEASE)

#
# INSTALL_MOD_PATH specifies a prefix to MODLIB for module directory
# relocations required by build roots.  This is not defined in the
# makefile but the argument can be passed to make if needed.
#

MODLIB	= $(INSTALL_MOD_PATH)/lib/modules/$(KERNELRELEASE)
export MODLIB

#
# INSTALL_MOD_STRIP, if defined, will cause modules to be
# stripped after they are installed.  If INSTALL_MOD_STRIP is '1', then
# the default option --strip-debug will be used.  Otherwise,
# INSTALL_MOD_STRIP value will be used as the options to the strip command.

ifdef INSTALL_MOD_STRIP
ifeq ($(INSTALL_MOD_STRIP),1)
mod_strip_cmd = $(STRIP) --strip-debug
else
mod_strip_cmd = $(STRIP) $(INSTALL_MOD_STRIP)
endif # INSTALL_MOD_STRIP=1
else
mod_strip_cmd = true
endif # INSTALL_MOD_STRIP
export mod_strip_cmd

# CONFIG_MODULE_COMPRESS, if defined, will cause module to be compressed
# after they are installed in agreement with CONFIG_MODULE_COMPRESS_GZIP
# or CONFIG_MODULE_COMPRESS_XZ.

mod_compress_cmd = true
ifdef CONFIG_MODULE_COMPRESS
  ifdef CONFIG_MODULE_COMPRESS_GZIP
    mod_compress_cmd = gzip -n -f
  endif # CONFIG_MODULE_COMPRESS_GZIP
  ifdef CONFIG_MODULE_COMPRESS_XZ
    mod_compress_cmd = xz -f
  endif # CONFIG_MODULE_COMPRESS_XZ
endif # CONFIG_MODULE_COMPRESS
export mod_compress_cmd

# Select initial ramdisk compression format, default is gzip(1).
# This shall be used by the dracut(8) tool while creating an initramfs image.
#
INITRD_COMPRESS-y                  := gzip
INITRD_COMPRESS-$(CONFIG_RD_BZIP2) := bzip2
INITRD_COMPRESS-$(CONFIG_RD_LZMA)  := lzma
INITRD_COMPRESS-$(CONFIG_RD_XZ)    := xz
INITRD_COMPRESS-$(CONFIG_RD_LZO)   := lzo
INITRD_COMPRESS-$(CONFIG_RD_LZ4)   := lz4
# do not export INITRD_COMPRESS, since we didn't actually
# choose a sane default compression above.
# export INITRD_COMPRESS := $(INITRD_COMPRESS-y)

ifdef CONFIG_MODULE_SIG_ALL
$(eval $(call config_filename,MODULE_SIG_KEY))

mod_sign_cmd = scripts/sign-file $(CONFIG_MODULE_SIG_HASH) $(MODULE_SIG_KEY_SRCPREFIX)$(CONFIG_MODULE_SIG_KEY) certs/signing_key.x509
else
mod_sign_cmd = true
endif
export mod_sign_cmd

HOST_LIBELF_LIBS = $(shell pkg-config libelf --libs 2>/dev/null || echo -lelf)

ifdef CONFIG_STACK_VALIDATION
  has_libelf := $(call try-run,\
		echo "int main() {}" | $(HOSTCC) -xc -o /dev/null $(HOST_LIBELF_LIBS) -,1,0)
  ifeq ($(has_libelf),1)
    objtool_target := tools/objtool FORCE
  else
    SKIP_STACK_VALIDATION := 1
    export SKIP_STACK_VALIDATION
  endif
endif


ifeq ($(KBUILD_EXTMOD),)
core-y		+= kernel/ certs/ mm/ fs/ ipc/ security/ crypto/ block/

vmlinux-dirs	:= $(patsubst %/,%,$(filter %/, $(init-y) $(init-m) \
		     $(core-y) $(core-m) $(drivers-y) $(drivers-m) \
		     $(net-y) $(net-m) $(libs-y) $(libs-m) $(virt-y)))

vmlinux-alldirs	:= $(sort $(vmlinux-dirs) $(patsubst %/,%,$(filter %/, \
		     $(init-) $(core-) $(drivers-) $(net-) $(libs-) $(virt-))))

init-y		:= $(patsubst %/, %/built-in.a, $(init-y))
core-y		:= $(patsubst %/, %/built-in.a, $(core-y))
drivers-y	:= $(patsubst %/, %/built-in.a, $(drivers-y))
net-y		:= $(patsubst %/, %/built-in.a, $(net-y))
libs-y1		:= $(patsubst %/, %/lib.a, $(libs-y))
libs-y2		:= $(patsubst %/, %/built-in.a, $(filter-out %.a, $(libs-y)))
virt-y		:= $(patsubst %/, %/built-in.a, $(virt-y))

# Externally visible symbols (used by link-vmlinux.sh)
export KBUILD_VMLINUX_INIT := $(head-y) $(init-y)
export KBUILD_VMLINUX_MAIN := $(core-y) $(libs-y2) $(drivers-y) $(net-y) $(virt-y)
export KBUILD_VMLINUX_LIBS := $(libs-y1)
export KBUILD_LDS          := arch/$(SRCARCH)/kernel/vmlinux.lds
export LDFLAGS_vmlinux
# used by scripts/package/Makefile
export KBUILD_ALLDIRS := $(sort $(filter-out arch/%,$(vmlinux-alldirs)) arch Documentation include samples scripts tools)

vmlinux-deps := $(KBUILD_LDS) $(KBUILD_VMLINUX_INIT) $(KBUILD_VMLINUX_MAIN) $(KBUILD_VMLINUX_LIBS)

# Recurse until adjust_autoksyms.sh is satisfied
PHONY += autoksyms_recursive
autoksyms_recursive: $(vmlinux-deps)
ifdef CONFIG_TRIM_UNUSED_KSYMS
	$(Q)$(CONFIG_SHELL) $(srctree)/scripts/adjust_autoksyms.sh \
	  "$(MAKE) -f $(srctree)/Makefile vmlinux"
endif

# For the kernel to actually contain only the needed exported symbols,
# we have to build modules as well to determine what those symbols are.
# (this can be evaluated only once include/config/auto.conf has been included)
ifdef CONFIG_TRIM_UNUSED_KSYMS
  KBUILD_MODULES := 1
endif

autoksyms_h := $(if $(CONFIG_TRIM_UNUSED_KSYMS), include/generated/autoksyms.h)

$(autoksyms_h):
	$(Q)mkdir -p $(dir $@)
	$(Q)touch $@

ARCH_POSTLINK := $(wildcard $(srctree)/arch/$(SRCARCH)/Makefile.postlink)

# Final link of vmlinux with optional arch pass after final link
cmd_link-vmlinux =                                                 \
	$(CONFIG_SHELL) $< $(LD) $(KBUILD_LDFLAGS) $(LDFLAGS_vmlinux) ;    \
	$(if $(ARCH_POSTLINK), $(MAKE) -f $(ARCH_POSTLINK) $@, true)

vmlinux: scripts/link-vmlinux.sh autoksyms_recursive $(vmlinux-deps) FORCE
ifdef CONFIG_HEADERS_CHECK
	$(Q)$(MAKE) -f $(srctree)/Makefile headers_check
endif
ifdef CONFIG_GDB_SCRIPTS
	$(Q)ln -fsn $(abspath $(srctree)/scripts/gdb/vmlinux-gdb.py)
endif
	+$(call if_changed,link-vmlinux)

# Build samples along the rest of the kernel. This needs headers_install.
ifdef CONFIG_SAMPLES
vmlinux-dirs += samples
samples: headers_install
endif

# The actual objects are generated when descending,
# make sure no implicit rule kicks in
$(sort $(vmlinux-deps)): $(vmlinux-dirs) ;

# Handle descending into subdirectories listed in $(vmlinux-dirs)
# Preset locale variables to speed up the build process. Limit locale
# tweaks to this spot to avoid wrong language settings when running
# make menuconfig etc.
# Error messages still appears in the original language

PHONY += $(vmlinux-dirs)
$(vmlinux-dirs): prepare scripts
	$(Q)$(MAKE) $(build)=$@ need-builtin=1

define filechk_kernel.release
	echo "$(KERNELVERSION)$$($(CONFIG_SHELL) $(srctree)/scripts/setlocalversion $(srctree))"
endef

# Store (new) KERNELRELEASE string in include/config/kernel.release
include/config/kernel.release: $(srctree)/Makefile FORCE
	$(call filechk,kernel.release)

# Additional helpers built in scripts/
# Carefully list dependencies so we do not try to build scripts twice
# in parallel
PHONY += scripts
scripts: scripts_basic asm-generic gcc-plugins $(autoksyms_h)
	$(Q)$(MAKE) $(build)=$(@)

# Things we need to do before we recursively start building the kernel
# or the modules are listed in "prepare".
# A multi level approach is used. prepareN is processed before prepareN-1.
# archprepare is used in arch Makefiles and when processed asm symlink,
# version.h and scripts_basic is processed / created.

# Listed in dependency order
PHONY += prepare archprepare prepare0 prepare1 prepare2 prepare3

# prepare3 is used to check if we are building in a separate output directory,
# and if so do:
# 1) Check that make has not been executed in the kernel src $(srctree)
prepare3: include/config/kernel.release
ifneq ($(KBUILD_SRC),)
	@$(kecho) '  Using $(srctree) as source for kernel'
	$(Q)if [ -f $(srctree)/.config -o -d $(srctree)/include/config ]; then \
		echo >&2 "  $(srctree) is not clean, please run 'make mrproper'"; \
		echo >&2 "  in the '$(srctree)' directory.";\
		/bin/false; \
	fi;
endif

# prepare2 creates a makefile if using a separate output directory.
# From this point forward, .config has been reprocessed, so any rules
# that need to depend on updated CONFIG_* values can be checked here.
prepare2: prepare3 outputmakefile asm-generic

prepare1: prepare2 $(version_h) $(autoksyms_h) include/generated/utsrelease.h
	$(cmd_crmodverdir)

archprepare: archheaders archscripts prepare1 scripts_basic

prepare0: archprepare gcc-plugins
	$(Q)$(MAKE) $(build)=.

# All the preparing..
prepare: prepare0 prepare-objtool

# Support for using generic headers in asm-generic
PHONY += asm-generic uapi-asm-generic
asm-generic: uapi-asm-generic
	$(Q)$(MAKE) -f $(srctree)/scripts/Makefile.asm-generic \
	            src=asm obj=arch/$(SRCARCH)/include/generated/asm
uapi-asm-generic:
	$(Q)$(MAKE) -f $(srctree)/scripts/Makefile.asm-generic \
	            src=uapi/asm obj=arch/$(SRCARCH)/include/generated/uapi/asm

PHONY += prepare-objtool
prepare-objtool: $(objtool_target)
ifeq ($(SKIP_STACK_VALIDATION),1)
ifdef CONFIG_UNWINDER_ORC
	@echo "error: Cannot generate ORC metadata for CONFIG_UNWINDER_ORC=y, please install libelf-dev, libelf-devel or elfutils-libelf-devel" >&2
	@false
else
	@echo "warning: Cannot use CONFIG_STACK_VALIDATION=y, please install libelf-dev, libelf-devel or elfutils-libelf-devel" >&2
endif
endif

# Generate some files
# ---------------------------------------------------------------------------

# KERNELRELEASE can change from a few different places, meaning version.h
# needs to be updated, so this check is forced on all builds

uts_len := 64
define filechk_utsrelease.h
	if [ `echo -n "$(KERNELRELEASE)" | wc -c ` -gt $(uts_len) ]; then \
	  echo '"$(KERNELRELEASE)" exceeds $(uts_len) characters' >&2;    \
	  exit 1;                                                         \
	fi;                                                               \
	(echo \#define UTS_RELEASE \"$(KERNELRELEASE)\";)
endef

define filechk_version.h
	(echo \#define LINUX_VERSION_CODE $(shell                         \
	expr $(VERSION) \* 65536 + 0$(PATCHLEVEL) \* 256 + 0$(SUBLEVEL)); \
	echo '#define KERNEL_VERSION(a,b,c) (((a) << 16) + ((b) << 8) + (c))';)
endef

$(version_h): FORCE
	$(call filechk,version.h)
	$(Q)rm -f $(old_version_h)

include/generated/utsrelease.h: include/config/kernel.release FORCE
	$(call filechk,utsrelease.h)

PHONY += headerdep
headerdep:
	$(Q)find $(srctree)/include/ -name '*.h' | xargs --max-args 1 \
	$(srctree)/scripts/headerdep.pl -I$(srctree)/include

# ---------------------------------------------------------------------------
# Kernel headers

#Default location for installed headers
export INSTALL_HDR_PATH = $(objtree)/usr

# If we do an all arch process set dst to include/arch-$(SRCARCH)
hdr-dst = $(if $(KBUILD_HEADERS), dst=include/arch-$(SRCARCH), dst=include)

PHONY += archheaders
archheaders:

PHONY += archscripts
archscripts:

PHONY += __headers
__headers: $(version_h) scripts_basic uapi-asm-generic archheaders archscripts
	$(Q)$(MAKE) $(build)=scripts build_unifdef

PHONY += headers_install_all
headers_install_all:
	$(Q)$(CONFIG_SHELL) $(srctree)/scripts/headers.sh install

PHONY += headers_install
headers_install: __headers
	$(if $(wildcard $(srctree)/arch/$(SRCARCH)/include/uapi/asm/Kbuild),, \
	  $(error Headers not exportable for the $(SRCARCH) architecture))
	$(Q)$(MAKE) $(hdr-inst)=include/uapi dst=include
	$(Q)$(MAKE) $(hdr-inst)=arch/$(SRCARCH)/include/uapi $(hdr-dst)

PHONY += headers_check_all
headers_check_all: headers_install_all
	$(Q)$(CONFIG_SHELL) $(srctree)/scripts/headers.sh check

PHONY += headers_check
headers_check: headers_install
	$(Q)$(MAKE) $(hdr-inst)=include/uapi dst=include HDRCHECK=1
	$(Q)$(MAKE) $(hdr-inst)=arch/$(SRCARCH)/include/uapi $(hdr-dst) HDRCHECK=1

# ---------------------------------------------------------------------------
# Kernel selftest

PHONY += kselftest
kselftest:
	$(Q)$(MAKE) -C $(srctree)/tools/testing/selftests run_tests

PHONY += kselftest-clean
kselftest-clean:
	$(Q)$(MAKE) -C $(srctree)/tools/testing/selftests clean

PHONY += kselftest-merge
kselftest-merge:
	$(if $(wildcard $(objtree)/.config),, $(error No .config exists, config your kernel first!))
	$(Q)$(CONFIG_SHELL) $(srctree)/scripts/kconfig/merge_config.sh \
		-m $(objtree)/.config \
		$(srctree)/tools/testing/selftests/*/config
	+$(Q)$(MAKE) -f $(srctree)/Makefile olddefconfig

# ---------------------------------------------------------------------------
# Modules

ifdef CONFIG_MODULES

# By default, build modules as well

all: modules

# Build modules
#
# A module can be listed more than once in obj-m resulting in
# duplicate lines in modules.order files.  Those are removed
# using awk while concatenating to the final file.

PHONY += modules
modules: $(vmlinux-dirs) $(if $(KBUILD_BUILTIN),vmlinux) modules.builtin
	$(Q)$(AWK) '!x[$$0]++' $(vmlinux-dirs:%=$(objtree)/%/modules.order) > $(objtree)/modules.order
	@$(kecho) '  Building modules, stage 2.';
	$(Q)$(MAKE) -f $(srctree)/scripts/Makefile.modpost

modules.builtin: $(vmlinux-dirs:%=%/modules.builtin)
	$(Q)$(AWK) '!x[$$0]++' $^ > $(objtree)/modules.builtin

%/modules.builtin: include/config/auto.conf include/config/tristate.conf
	$(Q)$(MAKE) $(modbuiltin)=$*


# Target to prepare building external modules
PHONY += modules_prepare
modules_prepare: prepare scripts

# Target to install modules
PHONY += modules_install
modules_install: _modinst_ _modinst_post

PHONY += _modinst_
_modinst_:
	@rm -rf $(MODLIB)/kernel
	@rm -f $(MODLIB)/source
	@mkdir -p $(MODLIB)/kernel
	@ln -s $(abspath $(srctree)) $(MODLIB)/source
	@if [ ! $(objtree) -ef  $(MODLIB)/build ]; then \
		rm -f $(MODLIB)/build ; \
		ln -s $(CURDIR) $(MODLIB)/build ; \
	fi
	@cp -f $(objtree)/modules.order $(MODLIB)/
	@cp -f $(objtree)/modules.builtin $(MODLIB)/
	$(Q)$(MAKE) -f $(srctree)/scripts/Makefile.modinst

# This depmod is only for convenience to give the initial
# boot a modules.dep even before / is mounted read-write.  However the
# boot script depmod is the master version.
PHONY += _modinst_post
_modinst_post: _modinst_
	$(call cmd,depmod)

ifeq ($(CONFIG_MODULE_SIG), y)
PHONY += modules_sign
modules_sign:
	$(Q)$(MAKE) -f $(srctree)/scripts/Makefile.modsign
endif

else # CONFIG_MODULES

# Modules not configured
# ---------------------------------------------------------------------------

PHONY += modules modules_install
modules modules_install:
	@echo >&2
	@echo >&2 "The present kernel configuration has modules disabled."
	@echo >&2 "Type 'make config' and enable loadable module support."
	@echo >&2 "Then build a kernel with module support enabled."
	@echo >&2
	@exit 1

endif # CONFIG_MODULES

###
# Cleaning is done on three levels.
# make clean     Delete most generated files
#                Leave enough to build external modules
# make mrproper  Delete the current configuration, and all generated files
# make distclean Remove editor backup files, patch leftover files and the like

# Directories & files removed with 'make clean'
CLEAN_DIRS  += $(MODVERDIR) include/ksym

# Directories & files removed with 'make mrproper'
MRPROPER_DIRS  += include/config usr/include include/generated          \
		  arch/*/include/generated .tmp_objdiff
MRPROPER_FILES += .config .config.old .version \
		  Module.symvers tags TAGS cscope* GPATH GTAGS GRTAGS GSYMS \
		  signing_key.pem signing_key.priv signing_key.x509	\
		  x509.genkey extra_certificates signing_key.x509.keyid	\
		  signing_key.x509.signer vmlinux-gdb.py

# clean - Delete most, but leave enough to build external modules
#
clean: rm-dirs  := $(CLEAN_DIRS)
clean: rm-files := $(CLEAN_FILES)
clean-dirs      := $(addprefix _clean_, . $(vmlinux-alldirs) Documentation samples)

PHONY += $(clean-dirs) clean archclean vmlinuxclean
$(clean-dirs):
	$(Q)$(MAKE) $(clean)=$(patsubst _clean_%,%,$@)

vmlinuxclean:
	$(Q)$(CONFIG_SHELL) $(srctree)/scripts/link-vmlinux.sh clean
	$(Q)$(if $(ARCH_POSTLINK), $(MAKE) -f $(ARCH_POSTLINK) clean)

clean: archclean vmlinuxclean

# mrproper - Delete all generated files, including .config
#
mrproper: rm-dirs  := $(wildcard $(MRPROPER_DIRS))
mrproper: rm-files := $(wildcard $(MRPROPER_FILES))
mrproper-dirs      := $(addprefix _mrproper_,scripts)

PHONY += $(mrproper-dirs) mrproper archmrproper
$(mrproper-dirs):
	$(Q)$(MAKE) $(clean)=$(patsubst _mrproper_%,%,$@)

mrproper: clean archmrproper $(mrproper-dirs)
	$(call cmd,rmdirs)
	$(call cmd,rmfiles)

# distclean
#
PHONY += distclean

distclean: mrproper
	@find $(srctree) $(RCS_FIND_IGNORE) \
		\( -name '*.orig' -o -name '*.rej' -o -name '*~' \
		-o -name '*.bak' -o -name '#*#' -o -name '*%' \
		-o -name 'core' \) \
		-type f -print | xargs rm -f


# Packaging of the kernel to various formats
# ---------------------------------------------------------------------------
package-dir	:= scripts/package

%src-pkg: FORCE
	$(Q)$(MAKE) $(build)=$(package-dir) $@
%pkg: include/config/kernel.release FORCE
	$(Q)$(MAKE) $(build)=$(package-dir) $@


# Brief documentation of the typical targets used
# ---------------------------------------------------------------------------

boards := $(wildcard $(srctree)/arch/$(SRCARCH)/configs/*_defconfig)
boards := $(sort $(notdir $(boards)))
board-dirs := $(dir $(wildcard $(srctree)/arch/$(SRCARCH)/configs/*/*_defconfig))
board-dirs := $(sort $(notdir $(board-dirs:/=)))

PHONY += help
help:
	@echo  'Cleaning targets:'
	@echo  '  clean		  - Remove most generated files but keep the config and'
	@echo  '                    enough build support to build external modules'
	@echo  '  mrproper	  - Remove all generated files + config + various backup files'
	@echo  '  distclean	  - mrproper + remove editor backup and patch files'
	@echo  ''
	@echo  'Configuration targets:'
	@$(MAKE) -f $(srctree)/scripts/kconfig/Makefile help
	@echo  ''
	@echo  'Other generic targets:'
	@echo  '  all		  - Build all targets marked with [*]'
	@echo  '* vmlinux	  - Build the bare kernel'
	@echo  '* modules	  - Build all modules'
	@echo  '  modules_install - Install all modules to INSTALL_MOD_PATH (default: /)'
	@echo  '  dir/            - Build all files in dir and below'
	@echo  '  dir/file.[ois]  - Build specified target only'
	@echo  '  dir/file.ll     - Build the LLVM assembly file'
	@echo  '                    (requires compiler support for LLVM assembly generation)'
	@echo  '  dir/file.lst    - Build specified mixed source/assembly target only'
	@echo  '                    (requires a recent binutils and recent build (System.map))'
	@echo  '  dir/file.ko     - Build module including final link'
	@echo  '  modules_prepare - Set up for building external modules'
	@echo  '  tags/TAGS	  - Generate tags file for editors'
	@echo  '  cscope	  - Generate cscope index'
	@echo  '  gtags           - Generate GNU GLOBAL index'
	@echo  '  kernelrelease	  - Output the release version string (use with make -s)'
	@echo  '  kernelversion	  - Output the version stored in Makefile (use with make -s)'
	@echo  '  image_name	  - Output the image name (use with make -s)'
	@echo  '  headers_install - Install sanitised kernel headers to INSTALL_HDR_PATH'; \
	 echo  '                    (default: $(INSTALL_HDR_PATH))'; \
	 echo  ''
	@echo  'Static analysers:'
	@echo  '  checkstack      - Generate a list of stack hogs'
	@echo  '  namespacecheck  - Name space analysis on compiled kernel'
	@echo  '  versioncheck    - Sanity check on version.h usage'
	@echo  '  includecheck    - Check for duplicate included header files'
	@echo  '  export_report   - List the usages of all exported symbols'
	@echo  '  headers_check   - Sanity check on exported headers'
	@echo  '  headerdep       - Detect inclusion cycles in headers'
	@echo  '  coccicheck      - Check with Coccinelle'
	@echo  ''
	@echo  'Kernel selftest:'
	@echo  '  kselftest       - Build and run kernel selftest (run as root)'
	@echo  '                    Build, install, and boot kernel before'
	@echo  '                    running kselftest on it'
	@echo  '  kselftest-clean - Remove all generated kselftest files'
	@echo  '  kselftest-merge - Merge all the config dependencies of kselftest to existing'
	@echo  '                    .config.'
	@echo  ''
	@echo 'Userspace tools targets:'
	@echo '  use "make tools/help"'
	@echo '  or  "cd tools; make help"'
	@echo  ''
	@echo  'Kernel packaging:'
	@$(MAKE) $(build)=$(package-dir) help
	@echo  ''
	@echo  'Documentation targets:'
	@$(MAKE) -f $(srctree)/Documentation/Makefile dochelp
	@echo  ''
	@echo  'Architecture specific targets ($(SRCARCH)):'
	@$(if $(archhelp),$(archhelp),\
		echo '  No architecture specific help defined for $(SRCARCH)')
	@echo  ''
	@$(if $(boards), \
		$(foreach b, $(boards), \
		printf "  %-24s - Build for %s\\n" $(b) $(subst _defconfig,,$(b));) \
		echo '')
	@$(if $(board-dirs), \
		$(foreach b, $(board-dirs), \
		printf "  %-16s - Show %s-specific targets\\n" help-$(b) $(b);) \
		printf "  %-16s - Show all of the above\\n" help-boards; \
		echo '')

	@echo  '  make V=0|1 [targets] 0 => quiet build (default), 1 => verbose build'
	@echo  '  make V=2   [targets] 2 => give reason for rebuild of target'
	@echo  '  make O=dir [targets] Locate all output files in "dir", including .config'
	@echo  '  make C=1   [targets] Check re-compiled c source with $$CHECK (sparse by default)'
	@echo  '  make C=2   [targets] Force check of all c source with $$CHECK'
	@echo  '  make RECORDMCOUNT_WARN=1 [targets] Warn about ignored mcount sections'
	@echo  '  make W=n   [targets] Enable extra gcc checks, n=1,2,3 where'
	@echo  '		1: warnings which may be relevant and do not occur too often'
	@echo  '		2: warnings which occur quite often but may still be relevant'
	@echo  '		3: more obscure warnings, can most likely be ignored'
	@echo  '		Multiple levels can be combined with W=12 or W=123'
	@echo  ''
	@echo  'Execute "make" or "make all" to build all targets marked with [*] '
	@echo  'For further info see the ./README file'


help-board-dirs := $(addprefix help-,$(board-dirs))

help-boards: $(help-board-dirs)

boards-per-dir = $(sort $(notdir $(wildcard $(srctree)/arch/$(SRCARCH)/configs/$*/*_defconfig)))

$(help-board-dirs): help-%:
	@echo  'Architecture specific targets ($(SRCARCH) $*):'
	@$(if $(boards-per-dir), \
		$(foreach b, $(boards-per-dir), \
		printf "  %-24s - Build for %s\\n" $*/$(b) $(subst _defconfig,,$(b));) \
		echo '')


# Documentation targets
# ---------------------------------------------------------------------------
DOC_TARGETS := xmldocs latexdocs pdfdocs htmldocs epubdocs cleandocs \
	       linkcheckdocs dochelp refcheckdocs
PHONY += $(DOC_TARGETS)
$(DOC_TARGETS): scripts_basic FORCE
	$(Q)$(MAKE) $(build)=Documentation $@

else # KBUILD_EXTMOD

###
# External module support.
# When building external modules the kernel used as basis is considered
# read-only, and no consistency checks are made and the make
# system is not used on the basis kernel. If updates are required
# in the basis kernel ordinary make commands (without M=...) must
# be used.
#
# The following are the only valid targets when building external
# modules.
# make M=dir clean     Delete all automatically generated files
# make M=dir modules   Make all modules in specified dir
# make M=dir	       Same as 'make M=dir modules'
# make M=dir modules_install
#                      Install the modules built in the module directory
#                      Assumes install directory is already created

# We are always building modules
KBUILD_MODULES := 1
PHONY += crmodverdir
crmodverdir:
	$(cmd_crmodverdir)

PHONY += $(objtree)/Module.symvers
$(objtree)/Module.symvers:
	@test -e $(objtree)/Module.symvers || ( \
	echo; \
	echo "  WARNING: Symbol version dump $(objtree)/Module.symvers"; \
	echo "           is missing; modules will have no dependencies and modversions."; \
	echo )

module-dirs := $(addprefix _module_,$(KBUILD_EXTMOD))
PHONY += $(module-dirs) modules
$(module-dirs): crmodverdir $(objtree)/Module.symvers
	$(Q)$(MAKE) $(build)=$(patsubst _module_%,%,$@)

modules: $(module-dirs)
	@$(kecho) '  Building modules, stage 2.';
	$(Q)$(MAKE) -f $(srctree)/scripts/Makefile.modpost

PHONY += modules_install
modules_install: _emodinst_ _emodinst_post

install-dir := $(if $(INSTALL_MOD_DIR),$(INSTALL_MOD_DIR),extra)
PHONY += _emodinst_
_emodinst_:
	$(Q)mkdir -p $(MODLIB)/$(install-dir)
	$(Q)$(MAKE) -f $(srctree)/scripts/Makefile.modinst

PHONY += _emodinst_post
_emodinst_post: _emodinst_
	$(call cmd,depmod)

clean-dirs := $(addprefix _clean_,$(KBUILD_EXTMOD))

PHONY += $(clean-dirs) clean
$(clean-dirs):
	$(Q)$(MAKE) $(clean)=$(patsubst _clean_%,%,$@)

clean:	rm-dirs := $(MODVERDIR)
clean: rm-files := $(KBUILD_EXTMOD)/Module.symvers

PHONY += help
help:
	@echo  '  Building external modules.'
	@echo  '  Syntax: make -C path/to/kernel/src M=$$PWD target'
	@echo  ''
	@echo  '  modules         - default target, build the module(s)'
	@echo  '  modules_install - install the module'
	@echo  '  clean           - remove generated files in module directory only'
	@echo  ''

# Dummies...
PHONY += prepare scripts
prepare: ;
scripts: ;
endif # KBUILD_EXTMOD

clean: $(clean-dirs)
	$(call cmd,rmdirs)
	$(call cmd,rmfiles)
	@find $(if $(KBUILD_EXTMOD), $(KBUILD_EXTMOD), .) $(RCS_FIND_IGNORE) \
		\( -name '*.[aios]' -o -name '*.ko' -o -name '.*.cmd' \
		-o -name '*.ko.*' -o -name '*.dtb' -o -name '*.dtb.S' \
		-o -name '*.dwo' -o -name '*.lst' \
		-o -name '*.su'  \
		-o -name '.*.d' -o -name '.*.tmp' -o -name '*.mod.c' \
		-o -name '*.lex.c' -o -name '*.tab.[ch]' \
		-o -name '*.asn1.[ch]' \
		-o -name '*.symtypes' -o -name 'modules.order' \
		-o -name modules.builtin -o -name '.tmp_*.o.*' \
		-o -name '*.c.[012]*.*' \
		-o -name '*.ll' \
		-o -name '*.gcno' \) -type f -print | xargs rm -f

# Generate tags for editors
# ---------------------------------------------------------------------------
quiet_cmd_tags = GEN     $@
      cmd_tags = $(CONFIG_SHELL) $(srctree)/scripts/tags.sh $@

tags TAGS cscope gtags: FORCE
	$(call cmd,tags)

# Scripts to check various things for consistency
# ---------------------------------------------------------------------------

PHONY += includecheck versioncheck coccicheck namespacecheck export_report

includecheck:
	find $(srctree)/* $(RCS_FIND_IGNORE) \
		-name '*.[hcS]' -type f -print | sort \
		| xargs $(PERL) -w $(srctree)/scripts/checkincludes.pl

versioncheck:
	find $(srctree)/* $(RCS_FIND_IGNORE) \
		-name '*.[hcS]' -type f -print | sort \
		| xargs $(PERL) -w $(srctree)/scripts/checkversion.pl

coccicheck:
	$(Q)$(CONFIG_SHELL) $(srctree)/scripts/$@

namespacecheck:
	$(PERL) $(srctree)/scripts/namespace.pl

export_report:
	$(PERL) $(srctree)/scripts/export_report.pl

endif #ifeq ($(config-targets),1)
endif #ifeq ($(mixed-targets),1)

PHONY += checkstack kernelrelease kernelversion image_name

# UML needs a little special treatment here.  It wants to use the host
# toolchain, so needs $(SUBARCH) passed to checkstack.pl.  Everyone
# else wants $(ARCH), including people doing cross-builds, which means
# that $(SUBARCH) doesn't work here.
ifeq ($(ARCH), um)
CHECKSTACK_ARCH := $(SUBARCH)
else
CHECKSTACK_ARCH := $(ARCH)
endif
checkstack:
	$(OBJDUMP) -d vmlinux $$(find . -name '*.ko') | \
	$(PERL) $(src)/scripts/checkstack.pl $(CHECKSTACK_ARCH)

kernelrelease:
	@echo "$(KERNELVERSION)$$($(CONFIG_SHELL) $(srctree)/scripts/setlocalversion $(srctree))"

kernelversion:
	@echo $(KERNELVERSION)

image_name:
	@echo $(KBUILD_IMAGE)

# Clear a bunch of variables before executing the submake
tools/: FORCE
	$(Q)mkdir -p $(objtree)/tools
	$(Q)$(MAKE) LDFLAGS= MAKEFLAGS="$(tools_silent) $(filter --j% -j,$(MAKEFLAGS))" O=$(abspath $(objtree)) subdir=tools -C $(src)/tools/

tools/%: FORCE
	$(Q)mkdir -p $(objtree)/tools
	$(Q)$(MAKE) LDFLAGS= MAKEFLAGS="$(tools_silent) $(filter --j% -j,$(MAKEFLAGS))" O=$(abspath $(objtree)) subdir=tools -C $(src)/tools/ $*

# Single targets
# ---------------------------------------------------------------------------
# Single targets are compatible with:
# - build with mixed source and output
# - build with separate output dir 'make O=...'
# - external modules
#
#  target-dir => where to store outputfile
#  build-dir  => directory in kernel source tree to use

ifeq ($(KBUILD_EXTMOD),)
        build-dir  = $(patsubst %/,%,$(dir $@))
        target-dir = $(dir $@)
else
        zap-slash=$(filter-out .,$(patsubst %/,%,$(dir $@)))
        build-dir  = $(KBUILD_EXTMOD)$(if $(zap-slash),/$(zap-slash))
        target-dir = $(if $(KBUILD_EXTMOD),$(dir $<),$(dir $@))
endif

%.s: %.c prepare scripts FORCE
	$(Q)$(MAKE) $(build)=$(build-dir) $(target-dir)$(notdir $@)
%.i: %.c prepare scripts FORCE
	$(Q)$(MAKE) $(build)=$(build-dir) $(target-dir)$(notdir $@)
%.o: %.c prepare scripts FORCE
	$(Q)$(MAKE) $(build)=$(build-dir) $(target-dir)$(notdir $@)
%.lst: %.c prepare scripts FORCE
	$(Q)$(MAKE) $(build)=$(build-dir) $(target-dir)$(notdir $@)
%.s: %.S prepare scripts FORCE
	$(Q)$(MAKE) $(build)=$(build-dir) $(target-dir)$(notdir $@)
%.o: %.S prepare scripts FORCE
	$(Q)$(MAKE) $(build)=$(build-dir) $(target-dir)$(notdir $@)
%.symtypes: %.c prepare scripts FORCE
	$(Q)$(MAKE) $(build)=$(build-dir) $(target-dir)$(notdir $@)
%.ll: %.c prepare scripts FORCE
	$(Q)$(MAKE) $(build)=$(build-dir) $(target-dir)$(notdir $@)

# Modules
/: prepare scripts FORCE
	$(cmd_crmodverdir)
	$(Q)$(MAKE) KBUILD_MODULES=$(if $(CONFIG_MODULES),1) \
	$(build)=$(build-dir)
# Make sure the latest headers are built for Documentation
Documentation/ samples/: headers_install
%/: prepare scripts FORCE
	$(cmd_crmodverdir)
	$(Q)$(MAKE) KBUILD_MODULES=$(if $(CONFIG_MODULES),1) \
	$(build)=$(build-dir)
%.ko: prepare scripts FORCE
	$(cmd_crmodverdir)
	$(Q)$(MAKE) KBUILD_MODULES=$(if $(CONFIG_MODULES),1)   \
	$(build)=$(build-dir) $(@:.ko=.o)
	$(Q)$(MAKE) -f $(srctree)/scripts/Makefile.modpost

# FIXME Should go into a make.lib or something
# ===========================================================================

quiet_cmd_rmdirs = $(if $(wildcard $(rm-dirs)),CLEAN   $(wildcard $(rm-dirs)))
      cmd_rmdirs = rm -rf $(rm-dirs)

quiet_cmd_rmfiles = $(if $(wildcard $(rm-files)),CLEAN   $(wildcard $(rm-files)))
      cmd_rmfiles = rm -f $(rm-files)

# Run depmod only if we have System.map and depmod is executable
quiet_cmd_depmod = DEPMOD  $(KERNELRELEASE)
      cmd_depmod = $(CONFIG_SHELL) $(srctree)/scripts/depmod.sh $(DEPMOD) \
                   $(KERNELRELEASE)

# Create temporary dir for module support files
# clean it up only when building all modules
cmd_crmodverdir = $(Q)mkdir -p $(MODVERDIR) \
                  $(if $(KBUILD_MODULES),; rm -f $(MODVERDIR)/*)

# read all saved command lines

cmd_files := $(wildcard .*.cmd $(foreach f,$(sort $(targets)),$(dir $(f)).$(notdir $(f)).cmd))

ifneq ($(cmd_files),)
  $(cmd_files): ;	# Do not try to update included dependency files
  include $(cmd_files)
endif

endif	# skip-makefile

PHONY += FORCE
FORCE:

# Declare the contents of the PHONY variable as phony.  We keep that
# information in a variable so we can use it in if_changed and friends.
.PHONY: $(PHONY)<|MERGE_RESOLUTION|>--- conflicted
+++ resolved
@@ -1,15 +1,9 @@
 # SPDX-License-Identifier: GPL-2.0
 VERSION = 4
 PATCHLEVEL = 19
-<<<<<<< HEAD
-SUBLEVEL = 34
+SUBLEVEL = 36
 EXTRAVERSION = -zen
 NAME = Neo Mir
-=======
-SUBLEVEL = 36
-EXTRAVERSION =
-NAME = "People's Front"
->>>>>>> c98875d9
 
 # *DOCUMENTATION*
 # To see a list of typical targets execute "make help"

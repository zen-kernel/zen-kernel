--- conflicted
+++ resolved
@@ -1,15 +1,9 @@
 # SPDX-License-Identifier: GPL-2.0
 VERSION = 4
 PATCHLEVEL = 18
-<<<<<<< HEAD
-SUBLEVEL = 3
+SUBLEVEL = 4
 EXTRAVERSION = -zen
 NAME = Short and Stout
-=======
-SUBLEVEL = 4
-EXTRAVERSION =
-NAME = Merciless Moray
->>>>>>> 28b2837b
 
 # *DOCUMENTATION*
 # To see a list of typical targets execute "make help"

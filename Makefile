# SPDX-License-Identifier: GPL-2.0
VERSION = 4
PATCHLEVEL = 19
<<<<<<< HEAD
SUBLEVEL = 27
EXTRAVERSION = -zen
NAME = Neo Mir
=======
SUBLEVEL = 28
EXTRAVERSION =
NAME = "People's Front"
>>>>>>> 6a31767f

# *DOCUMENTATION*
# To see a list of typical targets execute "make help"
# More info can be located in ./README
# Comments in this file are targeted only to the developer, do not
# expect to learn how to build the kernel reading this file.

# That's our default target when none is given on the command line
PHONY := _all
_all:

# o Do not use make's built-in rules and variables
#   (this increases performance and avoids hard-to-debug behaviour);
# o Look for make include files relative to root of kernel src
MAKEFLAGS += -rR --include-dir=$(CURDIR)

# Avoid funny character set dependencies
unexport LC_ALL
LC_COLLATE=C
LC_NUMERIC=C
export LC_COLLATE LC_NUMERIC

# Avoid interference with shell env settings
unexport GREP_OPTIONS

# We are using a recursive build, so we need to do a little thinking
# to get the ordering right.
#
# Most importantly: sub-Makefiles should only ever modify files in
# their own directory. If in some directory we have a dependency on
# a file in another dir (which doesn't happen often, but it's often
# unavoidable when linking the built-in.a targets which finally
# turn into vmlinux), we will call a sub make in that other dir, and
# after that we are sure that everything which is in that other dir
# is now up to date.
#
# The only cases where we need to modify files which have global
# effects are thus separated out and done before the recursive
# descending is started. They are now explicitly listed as the
# prepare rule.

# Beautify output
# ---------------------------------------------------------------------------
#
# Normally, we echo the whole command before executing it. By making
# that echo $($(quiet)$(cmd)), we now have the possibility to set
# $(quiet) to choose other forms of output instead, e.g.
#
#         quiet_cmd_cc_o_c = Compiling $(RELDIR)/$@
#         cmd_cc_o_c       = $(CC) $(c_flags) -c -o $@ $<
#
# If $(quiet) is empty, the whole command will be printed.
# If it is set to "quiet_", only the short version will be printed.
# If it is set to "silent_", nothing will be printed at all, since
# the variable $(silent_cmd_cc_o_c) doesn't exist.
#
# A simple variant is to prefix commands with $(Q) - that's useful
# for commands that shall be hidden in non-verbose mode.
#
#	$(Q)ln $@ :<
#
# If KBUILD_VERBOSE equals 0 then the above command will be hidden.
# If KBUILD_VERBOSE equals 1 then the above command is displayed.
#
# To put more focus on warnings, be less verbose as default
# Use 'make V=1' to see the full commands

ifeq ("$(origin V)", "command line")
  KBUILD_VERBOSE = $(V)
endif
ifndef KBUILD_VERBOSE
  KBUILD_VERBOSE = 0
endif

ifeq ($(KBUILD_VERBOSE),1)
  quiet =
  Q =
else
  quiet=quiet_
  Q = @
endif

# If the user is running make -s (silent mode), suppress echoing of
# commands

ifneq ($(findstring s,$(filter-out --%,$(MAKEFLAGS))),)
  quiet=silent_
  tools_silent=s
endif

export quiet Q KBUILD_VERBOSE

# kbuild supports saving output files in a separate directory.
# To locate output files in a separate directory two syntaxes are supported.
# In both cases the working directory must be the root of the kernel src.
# 1) O=
# Use "make O=dir/to/store/output/files/"
#
# 2) Set KBUILD_OUTPUT
# Set the environment variable KBUILD_OUTPUT to point to the directory
# where the output files shall be placed.
# export KBUILD_OUTPUT=dir/to/store/output/files/
# make
#
# The O= assignment takes precedence over the KBUILD_OUTPUT environment
# variable.

# KBUILD_SRC is not intended to be used by the regular user (for now),
# it is set on invocation of make with KBUILD_OUTPUT or O= specified.
ifeq ($(KBUILD_SRC),)

# OK, Make called in directory where kernel src resides
# Do we want to locate output files in a separate directory?
ifeq ("$(origin O)", "command line")
  KBUILD_OUTPUT := $(O)
endif

# Cancel implicit rules on top Makefile
$(CURDIR)/Makefile Makefile: ;

ifneq ($(words $(subst :, ,$(CURDIR))), 1)
  $(error main directory cannot contain spaces nor colons)
endif

ifneq ($(KBUILD_OUTPUT),)
# check that the output directory actually exists
saved-output := $(KBUILD_OUTPUT)
KBUILD_OUTPUT := $(shell mkdir -p $(KBUILD_OUTPUT) && cd $(KBUILD_OUTPUT) \
								&& pwd)
$(if $(KBUILD_OUTPUT),, \
     $(error failed to create output directory "$(saved-output)"))

PHONY += $(MAKECMDGOALS) sub-make

$(filter-out _all sub-make $(CURDIR)/Makefile, $(MAKECMDGOALS)) _all: sub-make
	@:

# Invoke a second make in the output directory, passing relevant variables
sub-make:
	$(Q)$(MAKE) -C $(KBUILD_OUTPUT) KBUILD_SRC=$(CURDIR) \
	-f $(CURDIR)/Makefile $(filter-out _all sub-make,$(MAKECMDGOALS))

# Leave processing to above invocation of make
skip-makefile := 1
endif # ifneq ($(KBUILD_OUTPUT),)
endif # ifeq ($(KBUILD_SRC),)

# We process the rest of the Makefile if this is the final invocation of make
ifeq ($(skip-makefile),)

# Do not print "Entering directory ...",
# but we want to display it when entering to the output directory
# so that IDEs/editors are able to understand relative filenames.
MAKEFLAGS += --no-print-directory

# Call a source code checker (by default, "sparse") as part of the
# C compilation.
#
# Use 'make C=1' to enable checking of only re-compiled files.
# Use 'make C=2' to enable checking of *all* source files, regardless
# of whether they are re-compiled or not.
#
# See the file "Documentation/dev-tools/sparse.rst" for more details,
# including where to get the "sparse" utility.

ifeq ("$(origin C)", "command line")
  KBUILD_CHECKSRC = $(C)
endif
ifndef KBUILD_CHECKSRC
  KBUILD_CHECKSRC = 0
endif

# Use make M=dir to specify directory of external module to build
# Old syntax make ... SUBDIRS=$PWD is still supported
# Setting the environment variable KBUILD_EXTMOD take precedence
ifdef SUBDIRS
  KBUILD_EXTMOD ?= $(SUBDIRS)
endif

ifeq ("$(origin M)", "command line")
  KBUILD_EXTMOD := $(M)
endif

ifeq ($(KBUILD_SRC),)
        # building in the source tree
        srctree := .
else
        ifeq ($(KBUILD_SRC)/,$(dir $(CURDIR)))
                # building in a subdirectory of the source tree
                srctree := ..
        else
                srctree := $(KBUILD_SRC)
        endif
endif

export KBUILD_CHECKSRC KBUILD_EXTMOD KBUILD_SRC

objtree		:= .
src		:= $(srctree)
obj		:= $(objtree)

VPATH		:= $(srctree)$(if $(KBUILD_EXTMOD),:$(KBUILD_EXTMOD))

export srctree objtree VPATH

# To make sure we do not include .config for any of the *config targets
# catch them early, and hand them over to scripts/kconfig/Makefile
# It is allowed to specify more targets when calling make, including
# mixing *config targets and build targets.
# For example 'make oldconfig all'.
# Detect when mixed targets is specified, and make a second invocation
# of make so .config is not included in this case either (for *config).

version_h := include/generated/uapi/linux/version.h
old_version_h := include/linux/version.h

clean-targets := %clean mrproper cleandocs
no-dot-config-targets := $(clean-targets) \
			 cscope gtags TAGS tags help% %docs check% coccicheck \
			 $(version_h) headers_% archheaders archscripts \
			 %asm-generic kernelversion %src-pkg
no-sync-config-targets := $(no-dot-config-targets) install %install \
			   kernelrelease

config-targets  := 0
mixed-targets   := 0
dot-config      := 1
may-sync-config := 1

ifneq ($(filter $(no-dot-config-targets), $(MAKECMDGOALS)),)
	ifeq ($(filter-out $(no-dot-config-targets), $(MAKECMDGOALS)),)
		dot-config := 0
	endif
endif

ifneq ($(filter $(no-sync-config-targets), $(MAKECMDGOALS)),)
	ifeq ($(filter-out $(no-sync-config-targets), $(MAKECMDGOALS)),)
		may-sync-config := 0
	endif
endif

ifneq ($(KBUILD_EXTMOD),)
	may-sync-config := 0
endif

ifeq ($(KBUILD_EXTMOD),)
        ifneq ($(filter config %config,$(MAKECMDGOALS)),)
                config-targets := 1
                ifneq ($(words $(MAKECMDGOALS)),1)
                        mixed-targets := 1
                endif
        endif
endif

# For "make -j clean all", "make -j mrproper defconfig all", etc.
ifneq ($(filter $(clean-targets),$(MAKECMDGOALS)),)
        ifneq ($(filter-out $(clean-targets),$(MAKECMDGOALS)),)
                mixed-targets := 1
        endif
endif

# install and modules_install need also be processed one by one
ifneq ($(filter install,$(MAKECMDGOALS)),)
        ifneq ($(filter modules_install,$(MAKECMDGOALS)),)
	        mixed-targets := 1
        endif
endif

ifeq ($(mixed-targets),1)
# ===========================================================================
# We're called with mixed targets (*config and build targets).
# Handle them one by one.

PHONY += $(MAKECMDGOALS) __build_one_by_one

$(filter-out __build_one_by_one, $(MAKECMDGOALS)): __build_one_by_one
	@:

__build_one_by_one:
	$(Q)set -e; \
	for i in $(MAKECMDGOALS); do \
		$(MAKE) -f $(srctree)/Makefile $$i; \
	done

else

# We need some generic definitions (do not try to remake the file).
scripts/Kbuild.include: ;
include scripts/Kbuild.include

# Read KERNELRELEASE from include/config/kernel.release (if it exists)
KERNELRELEASE = $(shell cat include/config/kernel.release 2> /dev/null)
KERNELVERSION = $(VERSION)$(if $(PATCHLEVEL),.$(PATCHLEVEL)$(if $(SUBLEVEL),.$(SUBLEVEL)))$(EXTRAVERSION)
export VERSION PATCHLEVEL SUBLEVEL KERNELRELEASE KERNELVERSION

include scripts/subarch.include

# Cross compiling and selecting different set of gcc/bin-utils
# ---------------------------------------------------------------------------
#
# When performing cross compilation for other architectures ARCH shall be set
# to the target architecture. (See arch/* for the possibilities).
# ARCH can be set during invocation of make:
# make ARCH=ia64
# Another way is to have ARCH set in the environment.
# The default ARCH is the host where make is executed.

# CROSS_COMPILE specify the prefix used for all executables used
# during compilation. Only gcc and related bin-utils executables
# are prefixed with $(CROSS_COMPILE).
# CROSS_COMPILE can be set on the command line
# make CROSS_COMPILE=ia64-linux-
# Alternatively CROSS_COMPILE can be set in the environment.
# Default value for CROSS_COMPILE is not to prefix executables
# Note: Some architectures assign CROSS_COMPILE in their arch/*/Makefile
ARCH		?= $(SUBARCH)

# Architecture as present in compile.h
UTS_MACHINE 	:= $(ARCH)
SRCARCH 	:= $(ARCH)

# Additional ARCH settings for x86
ifeq ($(ARCH),i386)
        SRCARCH := x86
endif
ifeq ($(ARCH),x86_64)
        SRCARCH := x86
endif

# Additional ARCH settings for sparc
ifeq ($(ARCH),sparc32)
       SRCARCH := sparc
endif
ifeq ($(ARCH),sparc64)
       SRCARCH := sparc
endif

# Additional ARCH settings for sh
ifeq ($(ARCH),sh64)
       SRCARCH := sh
endif

KCONFIG_CONFIG	?= .config
export KCONFIG_CONFIG

# SHELL used by kbuild
CONFIG_SHELL := $(shell if [ -x "$$BASH" ]; then echo $$BASH; \
	  else if [ -x /bin/bash ]; then echo /bin/bash; \
	  else echo sh; fi ; fi)

HOST_LFS_CFLAGS := $(shell getconf LFS_CFLAGS 2>/dev/null)
HOST_LFS_LDFLAGS := $(shell getconf LFS_LDFLAGS 2>/dev/null)
HOST_LFS_LIBS := $(shell getconf LFS_LIBS 2>/dev/null)

HOSTCC       = gcc
HOSTCXX      = g++
KBUILD_HOSTCFLAGS   := -Wall -Wmissing-prototypes -Wstrict-prototypes -O2 \
		-fomit-frame-pointer -std=gnu89 $(HOST_LFS_CFLAGS) \
		$(HOSTCFLAGS)
KBUILD_HOSTCXXFLAGS := -O2 $(HOST_LFS_CFLAGS) $(HOSTCXXFLAGS)
KBUILD_HOSTLDFLAGS  := $(HOST_LFS_LDFLAGS) $(HOSTLDFLAGS)
KBUILD_HOSTLDLIBS   := $(HOST_LFS_LIBS) $(HOSTLDLIBS)

# Make variables (CC, etc...)
AS		= $(CROSS_COMPILE)as
LD		= $(CROSS_COMPILE)ld
CC		= $(CROSS_COMPILE)gcc
CPP		= $(CC) -E
AR		= $(CROSS_COMPILE)ar
NM		= $(CROSS_COMPILE)nm
STRIP		= $(CROSS_COMPILE)strip
OBJCOPY		= $(CROSS_COMPILE)objcopy
OBJDUMP		= $(CROSS_COMPILE)objdump
LEX		= flex
YACC		= bison
AWK		= awk
GENKSYMS	= scripts/genksyms/genksyms
INSTALLKERNEL  := installkernel
DEPMOD		= /sbin/depmod
PERL		= perl
PYTHON		= python
PYTHON2		= python2
PYTHON3		= python3
CHECK		= sparse

CHECKFLAGS     := -D__linux__ -Dlinux -D__STDC__ -Dunix -D__unix__ \
		  -Wbitwise -Wno-return-void -Wno-unknown-attribute $(CF)
NOSTDINC_FLAGS  =
CFLAGS_MODULE   =
AFLAGS_MODULE   =
LDFLAGS_MODULE  =
CFLAGS_KERNEL	=
AFLAGS_KERNEL	=
LDFLAGS_vmlinux =

# Use USERINCLUDE when you must reference the UAPI directories only.
USERINCLUDE    := \
		-I$(srctree)/arch/$(SRCARCH)/include/uapi \
		-I$(objtree)/arch/$(SRCARCH)/include/generated/uapi \
		-I$(srctree)/include/uapi \
		-I$(objtree)/include/generated/uapi \
                -include $(srctree)/include/linux/kconfig.h

# Use LINUXINCLUDE when you must reference the include/ directory.
# Needed to be compatible with the O= option
LINUXINCLUDE    := \
		-I$(srctree)/arch/$(SRCARCH)/include \
		-I$(objtree)/arch/$(SRCARCH)/include/generated \
		$(if $(KBUILD_SRC), -I$(srctree)/include) \
		-I$(objtree)/include \
		$(USERINCLUDE)

KBUILD_AFLAGS   := -D__ASSEMBLY__
KBUILD_CFLAGS   := -Wall -Wundef -Wstrict-prototypes -Wno-trigraphs \
		   -fno-strict-aliasing -fno-common -fshort-wchar \
		   -Werror-implicit-function-declaration \
		   -Wno-format-security \
		   -std=gnu89
KBUILD_CPPFLAGS := -D__KERNEL__
KBUILD_AFLAGS_KERNEL :=
KBUILD_CFLAGS_KERNEL :=
KBUILD_AFLAGS_MODULE  := -DMODULE
KBUILD_CFLAGS_MODULE  := -DMODULE
KBUILD_LDFLAGS_MODULE := -T $(srctree)/scripts/module-common.lds
KBUILD_LDFLAGS :=
GCC_PLUGINS_CFLAGS :=

export ARCH SRCARCH CONFIG_SHELL HOSTCC KBUILD_HOSTCFLAGS CROSS_COMPILE AS LD CC
export CPP AR NM STRIP OBJCOPY OBJDUMP KBUILD_HOSTLDFLAGS KBUILD_HOSTLDLIBS
export MAKE LEX YACC AWK GENKSYMS INSTALLKERNEL PERL PYTHON PYTHON2 PYTHON3 UTS_MACHINE
export HOSTCXX KBUILD_HOSTCXXFLAGS LDFLAGS_MODULE CHECK CHECKFLAGS

export KBUILD_CPPFLAGS NOSTDINC_FLAGS LINUXINCLUDE OBJCOPYFLAGS KBUILD_LDFLAGS
export KBUILD_CFLAGS CFLAGS_KERNEL CFLAGS_MODULE
export CFLAGS_KASAN CFLAGS_KASAN_NOSANITIZE CFLAGS_UBSAN
export KBUILD_AFLAGS AFLAGS_KERNEL AFLAGS_MODULE
export KBUILD_AFLAGS_MODULE KBUILD_CFLAGS_MODULE KBUILD_LDFLAGS_MODULE
export KBUILD_AFLAGS_KERNEL KBUILD_CFLAGS_KERNEL
export KBUILD_ARFLAGS

# When compiling out-of-tree modules, put MODVERDIR in the module
# tree rather than in the kernel tree. The kernel tree might
# even be read-only.
export MODVERDIR := $(if $(KBUILD_EXTMOD),$(firstword $(KBUILD_EXTMOD))/).tmp_versions

# Files to ignore in find ... statements

export RCS_FIND_IGNORE := \( -name SCCS -o -name BitKeeper -o -name .svn -o    \
			  -name CVS -o -name .pc -o -name .hg -o -name .git \) \
			  -prune -o
export RCS_TAR_IGNORE := --exclude SCCS --exclude BitKeeper --exclude .svn \
			 --exclude CVS --exclude .pc --exclude .hg --exclude .git

# ===========================================================================
# Rules shared between *config targets and build targets

# Basic helpers built in scripts/basic/
PHONY += scripts_basic
scripts_basic:
	$(Q)$(MAKE) $(build)=scripts/basic
	$(Q)rm -f .tmp_quiet_recordmcount

# To avoid any implicit rule to kick in, define an empty command.
scripts/basic/%: scripts_basic ;

PHONY += outputmakefile
# outputmakefile generates a Makefile in the output directory, if using a
# separate output directory. This allows convenient use of make in the
# output directory.
outputmakefile:
ifneq ($(KBUILD_SRC),)
	$(Q)ln -fsn $(srctree) source
	$(Q)$(CONFIG_SHELL) $(srctree)/scripts/mkmakefile \
	    $(srctree) $(objtree) $(VERSION) $(PATCHLEVEL)
endif

ifeq ($(cc-name),clang)
ifneq ($(CROSS_COMPILE),)
CLANG_FLAGS	:= --target=$(notdir $(CROSS_COMPILE:%-=%))
GCC_TOOLCHAIN_DIR := $(dir $(shell which $(LD)))
CLANG_FLAGS	+= --prefix=$(GCC_TOOLCHAIN_DIR)
GCC_TOOLCHAIN	:= $(realpath $(GCC_TOOLCHAIN_DIR)/..)
endif
ifneq ($(GCC_TOOLCHAIN),)
CLANG_FLAGS	+= --gcc-toolchain=$(GCC_TOOLCHAIN)
endif
CLANG_FLAGS	+= -no-integrated-as
KBUILD_CFLAGS	+= $(CLANG_FLAGS)
KBUILD_AFLAGS	+= $(CLANG_FLAGS)
export CLANG_FLAGS
endif

RETPOLINE_CFLAGS_GCC := -mindirect-branch=thunk-extern -mindirect-branch-register
RETPOLINE_VDSO_CFLAGS_GCC := -mindirect-branch=thunk-inline -mindirect-branch-register
RETPOLINE_CFLAGS_CLANG := -mretpoline-external-thunk
RETPOLINE_VDSO_CFLAGS_CLANG := -mretpoline
RETPOLINE_CFLAGS := $(call cc-option,$(RETPOLINE_CFLAGS_GCC),$(call cc-option,$(RETPOLINE_CFLAGS_CLANG)))
RETPOLINE_VDSO_CFLAGS := $(call cc-option,$(RETPOLINE_VDSO_CFLAGS_GCC),$(call cc-option,$(RETPOLINE_VDSO_CFLAGS_CLANG)))
export RETPOLINE_CFLAGS
export RETPOLINE_VDSO_CFLAGS

KBUILD_CFLAGS	+= $(call cc-option,-fno-PIE)
KBUILD_AFLAGS	+= $(call cc-option,-fno-PIE)

# check for 'asm goto'
ifeq ($(shell $(CONFIG_SHELL) $(srctree)/scripts/gcc-goto.sh $(CC) $(KBUILD_CFLAGS)), y)
  CC_HAVE_ASM_GOTO := 1
  KBUILD_CFLAGS += -DCC_HAVE_ASM_GOTO
  KBUILD_AFLAGS += -DCC_HAVE_ASM_GOTO
endif

# The expansion should be delayed until arch/$(SRCARCH)/Makefile is included.
# Some architectures define CROSS_COMPILE in arch/$(SRCARCH)/Makefile.
# CC_VERSION_TEXT is referenced from Kconfig (so it needs export),
# and from include/config/auto.conf.cmd to detect the compiler upgrade.
CC_VERSION_TEXT = $(shell $(CC) --version | head -n 1)

ifeq ($(config-targets),1)
# ===========================================================================
# *config targets only - make sure prerequisites are updated, and descend
# in scripts/kconfig to make the *config target

# Read arch specific Makefile to set KBUILD_DEFCONFIG as needed.
# KBUILD_DEFCONFIG may point out an alternative default configuration
# used for 'make defconfig'
include arch/$(SRCARCH)/Makefile
export KBUILD_DEFCONFIG KBUILD_KCONFIG CC_VERSION_TEXT

config: scripts_basic outputmakefile FORCE
	$(Q)$(MAKE) $(build)=scripts/kconfig $@

%config: scripts_basic outputmakefile FORCE
	$(Q)$(MAKE) $(build)=scripts/kconfig $@

else
# ===========================================================================
# Build targets only - this includes vmlinux, arch specific targets, clean
# targets and others. In general all targets except *config targets.

# If building an external module we do not care about the all: rule
# but instead _all depend on modules
PHONY += all
ifeq ($(KBUILD_EXTMOD),)
_all: all
else
_all: modules
endif

# Decide whether to build built-in, modular, or both.
# Normally, just do built-in.

KBUILD_MODULES :=
KBUILD_BUILTIN := 1

# If we have only "make modules", don't compile built-in objects.
# When we're building modules with modversions, we need to consider
# the built-in objects during the descend as well, in order to
# make sure the checksums are up to date before we record them.

ifeq ($(MAKECMDGOALS),modules)
  KBUILD_BUILTIN := $(if $(CONFIG_MODVERSIONS),1)
endif

# If we have "make <whatever> modules", compile modules
# in addition to whatever we do anyway.
# Just "make" or "make all" shall build modules as well

ifneq ($(filter all _all modules,$(MAKECMDGOALS)),)
  KBUILD_MODULES := 1
endif

ifeq ($(MAKECMDGOALS),)
  KBUILD_MODULES := 1
endif

export KBUILD_MODULES KBUILD_BUILTIN

ifeq ($(KBUILD_EXTMOD),)
# Objects we will link into vmlinux / subdirs we need to visit
init-y		:= init/
drivers-y	:= drivers/ sound/ firmware/
net-y		:= net/
libs-y		:= lib/
core-y		:= usr/
virt-y		:= virt/
endif # KBUILD_EXTMOD

ifeq ($(dot-config),1)
include include/config/auto.conf
endif

# The all: target is the default when no target is given on the
# command line.
# This allow a user to issue only 'make' to build a kernel including modules
# Defaults to vmlinux, but the arch makefile usually adds further targets
all: vmlinux

CFLAGS_GCOV	:= -fprofile-arcs -ftest-coverage \
	$(call cc-option,-fno-tree-loop-im) \
	$(call cc-disable-warning,maybe-uninitialized,)
export CFLAGS_GCOV

# The arch Makefiles can override CC_FLAGS_FTRACE. We may also append it later.
ifdef CONFIG_FUNCTION_TRACER
  CC_FLAGS_FTRACE := -pg
endif

# The arch Makefile can set ARCH_{CPP,A,C}FLAGS to override the default
# values of the respective KBUILD_* variables
ARCH_CPPFLAGS :=
ARCH_AFLAGS :=
ARCH_CFLAGS :=
include arch/$(SRCARCH)/Makefile

ifeq ($(dot-config),1)
ifeq ($(may-sync-config),1)
# Read in dependencies to all Kconfig* files, make sure to run syncconfig if
# changes are detected. This should be included after arch/$(SRCARCH)/Makefile
# because some architectures define CROSS_COMPILE there.
-include include/config/auto.conf.cmd

# To avoid any implicit rule to kick in, define an empty command
$(KCONFIG_CONFIG) include/config/auto.conf.cmd: ;

# The actual configuration files used during the build are stored in
# include/generated/ and include/config/. Update them if .config is newer than
# include/config/auto.conf (which mirrors .config).
include/config/%.conf: $(KCONFIG_CONFIG) include/config/auto.conf.cmd
	$(Q)$(MAKE) -f $(srctree)/Makefile syncconfig
else
# External modules and some install targets need include/generated/autoconf.h
# and include/config/auto.conf but do not care if they are up-to-date.
# Use auto.conf to trigger the test
PHONY += include/config/auto.conf

include/config/auto.conf:
	$(Q)test -e include/generated/autoconf.h -a -e $@ || (		\
	echo >&2;							\
	echo >&2 "  ERROR: Kernel configuration is invalid.";		\
	echo >&2 "         include/generated/autoconf.h or $@ are missing.";\
	echo >&2 "         Run 'make oldconfig && make prepare' on kernel src to fix it.";	\
	echo >&2 ;							\
	/bin/false)

endif # may-sync-config
endif # $(dot-config)

KBUILD_CFLAGS	+= $(call cc-option,-fno-delete-null-pointer-checks,)
KBUILD_CFLAGS	+= $(call cc-disable-warning,frame-address,)
KBUILD_CFLAGS	+= $(call cc-disable-warning, format-truncation)
KBUILD_CFLAGS	+= $(call cc-disable-warning, format-overflow)
KBUILD_CFLAGS	+= $(call cc-disable-warning, int-in-bool-context)

ifdef CONFIG_CC_OPTIMIZE_FOR_SIZE
KBUILD_CFLAGS	+= $(call cc-option,-Oz,-Os)
KBUILD_CFLAGS	+= $(call cc-disable-warning,maybe-uninitialized,)
else
ifdef CONFIG_CC_OPTIMIZE_HARDER
KBUILD_CFLAGS	+= -O3 $(call cc-disable-warning,maybe-uninitialized,)
else
ifdef CONFIG_PROFILE_ALL_BRANCHES
KBUILD_CFLAGS	+= -O2 $(call cc-disable-warning,maybe-uninitialized,)
else
KBUILD_CFLAGS   += -O2
endif
endif
endif

KBUILD_CFLAGS += $(call cc-ifversion, -lt, 0409, \
			$(call cc-disable-warning,maybe-uninitialized,))

# Tell gcc to never replace conditional load with a non-conditional one
KBUILD_CFLAGS	+= $(call cc-option,--param=allow-store-data-races=0)

include scripts/Makefile.kcov
include scripts/Makefile.gcc-plugins

ifdef CONFIG_READABLE_ASM
# Disable optimizations that make assembler listings hard to read.
# reorder blocks reorders the control in the function
# ipa clone creates specialized cloned functions
# partial inlining inlines only parts of functions
KBUILD_CFLAGS += $(call cc-option,-fno-reorder-blocks,) \
                 $(call cc-option,-fno-ipa-cp-clone,) \
                 $(call cc-option,-fno-partial-inlining)
endif

ifneq ($(CONFIG_FRAME_WARN),0)
KBUILD_CFLAGS += $(call cc-option,-Wframe-larger-than=${CONFIG_FRAME_WARN})
endif

stackp-flags-$(CONFIG_CC_HAS_STACKPROTECTOR_NONE) := -fno-stack-protector
stackp-flags-$(CONFIG_STACKPROTECTOR)             := -fstack-protector
stackp-flags-$(CONFIG_STACKPROTECTOR_STRONG)      := -fstack-protector-strong

KBUILD_CFLAGS += $(stackp-flags-y)

ifeq ($(cc-name),clang)
KBUILD_CPPFLAGS += $(call cc-option,-Qunused-arguments,)
KBUILD_CFLAGS += $(call cc-disable-warning, format-invalid-specifier)
KBUILD_CFLAGS += $(call cc-disable-warning, gnu)
KBUILD_CFLAGS += $(call cc-disable-warning, address-of-packed-member)
# Quiet clang warning: comparison of unsigned expression < 0 is always false
KBUILD_CFLAGS += $(call cc-disable-warning, tautological-compare)
# CLANG uses a _MergedGlobals as optimization, but this breaks modpost, as the
# source of a reference will be _MergedGlobals and not on of the whitelisted names.
# See modpost pattern 2
KBUILD_CFLAGS += $(call cc-option, -mno-global-merge,)
KBUILD_CFLAGS += $(call cc-option, -fcatch-undefined-behavior)
else

# These warnings generated too much noise in a regular build.
# Use make W=1 to enable them (see scripts/Makefile.extrawarn)
KBUILD_CFLAGS += $(call cc-disable-warning, unused-but-set-variable)
endif

KBUILD_CFLAGS += $(call cc-disable-warning, unused-const-variable)
ifdef CONFIG_FRAME_POINTER
KBUILD_CFLAGS	+= -fno-omit-frame-pointer -fno-optimize-sibling-calls
else
# Some targets (ARM with Thumb2, for example), can't be built with frame
# pointers.  For those, we don't have FUNCTION_TRACER automatically
# select FRAME_POINTER.  However, FUNCTION_TRACER adds -pg, and this is
# incompatible with -fomit-frame-pointer with current GCC, so we don't use
# -fomit-frame-pointer with FUNCTION_TRACER.
ifndef CONFIG_FUNCTION_TRACER
KBUILD_CFLAGS	+= -fomit-frame-pointer
endif
endif

KBUILD_CFLAGS   += $(call cc-option, -fno-var-tracking-assignments)

ifdef CONFIG_DEBUG_INFO
ifdef CONFIG_DEBUG_INFO_SPLIT
KBUILD_CFLAGS   += $(call cc-option, -gsplit-dwarf, -g)
else
KBUILD_CFLAGS	+= -g
endif
KBUILD_AFLAGS	+= -Wa,-gdwarf-2
endif
ifdef CONFIG_DEBUG_INFO_DWARF4
KBUILD_CFLAGS	+= $(call cc-option, -gdwarf-4,)
endif

ifdef CONFIG_DEBUG_INFO_REDUCED
KBUILD_CFLAGS 	+= $(call cc-option, -femit-struct-debug-baseonly) \
		   $(call cc-option,-fno-var-tracking)
endif

ifdef CONFIG_FUNCTION_TRACER
ifdef CONFIG_FTRACE_MCOUNT_RECORD
  # gcc 5 supports generating the mcount tables directly
  ifeq ($(call cc-option-yn,-mrecord-mcount),y)
    CC_FLAGS_FTRACE	+= -mrecord-mcount
    export CC_USING_RECORD_MCOUNT := 1
  endif
  ifdef CONFIG_HAVE_NOP_MCOUNT
    ifeq ($(call cc-option-yn, -mnop-mcount),y)
      CC_FLAGS_FTRACE	+= -mnop-mcount
      CC_FLAGS_USING	+= -DCC_USING_NOP_MCOUNT
    endif
  endif
endif
ifdef CONFIG_HAVE_FENTRY
  ifeq ($(call cc-option-yn, -mfentry),y)
    CC_FLAGS_FTRACE	+= -mfentry
    CC_FLAGS_USING	+= -DCC_USING_FENTRY
  endif
endif
export CC_FLAGS_FTRACE
KBUILD_CFLAGS	+= $(CC_FLAGS_FTRACE) $(CC_FLAGS_USING)
KBUILD_AFLAGS	+= $(CC_FLAGS_USING)
ifdef CONFIG_DYNAMIC_FTRACE
	ifdef CONFIG_HAVE_C_RECORDMCOUNT
		BUILD_C_RECORDMCOUNT := y
		export BUILD_C_RECORDMCOUNT
	endif
endif
endif

# We trigger additional mismatches with less inlining
ifdef CONFIG_DEBUG_SECTION_MISMATCH
KBUILD_CFLAGS += $(call cc-option, -fno-inline-functions-called-once)
endif

ifdef CONFIG_LD_DEAD_CODE_DATA_ELIMINATION
KBUILD_CFLAGS_KERNEL += -ffunction-sections -fdata-sections
LDFLAGS_vmlinux += --gc-sections
endif

# arch Makefile may override CC so keep this after arch Makefile is included
NOSTDINC_FLAGS += -nostdinc -isystem $(shell $(CC) -print-file-name=include)

# warn about C99 declaration after statement
KBUILD_CFLAGS += $(call cc-option,-Wdeclaration-after-statement,)

# disable pointer signed / unsigned warnings in gcc 4.0
KBUILD_CFLAGS += $(call cc-disable-warning, pointer-sign)

# disable stringop warnings in gcc 8+
KBUILD_CFLAGS += $(call cc-disable-warning, stringop-truncation)

# disable invalid "can't wrap" optimizations for signed / pointers
KBUILD_CFLAGS	+= $(call cc-option,-fno-strict-overflow)

# clang sets -fmerge-all-constants by default as optimization, but this
# is non-conforming behavior for C and in fact breaks the kernel, so we
# need to disable it here generally.
KBUILD_CFLAGS	+= $(call cc-option,-fno-merge-all-constants)

# for gcc -fno-merge-all-constants disables everything, but it is fine
# to have actual conforming behavior enabled.
KBUILD_CFLAGS	+= $(call cc-option,-fmerge-constants)

# Make sure -fstack-check isn't enabled (like gentoo apparently did)
KBUILD_CFLAGS  += $(call cc-option,-fno-stack-check,)

# conserve stack if available
KBUILD_CFLAGS   += $(call cc-option,-fconserve-stack)

# disallow errors like 'EXPORT_GPL(foo);' with missing header
KBUILD_CFLAGS   += $(call cc-option,-Werror=implicit-int)

# require functions to have arguments in prototypes, not empty 'int foo()'
KBUILD_CFLAGS   += $(call cc-option,-Werror=strict-prototypes)

# Prohibit date/time macros, which would make the build non-deterministic
KBUILD_CFLAGS   += $(call cc-option,-Werror=date-time)

# enforce correct pointer usage
KBUILD_CFLAGS   += $(call cc-option,-Werror=incompatible-pointer-types)

# Require designated initializers for all marked structures
KBUILD_CFLAGS   += $(call cc-option,-Werror=designated-init)

# change __FILE__ to the relative path from the srctree
KBUILD_CFLAGS	+= $(call cc-option,-fmacro-prefix-map=$(srctree)/=)

# use the deterministic mode of AR if available
KBUILD_ARFLAGS := $(call ar-option,D)

include scripts/Makefile.kasan
include scripts/Makefile.extrawarn
include scripts/Makefile.ubsan

# Add any arch overrides and user supplied CPPFLAGS, AFLAGS and CFLAGS as the
# last assignments
KBUILD_CPPFLAGS += $(ARCH_CPPFLAGS) $(KCPPFLAGS)
KBUILD_AFLAGS   += $(ARCH_AFLAGS)   $(KAFLAGS)
KBUILD_CFLAGS   += $(ARCH_CFLAGS)   $(KCFLAGS)

# Use --build-id when available.
LDFLAGS_BUILD_ID := $(call ld-option, --build-id)
KBUILD_LDFLAGS_MODULE += $(LDFLAGS_BUILD_ID)
LDFLAGS_vmlinux += $(LDFLAGS_BUILD_ID)

ifeq ($(CONFIG_STRIP_ASM_SYMS),y)
LDFLAGS_vmlinux	+= $(call ld-option, -X,)
endif

# insure the checker run with the right endianness
CHECKFLAGS += $(if $(CONFIG_CPU_BIG_ENDIAN),-mbig-endian,-mlittle-endian)

# the checker needs the correct machine size
CHECKFLAGS += $(if $(CONFIG_64BIT),-m64,-m32)

# Default kernel image to build when no specific target is given.
# KBUILD_IMAGE may be overruled on the command line or
# set in the environment
# Also any assignments in arch/$(ARCH)/Makefile take precedence over
# this default value
export KBUILD_IMAGE ?= vmlinux

#
# INSTALL_PATH specifies where to place the updated kernel and system map
# images. Default is /boot, but you can set it to other values
export	INSTALL_PATH ?= /boot

#
# INSTALL_DTBS_PATH specifies a prefix for relocations required by build roots.
# Like INSTALL_MOD_PATH, it isn't defined in the Makefile, but can be passed as
# an argument if needed. Otherwise it defaults to the kernel install path
#
export INSTALL_DTBS_PATH ?= $(INSTALL_PATH)/dtbs/$(KERNELRELEASE)

#
# INSTALL_MOD_PATH specifies a prefix to MODLIB for module directory
# relocations required by build roots.  This is not defined in the
# makefile but the argument can be passed to make if needed.
#

MODLIB	= $(INSTALL_MOD_PATH)/lib/modules/$(KERNELRELEASE)
export MODLIB

#
# INSTALL_MOD_STRIP, if defined, will cause modules to be
# stripped after they are installed.  If INSTALL_MOD_STRIP is '1', then
# the default option --strip-debug will be used.  Otherwise,
# INSTALL_MOD_STRIP value will be used as the options to the strip command.

ifdef INSTALL_MOD_STRIP
ifeq ($(INSTALL_MOD_STRIP),1)
mod_strip_cmd = $(STRIP) --strip-debug
else
mod_strip_cmd = $(STRIP) $(INSTALL_MOD_STRIP)
endif # INSTALL_MOD_STRIP=1
else
mod_strip_cmd = true
endif # INSTALL_MOD_STRIP
export mod_strip_cmd

# CONFIG_MODULE_COMPRESS, if defined, will cause module to be compressed
# after they are installed in agreement with CONFIG_MODULE_COMPRESS_GZIP
# or CONFIG_MODULE_COMPRESS_XZ.

mod_compress_cmd = true
ifdef CONFIG_MODULE_COMPRESS
  ifdef CONFIG_MODULE_COMPRESS_GZIP
    mod_compress_cmd = gzip -n -f
  endif # CONFIG_MODULE_COMPRESS_GZIP
  ifdef CONFIG_MODULE_COMPRESS_XZ
    mod_compress_cmd = xz -f
  endif # CONFIG_MODULE_COMPRESS_XZ
endif # CONFIG_MODULE_COMPRESS
export mod_compress_cmd

# Select initial ramdisk compression format, default is gzip(1).
# This shall be used by the dracut(8) tool while creating an initramfs image.
#
INITRD_COMPRESS-y                  := gzip
INITRD_COMPRESS-$(CONFIG_RD_BZIP2) := bzip2
INITRD_COMPRESS-$(CONFIG_RD_LZMA)  := lzma
INITRD_COMPRESS-$(CONFIG_RD_XZ)    := xz
INITRD_COMPRESS-$(CONFIG_RD_LZO)   := lzo
INITRD_COMPRESS-$(CONFIG_RD_LZ4)   := lz4
# do not export INITRD_COMPRESS, since we didn't actually
# choose a sane default compression above.
# export INITRD_COMPRESS := $(INITRD_COMPRESS-y)

ifdef CONFIG_MODULE_SIG_ALL
$(eval $(call config_filename,MODULE_SIG_KEY))

mod_sign_cmd = scripts/sign-file $(CONFIG_MODULE_SIG_HASH) $(MODULE_SIG_KEY_SRCPREFIX)$(CONFIG_MODULE_SIG_KEY) certs/signing_key.x509
else
mod_sign_cmd = true
endif
export mod_sign_cmd

ifdef CONFIG_STACK_VALIDATION
  has_libelf := $(call try-run,\
		echo "int main() {}" | $(HOSTCC) -xc -o /dev/null -lelf -,1,0)
  ifeq ($(has_libelf),1)
    objtool_target := tools/objtool FORCE
  else
    SKIP_STACK_VALIDATION := 1
    export SKIP_STACK_VALIDATION
  endif
endif


ifeq ($(KBUILD_EXTMOD),)
core-y		+= kernel/ certs/ mm/ fs/ ipc/ security/ crypto/ block/

vmlinux-dirs	:= $(patsubst %/,%,$(filter %/, $(init-y) $(init-m) \
		     $(core-y) $(core-m) $(drivers-y) $(drivers-m) \
		     $(net-y) $(net-m) $(libs-y) $(libs-m) $(virt-y)))

vmlinux-alldirs	:= $(sort $(vmlinux-dirs) $(patsubst %/,%,$(filter %/, \
		     $(init-) $(core-) $(drivers-) $(net-) $(libs-) $(virt-))))

init-y		:= $(patsubst %/, %/built-in.a, $(init-y))
core-y		:= $(patsubst %/, %/built-in.a, $(core-y))
drivers-y	:= $(patsubst %/, %/built-in.a, $(drivers-y))
net-y		:= $(patsubst %/, %/built-in.a, $(net-y))
libs-y1		:= $(patsubst %/, %/lib.a, $(libs-y))
libs-y2		:= $(patsubst %/, %/built-in.a, $(filter-out %.a, $(libs-y)))
virt-y		:= $(patsubst %/, %/built-in.a, $(virt-y))

# Externally visible symbols (used by link-vmlinux.sh)
export KBUILD_VMLINUX_INIT := $(head-y) $(init-y)
export KBUILD_VMLINUX_MAIN := $(core-y) $(libs-y2) $(drivers-y) $(net-y) $(virt-y)
export KBUILD_VMLINUX_LIBS := $(libs-y1)
export KBUILD_LDS          := arch/$(SRCARCH)/kernel/vmlinux.lds
export LDFLAGS_vmlinux
# used by scripts/package/Makefile
export KBUILD_ALLDIRS := $(sort $(filter-out arch/%,$(vmlinux-alldirs)) arch Documentation include samples scripts tools)

vmlinux-deps := $(KBUILD_LDS) $(KBUILD_VMLINUX_INIT) $(KBUILD_VMLINUX_MAIN) $(KBUILD_VMLINUX_LIBS)

# Recurse until adjust_autoksyms.sh is satisfied
PHONY += autoksyms_recursive
autoksyms_recursive: $(vmlinux-deps)
ifdef CONFIG_TRIM_UNUSED_KSYMS
	$(Q)$(CONFIG_SHELL) $(srctree)/scripts/adjust_autoksyms.sh \
	  "$(MAKE) -f $(srctree)/Makefile vmlinux"
endif

# For the kernel to actually contain only the needed exported symbols,
# we have to build modules as well to determine what those symbols are.
# (this can be evaluated only once include/config/auto.conf has been included)
ifdef CONFIG_TRIM_UNUSED_KSYMS
  KBUILD_MODULES := 1
endif

autoksyms_h := $(if $(CONFIG_TRIM_UNUSED_KSYMS), include/generated/autoksyms.h)

$(autoksyms_h):
	$(Q)mkdir -p $(dir $@)
	$(Q)touch $@

ARCH_POSTLINK := $(wildcard $(srctree)/arch/$(SRCARCH)/Makefile.postlink)

# Final link of vmlinux with optional arch pass after final link
cmd_link-vmlinux =                                                 \
	$(CONFIG_SHELL) $< $(LD) $(KBUILD_LDFLAGS) $(LDFLAGS_vmlinux) ;    \
	$(if $(ARCH_POSTLINK), $(MAKE) -f $(ARCH_POSTLINK) $@, true)

vmlinux: scripts/link-vmlinux.sh autoksyms_recursive $(vmlinux-deps) FORCE
ifdef CONFIG_HEADERS_CHECK
	$(Q)$(MAKE) -f $(srctree)/Makefile headers_check
endif
ifdef CONFIG_GDB_SCRIPTS
	$(Q)ln -fsn $(abspath $(srctree)/scripts/gdb/vmlinux-gdb.py)
endif
	+$(call if_changed,link-vmlinux)

# Build samples along the rest of the kernel. This needs headers_install.
ifdef CONFIG_SAMPLES
vmlinux-dirs += samples
samples: headers_install
endif

# The actual objects are generated when descending,
# make sure no implicit rule kicks in
$(sort $(vmlinux-deps)): $(vmlinux-dirs) ;

# Handle descending into subdirectories listed in $(vmlinux-dirs)
# Preset locale variables to speed up the build process. Limit locale
# tweaks to this spot to avoid wrong language settings when running
# make menuconfig etc.
# Error messages still appears in the original language

PHONY += $(vmlinux-dirs)
$(vmlinux-dirs): prepare scripts
	$(Q)$(MAKE) $(build)=$@ need-builtin=1

define filechk_kernel.release
	echo "$(KERNELVERSION)$$($(CONFIG_SHELL) $(srctree)/scripts/setlocalversion $(srctree))"
endef

# Store (new) KERNELRELEASE string in include/config/kernel.release
include/config/kernel.release: $(srctree)/Makefile FORCE
	$(call filechk,kernel.release)

# Additional helpers built in scripts/
# Carefully list dependencies so we do not try to build scripts twice
# in parallel
PHONY += scripts
scripts: scripts_basic asm-generic gcc-plugins $(autoksyms_h)
	$(Q)$(MAKE) $(build)=$(@)

# Things we need to do before we recursively start building the kernel
# or the modules are listed in "prepare".
# A multi level approach is used. prepareN is processed before prepareN-1.
# archprepare is used in arch Makefiles and when processed asm symlink,
# version.h and scripts_basic is processed / created.

# Listed in dependency order
PHONY += prepare archprepare prepare0 prepare1 prepare2 prepare3

# prepare3 is used to check if we are building in a separate output directory,
# and if so do:
# 1) Check that make has not been executed in the kernel src $(srctree)
prepare3: include/config/kernel.release
ifneq ($(KBUILD_SRC),)
	@$(kecho) '  Using $(srctree) as source for kernel'
	$(Q)if [ -f $(srctree)/.config -o -d $(srctree)/include/config ]; then \
		echo >&2 "  $(srctree) is not clean, please run 'make mrproper'"; \
		echo >&2 "  in the '$(srctree)' directory.";\
		/bin/false; \
	fi;
endif

# prepare2 creates a makefile if using a separate output directory.
# From this point forward, .config has been reprocessed, so any rules
# that need to depend on updated CONFIG_* values can be checked here.
prepare2: prepare3 outputmakefile asm-generic

prepare1: prepare2 $(version_h) $(autoksyms_h) include/generated/utsrelease.h
	$(cmd_crmodverdir)

archprepare: archheaders archscripts prepare1 scripts_basic

prepare0: archprepare gcc-plugins
	$(Q)$(MAKE) $(build)=.

# All the preparing..
prepare: prepare0 prepare-objtool

# Support for using generic headers in asm-generic
PHONY += asm-generic uapi-asm-generic
asm-generic: uapi-asm-generic
	$(Q)$(MAKE) -f $(srctree)/scripts/Makefile.asm-generic \
	            src=asm obj=arch/$(SRCARCH)/include/generated/asm
uapi-asm-generic:
	$(Q)$(MAKE) -f $(srctree)/scripts/Makefile.asm-generic \
	            src=uapi/asm obj=arch/$(SRCARCH)/include/generated/uapi/asm

PHONY += prepare-objtool
prepare-objtool: $(objtool_target)
ifeq ($(SKIP_STACK_VALIDATION),1)
ifdef CONFIG_UNWINDER_ORC
	@echo "error: Cannot generate ORC metadata for CONFIG_UNWINDER_ORC=y, please install libelf-dev, libelf-devel or elfutils-libelf-devel" >&2
	@false
else
	@echo "warning: Cannot use CONFIG_STACK_VALIDATION=y, please install libelf-dev, libelf-devel or elfutils-libelf-devel" >&2
endif
endif

# Generate some files
# ---------------------------------------------------------------------------

# KERNELRELEASE can change from a few different places, meaning version.h
# needs to be updated, so this check is forced on all builds

uts_len := 64
define filechk_utsrelease.h
	if [ `echo -n "$(KERNELRELEASE)" | wc -c ` -gt $(uts_len) ]; then \
	  echo '"$(KERNELRELEASE)" exceeds $(uts_len) characters' >&2;    \
	  exit 1;                                                         \
	fi;                                                               \
	(echo \#define UTS_RELEASE \"$(KERNELRELEASE)\";)
endef

define filechk_version.h
	(echo \#define LINUX_VERSION_CODE $(shell                         \
	expr $(VERSION) \* 65536 + 0$(PATCHLEVEL) \* 256 + 0$(SUBLEVEL)); \
	echo '#define KERNEL_VERSION(a,b,c) (((a) << 16) + ((b) << 8) + (c))';)
endef

$(version_h): FORCE
	$(call filechk,version.h)
	$(Q)rm -f $(old_version_h)

include/generated/utsrelease.h: include/config/kernel.release FORCE
	$(call filechk,utsrelease.h)

PHONY += headerdep
headerdep:
	$(Q)find $(srctree)/include/ -name '*.h' | xargs --max-args 1 \
	$(srctree)/scripts/headerdep.pl -I$(srctree)/include

# ---------------------------------------------------------------------------
# Kernel headers

#Default location for installed headers
export INSTALL_HDR_PATH = $(objtree)/usr

# If we do an all arch process set dst to include/arch-$(SRCARCH)
hdr-dst = $(if $(KBUILD_HEADERS), dst=include/arch-$(SRCARCH), dst=include)

PHONY += archheaders
archheaders:

PHONY += archscripts
archscripts:

PHONY += __headers
__headers: $(version_h) scripts_basic uapi-asm-generic archheaders archscripts
	$(Q)$(MAKE) $(build)=scripts build_unifdef

PHONY += headers_install_all
headers_install_all:
	$(Q)$(CONFIG_SHELL) $(srctree)/scripts/headers.sh install

PHONY += headers_install
headers_install: __headers
	$(if $(wildcard $(srctree)/arch/$(SRCARCH)/include/uapi/asm/Kbuild),, \
	  $(error Headers not exportable for the $(SRCARCH) architecture))
	$(Q)$(MAKE) $(hdr-inst)=include/uapi dst=include
	$(Q)$(MAKE) $(hdr-inst)=arch/$(SRCARCH)/include/uapi $(hdr-dst)

PHONY += headers_check_all
headers_check_all: headers_install_all
	$(Q)$(CONFIG_SHELL) $(srctree)/scripts/headers.sh check

PHONY += headers_check
headers_check: headers_install
	$(Q)$(MAKE) $(hdr-inst)=include/uapi dst=include HDRCHECK=1
	$(Q)$(MAKE) $(hdr-inst)=arch/$(SRCARCH)/include/uapi $(hdr-dst) HDRCHECK=1

# ---------------------------------------------------------------------------
# Kernel selftest

PHONY += kselftest
kselftest:
	$(Q)$(MAKE) -C $(srctree)/tools/testing/selftests run_tests

PHONY += kselftest-clean
kselftest-clean:
	$(Q)$(MAKE) -C $(srctree)/tools/testing/selftests clean

PHONY += kselftest-merge
kselftest-merge:
	$(if $(wildcard $(objtree)/.config),, $(error No .config exists, config your kernel first!))
	$(Q)$(CONFIG_SHELL) $(srctree)/scripts/kconfig/merge_config.sh \
		-m $(objtree)/.config \
		$(srctree)/tools/testing/selftests/*/config
	+$(Q)$(MAKE) -f $(srctree)/Makefile olddefconfig

# ---------------------------------------------------------------------------
# Modules

ifdef CONFIG_MODULES

# By default, build modules as well

all: modules

# Build modules
#
# A module can be listed more than once in obj-m resulting in
# duplicate lines in modules.order files.  Those are removed
# using awk while concatenating to the final file.

PHONY += modules
modules: $(vmlinux-dirs) $(if $(KBUILD_BUILTIN),vmlinux) modules.builtin
	$(Q)$(AWK) '!x[$$0]++' $(vmlinux-dirs:%=$(objtree)/%/modules.order) > $(objtree)/modules.order
	@$(kecho) '  Building modules, stage 2.';
	$(Q)$(MAKE) -f $(srctree)/scripts/Makefile.modpost

modules.builtin: $(vmlinux-dirs:%=%/modules.builtin)
	$(Q)$(AWK) '!x[$$0]++' $^ > $(objtree)/modules.builtin

%/modules.builtin: include/config/auto.conf include/config/tristate.conf
	$(Q)$(MAKE) $(modbuiltin)=$*


# Target to prepare building external modules
PHONY += modules_prepare
modules_prepare: prepare scripts

# Target to install modules
PHONY += modules_install
modules_install: _modinst_ _modinst_post

PHONY += _modinst_
_modinst_:
	@rm -rf $(MODLIB)/kernel
	@rm -f $(MODLIB)/source
	@mkdir -p $(MODLIB)/kernel
	@ln -s $(abspath $(srctree)) $(MODLIB)/source
	@if [ ! $(objtree) -ef  $(MODLIB)/build ]; then \
		rm -f $(MODLIB)/build ; \
		ln -s $(CURDIR) $(MODLIB)/build ; \
	fi
	@cp -f $(objtree)/modules.order $(MODLIB)/
	@cp -f $(objtree)/modules.builtin $(MODLIB)/
	$(Q)$(MAKE) -f $(srctree)/scripts/Makefile.modinst

# This depmod is only for convenience to give the initial
# boot a modules.dep even before / is mounted read-write.  However the
# boot script depmod is the master version.
PHONY += _modinst_post
_modinst_post: _modinst_
	$(call cmd,depmod)

ifeq ($(CONFIG_MODULE_SIG), y)
PHONY += modules_sign
modules_sign:
	$(Q)$(MAKE) -f $(srctree)/scripts/Makefile.modsign
endif

else # CONFIG_MODULES

# Modules not configured
# ---------------------------------------------------------------------------

PHONY += modules modules_install
modules modules_install:
	@echo >&2
	@echo >&2 "The present kernel configuration has modules disabled."
	@echo >&2 "Type 'make config' and enable loadable module support."
	@echo >&2 "Then build a kernel with module support enabled."
	@echo >&2
	@exit 1

endif # CONFIG_MODULES

###
# Cleaning is done on three levels.
# make clean     Delete most generated files
#                Leave enough to build external modules
# make mrproper  Delete the current configuration, and all generated files
# make distclean Remove editor backup files, patch leftover files and the like

# Directories & files removed with 'make clean'
CLEAN_DIRS  += $(MODVERDIR) include/ksym

# Directories & files removed with 'make mrproper'
MRPROPER_DIRS  += include/config usr/include include/generated          \
		  arch/*/include/generated .tmp_objdiff
MRPROPER_FILES += .config .config.old .version \
		  Module.symvers tags TAGS cscope* GPATH GTAGS GRTAGS GSYMS \
		  signing_key.pem signing_key.priv signing_key.x509	\
		  x509.genkey extra_certificates signing_key.x509.keyid	\
		  signing_key.x509.signer vmlinux-gdb.py

# clean - Delete most, but leave enough to build external modules
#
clean: rm-dirs  := $(CLEAN_DIRS)
clean: rm-files := $(CLEAN_FILES)
clean-dirs      := $(addprefix _clean_, . $(vmlinux-alldirs) Documentation samples)

PHONY += $(clean-dirs) clean archclean vmlinuxclean
$(clean-dirs):
	$(Q)$(MAKE) $(clean)=$(patsubst _clean_%,%,$@)

vmlinuxclean:
	$(Q)$(CONFIG_SHELL) $(srctree)/scripts/link-vmlinux.sh clean
	$(Q)$(if $(ARCH_POSTLINK), $(MAKE) -f $(ARCH_POSTLINK) clean)

clean: archclean vmlinuxclean

# mrproper - Delete all generated files, including .config
#
mrproper: rm-dirs  := $(wildcard $(MRPROPER_DIRS))
mrproper: rm-files := $(wildcard $(MRPROPER_FILES))
mrproper-dirs      := $(addprefix _mrproper_,scripts)

PHONY += $(mrproper-dirs) mrproper archmrproper
$(mrproper-dirs):
	$(Q)$(MAKE) $(clean)=$(patsubst _mrproper_%,%,$@)

mrproper: clean archmrproper $(mrproper-dirs)
	$(call cmd,rmdirs)
	$(call cmd,rmfiles)

# distclean
#
PHONY += distclean

distclean: mrproper
	@find $(srctree) $(RCS_FIND_IGNORE) \
		\( -name '*.orig' -o -name '*.rej' -o -name '*~' \
		-o -name '*.bak' -o -name '#*#' -o -name '*%' \
		-o -name 'core' \) \
		-type f -print | xargs rm -f


# Packaging of the kernel to various formats
# ---------------------------------------------------------------------------
package-dir	:= scripts/package

%src-pkg: FORCE
	$(Q)$(MAKE) $(build)=$(package-dir) $@
%pkg: include/config/kernel.release FORCE
	$(Q)$(MAKE) $(build)=$(package-dir) $@


# Brief documentation of the typical targets used
# ---------------------------------------------------------------------------

boards := $(wildcard $(srctree)/arch/$(SRCARCH)/configs/*_defconfig)
boards := $(sort $(notdir $(boards)))
board-dirs := $(dir $(wildcard $(srctree)/arch/$(SRCARCH)/configs/*/*_defconfig))
board-dirs := $(sort $(notdir $(board-dirs:/=)))

PHONY += help
help:
	@echo  'Cleaning targets:'
	@echo  '  clean		  - Remove most generated files but keep the config and'
	@echo  '                    enough build support to build external modules'
	@echo  '  mrproper	  - Remove all generated files + config + various backup files'
	@echo  '  distclean	  - mrproper + remove editor backup and patch files'
	@echo  ''
	@echo  'Configuration targets:'
	@$(MAKE) -f $(srctree)/scripts/kconfig/Makefile help
	@echo  ''
	@echo  'Other generic targets:'
	@echo  '  all		  - Build all targets marked with [*]'
	@echo  '* vmlinux	  - Build the bare kernel'
	@echo  '* modules	  - Build all modules'
	@echo  '  modules_install - Install all modules to INSTALL_MOD_PATH (default: /)'
	@echo  '  dir/            - Build all files in dir and below'
	@echo  '  dir/file.[ois]  - Build specified target only'
	@echo  '  dir/file.ll     - Build the LLVM assembly file'
	@echo  '                    (requires compiler support for LLVM assembly generation)'
	@echo  '  dir/file.lst    - Build specified mixed source/assembly target only'
	@echo  '                    (requires a recent binutils and recent build (System.map))'
	@echo  '  dir/file.ko     - Build module including final link'
	@echo  '  modules_prepare - Set up for building external modules'
	@echo  '  tags/TAGS	  - Generate tags file for editors'
	@echo  '  cscope	  - Generate cscope index'
	@echo  '  gtags           - Generate GNU GLOBAL index'
	@echo  '  kernelrelease	  - Output the release version string (use with make -s)'
	@echo  '  kernelversion	  - Output the version stored in Makefile (use with make -s)'
	@echo  '  image_name	  - Output the image name (use with make -s)'
	@echo  '  headers_install - Install sanitised kernel headers to INSTALL_HDR_PATH'; \
	 echo  '                    (default: $(INSTALL_HDR_PATH))'; \
	 echo  ''
	@echo  'Static analysers:'
	@echo  '  checkstack      - Generate a list of stack hogs'
	@echo  '  namespacecheck  - Name space analysis on compiled kernel'
	@echo  '  versioncheck    - Sanity check on version.h usage'
	@echo  '  includecheck    - Check for duplicate included header files'
	@echo  '  export_report   - List the usages of all exported symbols'
	@echo  '  headers_check   - Sanity check on exported headers'
	@echo  '  headerdep       - Detect inclusion cycles in headers'
	@echo  '  coccicheck      - Check with Coccinelle'
	@echo  ''
	@echo  'Kernel selftest:'
	@echo  '  kselftest       - Build and run kernel selftest (run as root)'
	@echo  '                    Build, install, and boot kernel before'
	@echo  '                    running kselftest on it'
	@echo  '  kselftest-clean - Remove all generated kselftest files'
	@echo  '  kselftest-merge - Merge all the config dependencies of kselftest to existing'
	@echo  '                    .config.'
	@echo  ''
	@echo 'Userspace tools targets:'
	@echo '  use "make tools/help"'
	@echo '  or  "cd tools; make help"'
	@echo  ''
	@echo  'Kernel packaging:'
	@$(MAKE) $(build)=$(package-dir) help
	@echo  ''
	@echo  'Documentation targets:'
	@$(MAKE) -f $(srctree)/Documentation/Makefile dochelp
	@echo  ''
	@echo  'Architecture specific targets ($(SRCARCH)):'
	@$(if $(archhelp),$(archhelp),\
		echo '  No architecture specific help defined for $(SRCARCH)')
	@echo  ''
	@$(if $(boards), \
		$(foreach b, $(boards), \
		printf "  %-24s - Build for %s\\n" $(b) $(subst _defconfig,,$(b));) \
		echo '')
	@$(if $(board-dirs), \
		$(foreach b, $(board-dirs), \
		printf "  %-16s - Show %s-specific targets\\n" help-$(b) $(b);) \
		printf "  %-16s - Show all of the above\\n" help-boards; \
		echo '')

	@echo  '  make V=0|1 [targets] 0 => quiet build (default), 1 => verbose build'
	@echo  '  make V=2   [targets] 2 => give reason for rebuild of target'
	@echo  '  make O=dir [targets] Locate all output files in "dir", including .config'
	@echo  '  make C=1   [targets] Check re-compiled c source with $$CHECK (sparse by default)'
	@echo  '  make C=2   [targets] Force check of all c source with $$CHECK'
	@echo  '  make RECORDMCOUNT_WARN=1 [targets] Warn about ignored mcount sections'
	@echo  '  make W=n   [targets] Enable extra gcc checks, n=1,2,3 where'
	@echo  '		1: warnings which may be relevant and do not occur too often'
	@echo  '		2: warnings which occur quite often but may still be relevant'
	@echo  '		3: more obscure warnings, can most likely be ignored'
	@echo  '		Multiple levels can be combined with W=12 or W=123'
	@echo  ''
	@echo  'Execute "make" or "make all" to build all targets marked with [*] '
	@echo  'For further info see the ./README file'


help-board-dirs := $(addprefix help-,$(board-dirs))

help-boards: $(help-board-dirs)

boards-per-dir = $(sort $(notdir $(wildcard $(srctree)/arch/$(SRCARCH)/configs/$*/*_defconfig)))

$(help-board-dirs): help-%:
	@echo  'Architecture specific targets ($(SRCARCH) $*):'
	@$(if $(boards-per-dir), \
		$(foreach b, $(boards-per-dir), \
		printf "  %-24s - Build for %s\\n" $*/$(b) $(subst _defconfig,,$(b));) \
		echo '')


# Documentation targets
# ---------------------------------------------------------------------------
DOC_TARGETS := xmldocs latexdocs pdfdocs htmldocs epubdocs cleandocs \
	       linkcheckdocs dochelp refcheckdocs
PHONY += $(DOC_TARGETS)
$(DOC_TARGETS): scripts_basic FORCE
	$(Q)$(MAKE) $(build)=Documentation $@

else # KBUILD_EXTMOD

###
# External module support.
# When building external modules the kernel used as basis is considered
# read-only, and no consistency checks are made and the make
# system is not used on the basis kernel. If updates are required
# in the basis kernel ordinary make commands (without M=...) must
# be used.
#
# The following are the only valid targets when building external
# modules.
# make M=dir clean     Delete all automatically generated files
# make M=dir modules   Make all modules in specified dir
# make M=dir	       Same as 'make M=dir modules'
# make M=dir modules_install
#                      Install the modules built in the module directory
#                      Assumes install directory is already created

# We are always building modules
KBUILD_MODULES := 1
PHONY += crmodverdir
crmodverdir:
	$(cmd_crmodverdir)

PHONY += $(objtree)/Module.symvers
$(objtree)/Module.symvers:
	@test -e $(objtree)/Module.symvers || ( \
	echo; \
	echo "  WARNING: Symbol version dump $(objtree)/Module.symvers"; \
	echo "           is missing; modules will have no dependencies and modversions."; \
	echo )

module-dirs := $(addprefix _module_,$(KBUILD_EXTMOD))
PHONY += $(module-dirs) modules
$(module-dirs): crmodverdir $(objtree)/Module.symvers
	$(Q)$(MAKE) $(build)=$(patsubst _module_%,%,$@)

modules: $(module-dirs)
	@$(kecho) '  Building modules, stage 2.';
	$(Q)$(MAKE) -f $(srctree)/scripts/Makefile.modpost

PHONY += modules_install
modules_install: _emodinst_ _emodinst_post

install-dir := $(if $(INSTALL_MOD_DIR),$(INSTALL_MOD_DIR),extra)
PHONY += _emodinst_
_emodinst_:
	$(Q)mkdir -p $(MODLIB)/$(install-dir)
	$(Q)$(MAKE) -f $(srctree)/scripts/Makefile.modinst

PHONY += _emodinst_post
_emodinst_post: _emodinst_
	$(call cmd,depmod)

clean-dirs := $(addprefix _clean_,$(KBUILD_EXTMOD))

PHONY += $(clean-dirs) clean
$(clean-dirs):
	$(Q)$(MAKE) $(clean)=$(patsubst _clean_%,%,$@)

clean:	rm-dirs := $(MODVERDIR)
clean: rm-files := $(KBUILD_EXTMOD)/Module.symvers

PHONY += help
help:
	@echo  '  Building external modules.'
	@echo  '  Syntax: make -C path/to/kernel/src M=$$PWD target'
	@echo  ''
	@echo  '  modules         - default target, build the module(s)'
	@echo  '  modules_install - install the module'
	@echo  '  clean           - remove generated files in module directory only'
	@echo  ''

# Dummies...
PHONY += prepare scripts
prepare: ;
scripts: ;
endif # KBUILD_EXTMOD

clean: $(clean-dirs)
	$(call cmd,rmdirs)
	$(call cmd,rmfiles)
	@find $(if $(KBUILD_EXTMOD), $(KBUILD_EXTMOD), .) $(RCS_FIND_IGNORE) \
		\( -name '*.[aios]' -o -name '*.ko' -o -name '.*.cmd' \
		-o -name '*.ko.*' -o -name '*.dtb' -o -name '*.dtb.S' \
		-o -name '*.dwo' -o -name '*.lst' \
		-o -name '*.su'  \
		-o -name '.*.d' -o -name '.*.tmp' -o -name '*.mod.c' \
		-o -name '*.lex.c' -o -name '*.tab.[ch]' \
		-o -name '*.asn1.[ch]' \
		-o -name '*.symtypes' -o -name 'modules.order' \
		-o -name modules.builtin -o -name '.tmp_*.o.*' \
		-o -name '*.c.[012]*.*' \
		-o -name '*.ll' \
		-o -name '*.gcno' \) -type f -print | xargs rm -f

# Generate tags for editors
# ---------------------------------------------------------------------------
quiet_cmd_tags = GEN     $@
      cmd_tags = $(CONFIG_SHELL) $(srctree)/scripts/tags.sh $@

tags TAGS cscope gtags: FORCE
	$(call cmd,tags)

# Scripts to check various things for consistency
# ---------------------------------------------------------------------------

PHONY += includecheck versioncheck coccicheck namespacecheck export_report

includecheck:
	find $(srctree)/* $(RCS_FIND_IGNORE) \
		-name '*.[hcS]' -type f -print | sort \
		| xargs $(PERL) -w $(srctree)/scripts/checkincludes.pl

versioncheck:
	find $(srctree)/* $(RCS_FIND_IGNORE) \
		-name '*.[hcS]' -type f -print | sort \
		| xargs $(PERL) -w $(srctree)/scripts/checkversion.pl

coccicheck:
	$(Q)$(CONFIG_SHELL) $(srctree)/scripts/$@

namespacecheck:
	$(PERL) $(srctree)/scripts/namespace.pl

export_report:
	$(PERL) $(srctree)/scripts/export_report.pl

endif #ifeq ($(config-targets),1)
endif #ifeq ($(mixed-targets),1)

PHONY += checkstack kernelrelease kernelversion image_name

# UML needs a little special treatment here.  It wants to use the host
# toolchain, so needs $(SUBARCH) passed to checkstack.pl.  Everyone
# else wants $(ARCH), including people doing cross-builds, which means
# that $(SUBARCH) doesn't work here.
ifeq ($(ARCH), um)
CHECKSTACK_ARCH := $(SUBARCH)
else
CHECKSTACK_ARCH := $(ARCH)
endif
checkstack:
	$(OBJDUMP) -d vmlinux $$(find . -name '*.ko') | \
	$(PERL) $(src)/scripts/checkstack.pl $(CHECKSTACK_ARCH)

kernelrelease:
	@echo "$(KERNELVERSION)$$($(CONFIG_SHELL) $(srctree)/scripts/setlocalversion $(srctree))"

kernelversion:
	@echo $(KERNELVERSION)

image_name:
	@echo $(KBUILD_IMAGE)

# Clear a bunch of variables before executing the submake
tools/: FORCE
	$(Q)mkdir -p $(objtree)/tools
	$(Q)$(MAKE) LDFLAGS= MAKEFLAGS="$(tools_silent) $(filter --j% -j,$(MAKEFLAGS))" O=$(abspath $(objtree)) subdir=tools -C $(src)/tools/

tools/%: FORCE
	$(Q)mkdir -p $(objtree)/tools
	$(Q)$(MAKE) LDFLAGS= MAKEFLAGS="$(tools_silent) $(filter --j% -j,$(MAKEFLAGS))" O=$(abspath $(objtree)) subdir=tools -C $(src)/tools/ $*

# Single targets
# ---------------------------------------------------------------------------
# Single targets are compatible with:
# - build with mixed source and output
# - build with separate output dir 'make O=...'
# - external modules
#
#  target-dir => where to store outputfile
#  build-dir  => directory in kernel source tree to use

ifeq ($(KBUILD_EXTMOD),)
        build-dir  = $(patsubst %/,%,$(dir $@))
        target-dir = $(dir $@)
else
        zap-slash=$(filter-out .,$(patsubst %/,%,$(dir $@)))
        build-dir  = $(KBUILD_EXTMOD)$(if $(zap-slash),/$(zap-slash))
        target-dir = $(if $(KBUILD_EXTMOD),$(dir $<),$(dir $@))
endif

%.s: %.c prepare scripts FORCE
	$(Q)$(MAKE) $(build)=$(build-dir) $(target-dir)$(notdir $@)
%.i: %.c prepare scripts FORCE
	$(Q)$(MAKE) $(build)=$(build-dir) $(target-dir)$(notdir $@)
%.o: %.c prepare scripts FORCE
	$(Q)$(MAKE) $(build)=$(build-dir) $(target-dir)$(notdir $@)
%.lst: %.c prepare scripts FORCE
	$(Q)$(MAKE) $(build)=$(build-dir) $(target-dir)$(notdir $@)
%.s: %.S prepare scripts FORCE
	$(Q)$(MAKE) $(build)=$(build-dir) $(target-dir)$(notdir $@)
%.o: %.S prepare scripts FORCE
	$(Q)$(MAKE) $(build)=$(build-dir) $(target-dir)$(notdir $@)
%.symtypes: %.c prepare scripts FORCE
	$(Q)$(MAKE) $(build)=$(build-dir) $(target-dir)$(notdir $@)
%.ll: %.c prepare scripts FORCE
	$(Q)$(MAKE) $(build)=$(build-dir) $(target-dir)$(notdir $@)

# Modules
/: prepare scripts FORCE
	$(cmd_crmodverdir)
	$(Q)$(MAKE) KBUILD_MODULES=$(if $(CONFIG_MODULES),1) \
	$(build)=$(build-dir)
# Make sure the latest headers are built for Documentation
Documentation/ samples/: headers_install
%/: prepare scripts FORCE
	$(cmd_crmodverdir)
	$(Q)$(MAKE) KBUILD_MODULES=$(if $(CONFIG_MODULES),1) \
	$(build)=$(build-dir)
%.ko: prepare scripts FORCE
	$(cmd_crmodverdir)
	$(Q)$(MAKE) KBUILD_MODULES=$(if $(CONFIG_MODULES),1)   \
	$(build)=$(build-dir) $(@:.ko=.o)
	$(Q)$(MAKE) -f $(srctree)/scripts/Makefile.modpost

# FIXME Should go into a make.lib or something
# ===========================================================================

quiet_cmd_rmdirs = $(if $(wildcard $(rm-dirs)),CLEAN   $(wildcard $(rm-dirs)))
      cmd_rmdirs = rm -rf $(rm-dirs)

quiet_cmd_rmfiles = $(if $(wildcard $(rm-files)),CLEAN   $(wildcard $(rm-files)))
      cmd_rmfiles = rm -f $(rm-files)

# Run depmod only if we have System.map and depmod is executable
quiet_cmd_depmod = DEPMOD  $(KERNELRELEASE)
      cmd_depmod = $(CONFIG_SHELL) $(srctree)/scripts/depmod.sh $(DEPMOD) \
                   $(KERNELRELEASE)

# Create temporary dir for module support files
# clean it up only when building all modules
cmd_crmodverdir = $(Q)mkdir -p $(MODVERDIR) \
                  $(if $(KBUILD_MODULES),; rm -f $(MODVERDIR)/*)

# read all saved command lines

cmd_files := $(wildcard .*.cmd $(foreach f,$(sort $(targets)),$(dir $(f)).$(notdir $(f)).cmd))

ifneq ($(cmd_files),)
  $(cmd_files): ;	# Do not try to update included dependency files
  include $(cmd_files)
endif

endif	# skip-makefile

PHONY += FORCE
FORCE:

# Declare the contents of the PHONY variable as phony.  We keep that
# information in a variable so we can use it in if_changed and friends.
.PHONY: $(PHONY)<|MERGE_RESOLUTION|>--- conflicted
+++ resolved
@@ -1,15 +1,9 @@
 # SPDX-License-Identifier: GPL-2.0
 VERSION = 4
 PATCHLEVEL = 19
-<<<<<<< HEAD
-SUBLEVEL = 27
+SUBLEVEL = 28
 EXTRAVERSION = -zen
 NAME = Neo Mir
-=======
-SUBLEVEL = 28
-EXTRAVERSION =
-NAME = "People's Front"
->>>>>>> 6a31767f
 
 # *DOCUMENTATION*
 # To see a list of typical targets execute "make help"

--- conflicted
+++ resolved
@@ -1,15 +1,9 @@
 # SPDX-License-Identifier: GPL-2.0
 VERSION = 6
 PATCHLEVEL = 12
-<<<<<<< HEAD
-SUBLEVEL = 13
+SUBLEVEL = 14
 EXTRAVERSION = -zen
 NAME = Channeling Inner Peace for Peak Performance
-=======
-SUBLEVEL = 14
-EXTRAVERSION =
-NAME = Baby Opossum Posse
->>>>>>> 6b8aa794
 
 # *DOCUMENTATION*
 # To see a list of typical targets execute "make help"

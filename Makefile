# SPDX-License-Identifier: GPL-2.0
VERSION = 5
PATCHLEVEL = 14
<<<<<<< HEAD
SUBLEVEL = 18
EXTRAVERSION = -zen
NAME = The City on the Edge of Forever
=======
SUBLEVEL = 19
EXTRAVERSION =
NAME = Opossums on Parade
>>>>>>> 0e62c60b

# *DOCUMENTATION*
# To see a list of typical targets execute "make help"
# More info can be located in ./README
# Comments in this file are targeted only to the developer, do not
# expect to learn how to build the kernel reading this file.

$(if $(filter __%, $(MAKECMDGOALS)), \
	$(error targets prefixed with '__' are only for internal use))

# That's our default target when none is given on the command line
PHONY := __all
__all:

# We are using a recursive build, so we need to do a little thinking
# to get the ordering right.
#
# Most importantly: sub-Makefiles should only ever modify files in
# their own directory. If in some directory we have a dependency on
# a file in another dir (which doesn't happen often, but it's often
# unavoidable when linking the built-in.a targets which finally
# turn into vmlinux), we will call a sub make in that other dir, and
# after that we are sure that everything which is in that other dir
# is now up to date.
#
# The only cases where we need to modify files which have global
# effects are thus separated out and done before the recursive
# descending is started. They are now explicitly listed as the
# prepare rule.

ifneq ($(sub_make_done),1)

# Do not use make's built-in rules and variables
# (this increases performance and avoids hard-to-debug behaviour)
MAKEFLAGS += -rR

# Avoid funny character set dependencies
unexport LC_ALL
LC_COLLATE=C
LC_NUMERIC=C
export LC_COLLATE LC_NUMERIC

# Avoid interference with shell env settings
unexport GREP_OPTIONS

# Beautify output
# ---------------------------------------------------------------------------
#
# Normally, we echo the whole command before executing it. By making
# that echo $($(quiet)$(cmd)), we now have the possibility to set
# $(quiet) to choose other forms of output instead, e.g.
#
#         quiet_cmd_cc_o_c = Compiling $(RELDIR)/$@
#         cmd_cc_o_c       = $(CC) $(c_flags) -c -o $@ $<
#
# If $(quiet) is empty, the whole command will be printed.
# If it is set to "quiet_", only the short version will be printed.
# If it is set to "silent_", nothing will be printed at all, since
# the variable $(silent_cmd_cc_o_c) doesn't exist.
#
# A simple variant is to prefix commands with $(Q) - that's useful
# for commands that shall be hidden in non-verbose mode.
#
#	$(Q)ln $@ :<
#
# If KBUILD_VERBOSE equals 0 then the above command will be hidden.
# If KBUILD_VERBOSE equals 1 then the above command is displayed.
# If KBUILD_VERBOSE equals 2 then give the reason why each target is rebuilt.
#
# To put more focus on warnings, be less verbose as default
# Use 'make V=1' to see the full commands

ifeq ("$(origin V)", "command line")
  KBUILD_VERBOSE = $(V)
endif
ifndef KBUILD_VERBOSE
  KBUILD_VERBOSE = 0
endif

ifeq ($(KBUILD_VERBOSE),1)
  quiet =
  Q =
else
  quiet=quiet_
  Q = @
endif

# If the user is running make -s (silent mode), suppress echoing of
# commands

ifneq ($(findstring s,$(filter-out --%,$(MAKEFLAGS))),)
  quiet=silent_
  KBUILD_VERBOSE = 0
endif

export quiet Q KBUILD_VERBOSE

# Call a source code checker (by default, "sparse") as part of the
# C compilation.
#
# Use 'make C=1' to enable checking of only re-compiled files.
# Use 'make C=2' to enable checking of *all* source files, regardless
# of whether they are re-compiled or not.
#
# See the file "Documentation/dev-tools/sparse.rst" for more details,
# including where to get the "sparse" utility.

ifeq ("$(origin C)", "command line")
  KBUILD_CHECKSRC = $(C)
endif
ifndef KBUILD_CHECKSRC
  KBUILD_CHECKSRC = 0
endif

export KBUILD_CHECKSRC

# Use make M=dir or set the environment variable KBUILD_EXTMOD to specify the
# directory of external module to build. Setting M= takes precedence.
ifeq ("$(origin M)", "command line")
  KBUILD_EXTMOD := $(M)
endif

$(if $(word 2, $(KBUILD_EXTMOD)), \
	$(error building multiple external modules is not supported))

# Remove trailing slashes
ifneq ($(filter %/, $(KBUILD_EXTMOD)),)
KBUILD_EXTMOD := $(shell dirname $(KBUILD_EXTMOD).)
endif

export KBUILD_EXTMOD

# Kbuild will save output files in the current working directory.
# This does not need to match to the root of the kernel source tree.
#
# For example, you can do this:
#
#  cd /dir/to/store/output/files; make -f /dir/to/kernel/source/Makefile
#
# If you want to save output files in a different location, there are
# two syntaxes to specify it.
#
# 1) O=
# Use "make O=dir/to/store/output/files/"
#
# 2) Set KBUILD_OUTPUT
# Set the environment variable KBUILD_OUTPUT to point to the output directory.
# export KBUILD_OUTPUT=dir/to/store/output/files/; make
#
# The O= assignment takes precedence over the KBUILD_OUTPUT environment
# variable.

# Do we want to change the working directory?
ifeq ("$(origin O)", "command line")
  KBUILD_OUTPUT := $(O)
endif

ifneq ($(KBUILD_OUTPUT),)
# Make's built-in functions such as $(abspath ...), $(realpath ...) cannot
# expand a shell special character '~'. We use a somewhat tedious way here.
abs_objtree := $(shell mkdir -p $(KBUILD_OUTPUT) && cd $(KBUILD_OUTPUT) && pwd)
$(if $(abs_objtree),, \
     $(error failed to create output directory "$(KBUILD_OUTPUT)"))

# $(realpath ...) resolves symlinks
abs_objtree := $(realpath $(abs_objtree))
else
abs_objtree := $(CURDIR)
endif # ifneq ($(KBUILD_OUTPUT),)

ifeq ($(abs_objtree),$(CURDIR))
# Suppress "Entering directory ..." unless we are changing the work directory.
MAKEFLAGS += --no-print-directory
else
need-sub-make := 1
endif

this-makefile := $(lastword $(MAKEFILE_LIST))
abs_srctree := $(realpath $(dir $(this-makefile)))

ifneq ($(words $(subst :, ,$(abs_srctree))), 1)
$(error source directory cannot contain spaces or colons)
endif

ifneq ($(abs_srctree),$(abs_objtree))
# Look for make include files relative to root of kernel src
#
# This does not become effective immediately because MAKEFLAGS is re-parsed
# once after the Makefile is read. We need to invoke sub-make.
MAKEFLAGS += --include-dir=$(abs_srctree)
need-sub-make := 1
endif

ifneq ($(filter 3.%,$(MAKE_VERSION)),)
# 'MAKEFLAGS += -rR' does not immediately become effective for GNU Make 3.x
# We need to invoke sub-make to avoid implicit rules in the top Makefile.
need-sub-make := 1
# Cancel implicit rules for this Makefile.
$(this-makefile): ;
endif

export abs_srctree abs_objtree
export sub_make_done := 1

ifeq ($(need-sub-make),1)

PHONY += $(MAKECMDGOALS) __sub-make

$(filter-out $(this-makefile), $(MAKECMDGOALS)) __all: __sub-make
	@:

# Invoke a second make in the output directory, passing relevant variables
__sub-make:
	$(Q)$(MAKE) -C $(abs_objtree) -f $(abs_srctree)/Makefile $(MAKECMDGOALS)

endif # need-sub-make
endif # sub_make_done

# We process the rest of the Makefile if this is the final invocation of make
ifeq ($(need-sub-make),)

# Do not print "Entering directory ...",
# but we want to display it when entering to the output directory
# so that IDEs/editors are able to understand relative filenames.
MAKEFLAGS += --no-print-directory

ifeq ($(abs_srctree),$(abs_objtree))
        # building in the source tree
        srctree := .
	building_out_of_srctree :=
else
        ifeq ($(abs_srctree)/,$(dir $(abs_objtree)))
                # building in a subdirectory of the source tree
                srctree := ..
        else
                srctree := $(abs_srctree)
        endif
	building_out_of_srctree := 1
endif

ifneq ($(KBUILD_ABS_SRCTREE),)
srctree := $(abs_srctree)
endif

objtree		:= .
VPATH		:= $(srctree)

export building_out_of_srctree srctree objtree VPATH

# To make sure we do not include .config for any of the *config targets
# catch them early, and hand them over to scripts/kconfig/Makefile
# It is allowed to specify more targets when calling make, including
# mixing *config targets and build targets.
# For example 'make oldconfig all'.
# Detect when mixed targets is specified, and make a second invocation
# of make so .config is not included in this case either (for *config).

version_h := include/generated/uapi/linux/version.h

clean-targets := %clean mrproper cleandocs
no-dot-config-targets := $(clean-targets) \
			 cscope gtags TAGS tags help% %docs check% coccicheck \
			 $(version_h) headers headers_% archheaders archscripts \
			 %asm-generic kernelversion %src-pkg dt_binding_check \
			 outputmakefile
# Installation targets should not require compiler. Unfortunately, vdso_install
# is an exception where build artifacts may be updated. This must be fixed.
no-compiler-targets := $(no-dot-config-targets) install dtbs_install \
			headers_install modules_install kernelrelease image_name
no-sync-config-targets := $(no-dot-config-targets) %install kernelrelease \
			  image_name
single-targets := %.a %.i %.ko %.lds %.ll %.lst %.mod %.o %.s %.symtypes %/

config-build	:=
mixed-build	:=
need-config	:= 1
need-compiler	:= 1
may-sync-config	:= 1
single-build	:=

ifneq ($(filter $(no-dot-config-targets), $(MAKECMDGOALS)),)
	ifeq ($(filter-out $(no-dot-config-targets), $(MAKECMDGOALS)),)
		need-config :=
	endif
endif

ifneq ($(filter $(no-compiler-targets), $(MAKECMDGOALS)),)
	ifeq ($(filter-out $(no-compiler-targets), $(MAKECMDGOALS)),)
		need-compiler :=
	endif
endif

ifneq ($(filter $(no-sync-config-targets), $(MAKECMDGOALS)),)
	ifeq ($(filter-out $(no-sync-config-targets), $(MAKECMDGOALS)),)
		may-sync-config :=
	endif
endif

ifneq ($(KBUILD_EXTMOD),)
	may-sync-config :=
endif

ifeq ($(KBUILD_EXTMOD),)
        ifneq ($(filter %config,$(MAKECMDGOALS)),)
		config-build := 1
                ifneq ($(words $(MAKECMDGOALS)),1)
			mixed-build := 1
                endif
        endif
endif

# We cannot build single targets and the others at the same time
ifneq ($(filter $(single-targets), $(MAKECMDGOALS)),)
	single-build := 1
	ifneq ($(filter-out $(single-targets), $(MAKECMDGOALS)),)
		mixed-build := 1
	endif
endif

# For "make -j clean all", "make -j mrproper defconfig all", etc.
ifneq ($(filter $(clean-targets),$(MAKECMDGOALS)),)
        ifneq ($(filter-out $(clean-targets),$(MAKECMDGOALS)),)
		mixed-build := 1
        endif
endif

# install and modules_install need also be processed one by one
ifneq ($(filter install,$(MAKECMDGOALS)),)
        ifneq ($(filter modules_install,$(MAKECMDGOALS)),)
		mixed-build := 1
        endif
endif

ifdef mixed-build
# ===========================================================================
# We're called with mixed targets (*config and build targets).
# Handle them one by one.

PHONY += $(MAKECMDGOALS) __build_one_by_one

$(MAKECMDGOALS): __build_one_by_one
	@:

__build_one_by_one:
	$(Q)set -e; \
	for i in $(MAKECMDGOALS); do \
		$(MAKE) -f $(srctree)/Makefile $$i; \
	done

else # !mixed-build

include $(srctree)/scripts/Kbuild.include

# Read KERNELRELEASE from include/config/kernel.release (if it exists)
KERNELRELEASE = $(shell cat include/config/kernel.release 2> /dev/null)
KERNELVERSION = $(VERSION)$(if $(PATCHLEVEL),.$(PATCHLEVEL)$(if $(SUBLEVEL),.$(SUBLEVEL)))$(EXTRAVERSION)
export VERSION PATCHLEVEL SUBLEVEL KERNELRELEASE KERNELVERSION

include $(srctree)/scripts/subarch.include

# Cross compiling and selecting different set of gcc/bin-utils
# ---------------------------------------------------------------------------
#
# When performing cross compilation for other architectures ARCH shall be set
# to the target architecture. (See arch/* for the possibilities).
# ARCH can be set during invocation of make:
# make ARCH=ia64
# Another way is to have ARCH set in the environment.
# The default ARCH is the host where make is executed.

# CROSS_COMPILE specify the prefix used for all executables used
# during compilation. Only gcc and related bin-utils executables
# are prefixed with $(CROSS_COMPILE).
# CROSS_COMPILE can be set on the command line
# make CROSS_COMPILE=ia64-linux-
# Alternatively CROSS_COMPILE can be set in the environment.
# Default value for CROSS_COMPILE is not to prefix executables
# Note: Some architectures assign CROSS_COMPILE in their arch/*/Makefile
ARCH		?= $(SUBARCH)

# Architecture as present in compile.h
UTS_MACHINE 	:= $(ARCH)
SRCARCH 	:= $(ARCH)

# Additional ARCH settings for x86
ifeq ($(ARCH),i386)
        SRCARCH := x86
endif
ifeq ($(ARCH),x86_64)
        SRCARCH := x86
endif

# Additional ARCH settings for sparc
ifeq ($(ARCH),sparc32)
       SRCARCH := sparc
endif
ifeq ($(ARCH),sparc64)
       SRCARCH := sparc
endif

# Additional ARCH settings for parisc
ifeq ($(ARCH),parisc64)
       SRCARCH := parisc
endif

export cross_compiling :=
ifneq ($(SRCARCH),$(SUBARCH))
cross_compiling := 1
endif

KCONFIG_CONFIG	?= .config
export KCONFIG_CONFIG

# SHELL used by kbuild
CONFIG_SHELL := sh

HOST_LFS_CFLAGS := $(shell getconf LFS_CFLAGS 2>/dev/null)
HOST_LFS_LDFLAGS := $(shell getconf LFS_LDFLAGS 2>/dev/null)
HOST_LFS_LIBS := $(shell getconf LFS_LIBS 2>/dev/null)

ifneq ($(LLVM),)
HOSTCC	= clang
HOSTCXX	= clang++
else
HOSTCC	= gcc
HOSTCXX	= g++
endif

export KBUILD_USERCFLAGS := -Wall -Wmissing-prototypes -Wstrict-prototypes \
			      -O2 -fomit-frame-pointer -std=gnu89
export KBUILD_USERLDFLAGS :=

KBUILD_HOSTCFLAGS   := $(KBUILD_USERCFLAGS) $(HOST_LFS_CFLAGS) $(HOSTCFLAGS)
KBUILD_HOSTCXXFLAGS := -Wall -O2 $(HOST_LFS_CFLAGS) $(HOSTCXXFLAGS)
KBUILD_HOSTLDFLAGS  := $(HOST_LFS_LDFLAGS) $(HOSTLDFLAGS)
KBUILD_HOSTLDLIBS   := $(HOST_LFS_LIBS) $(HOSTLDLIBS)

# Make variables (CC, etc...)
CPP		= $(CC) -E
ifneq ($(LLVM),)
CC		= clang
LD		= ld.lld
AR		= llvm-ar
NM		= llvm-nm
OBJCOPY		= llvm-objcopy
OBJDUMP		= llvm-objdump
READELF		= llvm-readelf
STRIP		= llvm-strip
else
CC		= $(CROSS_COMPILE)gcc
LD		= $(CROSS_COMPILE)ld
AR		= $(CROSS_COMPILE)ar
NM		= $(CROSS_COMPILE)nm
OBJCOPY		= $(CROSS_COMPILE)objcopy
OBJDUMP		= $(CROSS_COMPILE)objdump
READELF		= $(CROSS_COMPILE)readelf
STRIP		= $(CROSS_COMPILE)strip
endif
PAHOLE		= pahole
RESOLVE_BTFIDS	= $(objtree)/tools/bpf/resolve_btfids/resolve_btfids
LEX		= flex
YACC		= bison
AWK		= awk
INSTALLKERNEL  := installkernel
DEPMOD		= depmod
PERL		= perl
PYTHON3		= python3
CHECK		= sparse
BASH		= bash
KGZIP		= gzip
KBZIP2		= bzip2
KLZOP		= lzop
LZMA		= lzma
LZ4		= lz4c
XZ		= xz
ZSTD		= zstd

CHECKFLAGS     := -D__linux__ -Dlinux -D__STDC__ -Dunix -D__unix__ \
		  -Wbitwise -Wno-return-void -Wno-unknown-attribute $(CF)
NOSTDINC_FLAGS :=
CFLAGS_MODULE   =
AFLAGS_MODULE   =
LDFLAGS_MODULE  =
CFLAGS_KERNEL	=
AFLAGS_KERNEL	=
LDFLAGS_vmlinux =

# Use USERINCLUDE when you must reference the UAPI directories only.
USERINCLUDE    := \
		-I$(srctree)/arch/$(SRCARCH)/include/uapi \
		-I$(objtree)/arch/$(SRCARCH)/include/generated/uapi \
		-I$(srctree)/include/uapi \
		-I$(objtree)/include/generated/uapi \
                -include $(srctree)/include/linux/compiler-version.h \
                -include $(srctree)/include/linux/kconfig.h

# Use LINUXINCLUDE when you must reference the include/ directory.
# Needed to be compatible with the O= option
LINUXINCLUDE    := \
		-I$(srctree)/arch/$(SRCARCH)/include \
		-I$(objtree)/arch/$(SRCARCH)/include/generated \
		$(if $(building_out_of_srctree),-I$(srctree)/include) \
		-I$(objtree)/include \
		$(USERINCLUDE)

KBUILD_AFLAGS   := -D__ASSEMBLY__ -fno-PIE
KBUILD_CFLAGS   := -Wall -Wundef -Werror=strict-prototypes -Wno-trigraphs \
		   -fno-strict-aliasing -fno-common -fshort-wchar -fno-PIE \
		   -Werror=implicit-function-declaration -Werror=implicit-int \
		   -Werror=return-type -Wno-format-security \
		   -std=gnu89
KBUILD_CPPFLAGS := -D__KERNEL__
KBUILD_AFLAGS_KERNEL :=
KBUILD_CFLAGS_KERNEL :=
KBUILD_AFLAGS_MODULE  := -DMODULE
KBUILD_CFLAGS_MODULE  := -DMODULE
KBUILD_LDFLAGS_MODULE :=
KBUILD_LDFLAGS :=
CLANG_FLAGS :=

export ARCH SRCARCH CONFIG_SHELL BASH HOSTCC KBUILD_HOSTCFLAGS CROSS_COMPILE LD CC
export CPP AR NM STRIP OBJCOPY OBJDUMP READELF PAHOLE RESOLVE_BTFIDS LEX YACC AWK INSTALLKERNEL
export PERL PYTHON3 CHECK CHECKFLAGS MAKE UTS_MACHINE HOSTCXX
export KGZIP KBZIP2 KLZOP LZMA LZ4 XZ ZSTD
export KBUILD_HOSTCXXFLAGS KBUILD_HOSTLDFLAGS KBUILD_HOSTLDLIBS LDFLAGS_MODULE

export KBUILD_CPPFLAGS NOSTDINC_FLAGS LINUXINCLUDE OBJCOPYFLAGS KBUILD_LDFLAGS
export KBUILD_CFLAGS CFLAGS_KERNEL CFLAGS_MODULE
export KBUILD_AFLAGS AFLAGS_KERNEL AFLAGS_MODULE
export KBUILD_AFLAGS_MODULE KBUILD_CFLAGS_MODULE KBUILD_LDFLAGS_MODULE
export KBUILD_AFLAGS_KERNEL KBUILD_CFLAGS_KERNEL

# Files to ignore in find ... statements

export RCS_FIND_IGNORE := \( -name SCCS -o -name BitKeeper -o -name .svn -o    \
			  -name CVS -o -name .pc -o -name .hg -o -name .git \) \
			  -prune -o
export RCS_TAR_IGNORE := --exclude SCCS --exclude BitKeeper --exclude .svn \
			 --exclude CVS --exclude .pc --exclude .hg --exclude .git

# ===========================================================================
# Rules shared between *config targets and build targets

# Basic helpers built in scripts/basic/
PHONY += scripts_basic
scripts_basic:
	$(Q)$(MAKE) $(build)=scripts/basic

PHONY += outputmakefile
ifdef building_out_of_srctree
# Before starting out-of-tree build, make sure the source tree is clean.
# outputmakefile generates a Makefile in the output directory, if using a
# separate output directory. This allows convenient use of make in the
# output directory.
# At the same time when output Makefile generated, generate .gitignore to
# ignore whole output directory

quiet_cmd_makefile = GEN     Makefile
      cmd_makefile = { \
	echo "\# Automatically generated by $(srctree)/Makefile: don't edit"; \
	echo "include $(srctree)/Makefile"; \
	} > Makefile

outputmakefile:
	$(Q)if [ -f $(srctree)/.config -o \
		 -d $(srctree)/include/config -o \
		 -d $(srctree)/arch/$(SRCARCH)/include/generated ]; then \
		echo >&2 "***"; \
		echo >&2 "*** The source tree is not clean, please run 'make$(if $(findstring command line, $(origin ARCH)), ARCH=$(ARCH)) mrproper'"; \
		echo >&2 "*** in $(abs_srctree)";\
		echo >&2 "***"; \
		false; \
	fi
	$(Q)ln -fsn $(srctree) source
	$(call cmd,makefile)
	$(Q)test -e .gitignore || \
	{ echo "# this is build directory, ignore it"; echo "*"; } > .gitignore
endif

# The expansion should be delayed until arch/$(SRCARCH)/Makefile is included.
# Some architectures define CROSS_COMPILE in arch/$(SRCARCH)/Makefile.
# CC_VERSION_TEXT is referenced from Kconfig (so it needs export),
# and from include/config/auto.conf.cmd to detect the compiler upgrade.
CC_VERSION_TEXT = $(subst $(pound),,$(shell $(CC) --version 2>/dev/null | head -n 1))

ifneq ($(findstring clang,$(CC_VERSION_TEXT)),)
ifneq ($(CROSS_COMPILE),)
CLANG_FLAGS	+= --target=$(notdir $(CROSS_COMPILE:%-=%))
endif
ifeq ($(LLVM_IAS),1)
CLANG_FLAGS	+= -integrated-as
else
CLANG_FLAGS	+= -no-integrated-as
GCC_TOOLCHAIN_DIR := $(dir $(shell which $(CROSS_COMPILE)elfedit))
CLANG_FLAGS	+= --prefix=$(GCC_TOOLCHAIN_DIR)$(notdir $(CROSS_COMPILE))
endif
CLANG_FLAGS	+= -Werror=unknown-warning-option
KBUILD_CFLAGS	+= $(CLANG_FLAGS)
KBUILD_AFLAGS	+= $(CLANG_FLAGS)
export CLANG_FLAGS
endif

# Include this also for config targets because some architectures need
# cc-cross-prefix to determine CROSS_COMPILE.
ifdef need-compiler
include $(srctree)/scripts/Makefile.compiler
endif

ifdef config-build
# ===========================================================================
# *config targets only - make sure prerequisites are updated, and descend
# in scripts/kconfig to make the *config target

# Read arch specific Makefile to set KBUILD_DEFCONFIG as needed.
# KBUILD_DEFCONFIG may point out an alternative default configuration
# used for 'make defconfig'
include $(srctree)/arch/$(SRCARCH)/Makefile
export KBUILD_DEFCONFIG KBUILD_KCONFIG CC_VERSION_TEXT

config: outputmakefile scripts_basic FORCE
	$(Q)$(MAKE) $(build)=scripts/kconfig $@

%config: outputmakefile scripts_basic FORCE
	$(Q)$(MAKE) $(build)=scripts/kconfig $@

else #!config-build
# ===========================================================================
# Build targets only - this includes vmlinux, arch specific targets, clean
# targets and others. In general all targets except *config targets.

# If building an external module we do not care about the all: rule
# but instead __all depend on modules
PHONY += all
ifeq ($(KBUILD_EXTMOD),)
__all: all
else
__all: modules
endif

# Decide whether to build built-in, modular, or both.
# Normally, just do built-in.

KBUILD_MODULES :=
KBUILD_BUILTIN := 1

# If we have only "make modules", don't compile built-in objects.
ifeq ($(MAKECMDGOALS),modules)
  KBUILD_BUILTIN :=
endif

# If we have "make <whatever> modules", compile modules
# in addition to whatever we do anyway.
# Just "make" or "make all" shall build modules as well

ifneq ($(filter all modules nsdeps %compile_commands.json clang-%,$(MAKECMDGOALS)),)
  KBUILD_MODULES := 1
endif

ifeq ($(MAKECMDGOALS),)
  KBUILD_MODULES := 1
endif

export KBUILD_MODULES KBUILD_BUILTIN

ifdef need-config
include include/config/auto.conf
endif

ifeq ($(KBUILD_EXTMOD),)
# Objects we will link into vmlinux / subdirs we need to visit
core-y		:= init/ usr/ arch/$(SRCARCH)/
drivers-y	:= drivers/ sound/
drivers-$(CONFIG_SAMPLES) += samples/
drivers-$(CONFIG_NET) += net/
drivers-y	+= virt/
libs-y		:= lib/
endif # KBUILD_EXTMOD

# The all: target is the default when no target is given on the
# command line.
# This allow a user to issue only 'make' to build a kernel including modules
# Defaults to vmlinux, but the arch makefile usually adds further targets
all: vmlinux

CFLAGS_GCOV	:= -fprofile-arcs -ftest-coverage \
	$(call cc-option,-fno-tree-loop-im) \
	$(call cc-disable-warning,maybe-uninitialized,)
export CFLAGS_GCOV

# The arch Makefiles can override CC_FLAGS_FTRACE. We may also append it later.
ifdef CONFIG_FUNCTION_TRACER
  CC_FLAGS_FTRACE := -pg
endif

RETPOLINE_CFLAGS_GCC := -mindirect-branch=thunk-extern -mindirect-branch-register
RETPOLINE_VDSO_CFLAGS_GCC := -mindirect-branch=thunk-inline -mindirect-branch-register
RETPOLINE_CFLAGS_CLANG := -mretpoline-external-thunk
RETPOLINE_VDSO_CFLAGS_CLANG := -mretpoline
RETPOLINE_CFLAGS := $(call cc-option,$(RETPOLINE_CFLAGS_GCC),$(call cc-option,$(RETPOLINE_CFLAGS_CLANG)))
RETPOLINE_VDSO_CFLAGS := $(call cc-option,$(RETPOLINE_VDSO_CFLAGS_GCC),$(call cc-option,$(RETPOLINE_VDSO_CFLAGS_CLANG)))
export RETPOLINE_CFLAGS
export RETPOLINE_VDSO_CFLAGS

include $(srctree)/arch/$(SRCARCH)/Makefile

ifdef need-config
ifdef may-sync-config
# Read in dependencies to all Kconfig* files, make sure to run syncconfig if
# changes are detected. This should be included after arch/$(SRCARCH)/Makefile
# because some architectures define CROSS_COMPILE there.
include include/config/auto.conf.cmd

$(KCONFIG_CONFIG):
	@echo >&2 '***'
	@echo >&2 '*** Configuration file "$@" not found!'
	@echo >&2 '***'
	@echo >&2 '*** Please run some configurator (e.g. "make oldconfig" or'
	@echo >&2 '*** "make menuconfig" or "make xconfig").'
	@echo >&2 '***'
	@/bin/false

# The actual configuration files used during the build are stored in
# include/generated/ and include/config/. Update them if .config is newer than
# include/config/auto.conf (which mirrors .config).
#
# This exploits the 'multi-target pattern rule' trick.
# The syncconfig should be executed only once to make all the targets.
# (Note: use the grouped target '&:' when we bump to GNU Make 4.3)
#
# Do not use $(call cmd,...) here. That would suppress prompts from syncconfig,
# so you cannot notice that Kconfig is waiting for the user input.
%/config/auto.conf %/config/auto.conf.cmd %/generated/autoconf.h: $(KCONFIG_CONFIG)
	$(Q)$(kecho) "  SYNC    $@"
	$(Q)$(MAKE) -f $(srctree)/Makefile syncconfig
else # !may-sync-config
# External modules and some install targets need include/generated/autoconf.h
# and include/config/auto.conf but do not care if they are up-to-date.
# Use auto.conf to trigger the test
PHONY += include/config/auto.conf

include/config/auto.conf:
	$(Q)test -e include/generated/autoconf.h -a -e $@ || (		\
	echo >&2;							\
	echo >&2 "  ERROR: Kernel configuration is invalid.";		\
	echo >&2 "         include/generated/autoconf.h or $@ are missing.";\
	echo >&2 "         Run 'make oldconfig && make prepare' on kernel src to fix it.";	\
	echo >&2 ;							\
	/bin/false)

endif # may-sync-config
endif # need-config

KBUILD_CFLAGS	+= $(call cc-option,-fno-delete-null-pointer-checks,)
KBUILD_CFLAGS	+= $(call cc-disable-warning,frame-address,)
KBUILD_CFLAGS	+= $(call cc-disable-warning, format-truncation)
KBUILD_CFLAGS	+= $(call cc-disable-warning, format-overflow)
KBUILD_CFLAGS	+= $(call cc-disable-warning, address-of-packed-member)

ifdef CONFIG_CC_OPTIMIZE_FOR_PERFORMANCE
KBUILD_CFLAGS += -O2
else ifdef CONFIG_CC_OPTIMIZE_FOR_PERFORMANCE_O3
KBUILD_CFLAGS += -O3
else ifdef CONFIG_CC_OPTIMIZE_FOR_SIZE
KBUILD_CFLAGS += -Os
endif

# Tell gcc to never replace conditional load with a non-conditional one
KBUILD_CFLAGS	+= $(call cc-option,--param=allow-store-data-races=0)
KBUILD_CFLAGS	+= $(call cc-option,-fno-allow-store-data-races)

ifdef CONFIG_READABLE_ASM
# Disable optimizations that make assembler listings hard to read.
# reorder blocks reorders the control in the function
# ipa clone creates specialized cloned functions
# partial inlining inlines only parts of functions
KBUILD_CFLAGS += $(call cc-option,-fno-reorder-blocks,) \
                 $(call cc-option,-fno-ipa-cp-clone,) \
                 $(call cc-option,-fno-partial-inlining)
endif

ifneq ($(CONFIG_FRAME_WARN),0)
KBUILD_CFLAGS += -Wframe-larger-than=$(CONFIG_FRAME_WARN)
endif

stackp-flags-y                                    := -fno-stack-protector
stackp-flags-$(CONFIG_STACKPROTECTOR)             := -fstack-protector
stackp-flags-$(CONFIG_STACKPROTECTOR_STRONG)      := -fstack-protector-strong

KBUILD_CFLAGS += $(stackp-flags-y)

ifdef CONFIG_CC_IS_CLANG
KBUILD_CPPFLAGS += -Qunused-arguments
KBUILD_CFLAGS += -Wno-format-invalid-specifier
KBUILD_CFLAGS += -Wno-gnu
# CLANG uses a _MergedGlobals as optimization, but this breaks modpost, as the
# source of a reference will be _MergedGlobals and not on of the whitelisted names.
# See modpost pattern 2
KBUILD_CFLAGS += -mno-global-merge
else

# Warn about unmarked fall-throughs in switch statement.
# Disabled for clang while comment to attribute conversion happens and
# https://github.com/ClangBuiltLinux/linux/issues/636 is discussed.
KBUILD_CFLAGS += $(call cc-option,-Wimplicit-fallthrough=5,)
# gcc inanely warns about local variables called 'main'
KBUILD_CFLAGS += -Wno-main
endif

# These warnings generated too much noise in a regular build.
# Use make W=1 to enable them (see scripts/Makefile.extrawarn)
KBUILD_CFLAGS += $(call cc-disable-warning, unused-but-set-variable)

KBUILD_CFLAGS += $(call cc-disable-warning, unused-const-variable)
ifdef CONFIG_FRAME_POINTER
KBUILD_CFLAGS	+= -fno-omit-frame-pointer -fno-optimize-sibling-calls
else
# Some targets (ARM with Thumb2, for example), can't be built with frame
# pointers.  For those, we don't have FUNCTION_TRACER automatically
# select FRAME_POINTER.  However, FUNCTION_TRACER adds -pg, and this is
# incompatible with -fomit-frame-pointer with current GCC, so we don't use
# -fomit-frame-pointer with FUNCTION_TRACER.
ifndef CONFIG_FUNCTION_TRACER
KBUILD_CFLAGS	+= -fomit-frame-pointer
endif
endif

# Initialize all stack variables with a 0xAA pattern.
ifdef CONFIG_INIT_STACK_ALL_PATTERN
KBUILD_CFLAGS	+= -ftrivial-auto-var-init=pattern
endif

# Initialize all stack variables with a zero value.
ifdef CONFIG_INIT_STACK_ALL_ZERO
# Future support for zero initialization is still being debated, see
# https://bugs.llvm.org/show_bug.cgi?id=45497. These flags are subject to being
# renamed or dropped.
KBUILD_CFLAGS	+= -ftrivial-auto-var-init=zero
KBUILD_CFLAGS	+= -enable-trivial-auto-var-init-zero-knowing-it-will-be-removed-from-clang
endif

# While VLAs have been removed, GCC produces unreachable stack probes
# for the randomize_kstack_offset feature. Disable it for all compilers.
KBUILD_CFLAGS	+= $(call cc-option, -fno-stack-clash-protection)

DEBUG_CFLAGS	:=

# Workaround for GCC versions < 5.0
# https://gcc.gnu.org/bugzilla/show_bug.cgi?id=61801
ifdef CONFIG_CC_IS_GCC
DEBUG_CFLAGS	+= $(call cc-ifversion, -lt, 0500, $(call cc-option, -fno-var-tracking-assignments))
endif

ifdef CONFIG_DEBUG_INFO

ifdef CONFIG_DEBUG_INFO_SPLIT
DEBUG_CFLAGS	+= -gsplit-dwarf
else
DEBUG_CFLAGS	+= -g
endif

ifneq ($(LLVM_IAS),1)
KBUILD_AFLAGS	+= -Wa,-gdwarf-2
endif

ifndef CONFIG_DEBUG_INFO_DWARF_TOOLCHAIN_DEFAULT
dwarf-version-$(CONFIG_DEBUG_INFO_DWARF4) := 4
dwarf-version-$(CONFIG_DEBUG_INFO_DWARF5) := 5
DEBUG_CFLAGS	+= -gdwarf-$(dwarf-version-y)
endif

ifdef CONFIG_DEBUG_INFO_REDUCED
DEBUG_CFLAGS	+= $(call cc-option, -femit-struct-debug-baseonly) \
		   $(call cc-option,-fno-var-tracking)
endif

ifdef CONFIG_DEBUG_INFO_COMPRESSED
DEBUG_CFLAGS	+= -gz=zlib
KBUILD_AFLAGS	+= -gz=zlib
KBUILD_LDFLAGS	+= --compress-debug-sections=zlib
endif

endif # CONFIG_DEBUG_INFO

KBUILD_CFLAGS += $(DEBUG_CFLAGS)
export DEBUG_CFLAGS

ifdef CONFIG_FUNCTION_TRACER
ifdef CONFIG_FTRACE_MCOUNT_USE_CC
  CC_FLAGS_FTRACE	+= -mrecord-mcount
  ifdef CONFIG_HAVE_NOP_MCOUNT
    ifeq ($(call cc-option-yn, -mnop-mcount),y)
      CC_FLAGS_FTRACE	+= -mnop-mcount
      CC_FLAGS_USING	+= -DCC_USING_NOP_MCOUNT
    endif
  endif
endif
ifdef CONFIG_FTRACE_MCOUNT_USE_OBJTOOL
  CC_FLAGS_USING	+= -DCC_USING_NOP_MCOUNT
endif
ifdef CONFIG_FTRACE_MCOUNT_USE_RECORDMCOUNT
  ifdef CONFIG_HAVE_C_RECORDMCOUNT
    BUILD_C_RECORDMCOUNT := y
    export BUILD_C_RECORDMCOUNT
  endif
endif
ifdef CONFIG_HAVE_FENTRY
  ifeq ($(call cc-option-yn, -mfentry),y)
    CC_FLAGS_FTRACE	+= -mfentry
    CC_FLAGS_USING	+= -DCC_USING_FENTRY
  endif
endif
export CC_FLAGS_FTRACE
KBUILD_CFLAGS	+= $(CC_FLAGS_FTRACE) $(CC_FLAGS_USING)
KBUILD_AFLAGS	+= $(CC_FLAGS_USING)
endif

# We trigger additional mismatches with less inlining
ifdef CONFIG_DEBUG_SECTION_MISMATCH
KBUILD_CFLAGS += $(call cc-option, -fno-inline-functions-called-once)
endif

ifdef CONFIG_LD_DEAD_CODE_DATA_ELIMINATION
KBUILD_CFLAGS_KERNEL += -ffunction-sections -fdata-sections
LDFLAGS_vmlinux += --gc-sections
endif

ifdef CONFIG_SHADOW_CALL_STACK
CC_FLAGS_SCS	:= -fsanitize=shadow-call-stack
KBUILD_CFLAGS	+= $(CC_FLAGS_SCS)
export CC_FLAGS_SCS
endif

ifdef CONFIG_LTO_CLANG
ifdef CONFIG_LTO_CLANG_THIN
CC_FLAGS_LTO	:= -flto=thin -fsplit-lto-unit
KBUILD_LDFLAGS	+= --thinlto-cache-dir=$(extmod_prefix).thinlto-cache
else
CC_FLAGS_LTO	:= -flto
endif
CC_FLAGS_LTO	+= -fvisibility=hidden

# Limit inlining across translation units to reduce binary size
KBUILD_LDFLAGS += -mllvm -import-instr-limit=5

# Check for frame size exceeding threshold during prolog/epilog insertion
# when using lld < 13.0.0.
ifneq ($(CONFIG_FRAME_WARN),0)
ifeq ($(shell test $(CONFIG_LLD_VERSION) -lt 130000; echo $$?),0)
KBUILD_LDFLAGS	+= -plugin-opt=-warn-stack-size=$(CONFIG_FRAME_WARN)
endif
endif
endif

ifdef CONFIG_LTO
KBUILD_CFLAGS	+= -fno-lto $(CC_FLAGS_LTO)
KBUILD_AFLAGS	+= -fno-lto
export CC_FLAGS_LTO
endif

ifdef CONFIG_CFI_CLANG
CC_FLAGS_CFI	:= -fsanitize=cfi \
		   -fsanitize-cfi-cross-dso \
		   -fno-sanitize-cfi-canonical-jump-tables \
		   -fno-sanitize-trap=cfi \
		   -fno-sanitize-blacklist

ifdef CONFIG_CFI_PERMISSIVE
CC_FLAGS_CFI	+= -fsanitize-recover=cfi
endif

# If LTO flags are filtered out, we must also filter out CFI.
CC_FLAGS_LTO	+= $(CC_FLAGS_CFI)
KBUILD_CFLAGS	+= $(CC_FLAGS_CFI)
export CC_FLAGS_CFI
endif

ifdef CONFIG_DEBUG_FORCE_FUNCTION_ALIGN_64B
KBUILD_CFLAGS += -falign-functions=64
endif

# arch Makefile may override CC so keep this after arch Makefile is included
NOSTDINC_FLAGS += -nostdinc -isystem $(shell $(CC) -print-file-name=include)

# warn about C99 declaration after statement
KBUILD_CFLAGS += -Wdeclaration-after-statement

# Variable Length Arrays (VLAs) should not be used anywhere in the kernel
KBUILD_CFLAGS += -Wvla

# disable pointer signed / unsigned warnings in gcc 4.0
KBUILD_CFLAGS += -Wno-pointer-sign

# disable stringop warnings in gcc 8+
KBUILD_CFLAGS += $(call cc-disable-warning, stringop-truncation)

# We'll want to enable this eventually, but it's not going away for 5.7 at least
KBUILD_CFLAGS += $(call cc-disable-warning, zero-length-bounds)
KBUILD_CFLAGS += $(call cc-disable-warning, array-bounds)
KBUILD_CFLAGS += $(call cc-disable-warning, stringop-overflow)

# Another good warning that we'll want to enable eventually
KBUILD_CFLAGS += $(call cc-disable-warning, restrict)

# Enabled with W=2, disabled by default as noisy
KBUILD_CFLAGS += $(call cc-disable-warning, maybe-uninitialized)

# disable invalid "can't wrap" optimizations for signed / pointers
KBUILD_CFLAGS	+= -fno-strict-overflow

# Make sure -fstack-check isn't enabled (like gentoo apparently did)
KBUILD_CFLAGS  += -fno-stack-check

# Prohibit date/time macros, which would make the build non-deterministic
KBUILD_CFLAGS   += -Werror=date-time

# enforce correct pointer usage
KBUILD_CFLAGS   += $(call cc-option,-Werror=incompatible-pointer-types)

# Require designated initializers for all marked structures
KBUILD_CFLAGS   += $(call cc-option,-Werror=designated-init)

# change __FILE__ to the relative path from the srctree
KBUILD_CPPFLAGS += $(call cc-option,-fmacro-prefix-map=$(srctree)/=)

# include additional Makefiles when needed
include-y			:= scripts/Makefile.extrawarn
include-$(CONFIG_KASAN)		+= scripts/Makefile.kasan
include-$(CONFIG_KCSAN)		+= scripts/Makefile.kcsan
include-$(CONFIG_UBSAN)		+= scripts/Makefile.ubsan
include-$(CONFIG_KCOV)		+= scripts/Makefile.kcov
include-$(CONFIG_GCC_PLUGINS)	+= scripts/Makefile.gcc-plugins

include $(addprefix $(srctree)/, $(include-y))

# scripts/Makefile.gcc-plugins is intentionally included last.
# Do not add $(call cc-option,...) below this line. When you build the kernel
# from the clean source tree, the GCC plugins do not exist at this point.

# Add user supplied CPPFLAGS, AFLAGS and CFLAGS as the last assignments
KBUILD_CPPFLAGS += $(KCPPFLAGS)
KBUILD_AFLAGS   += $(KAFLAGS)
KBUILD_CFLAGS   += $(KCFLAGS)

KBUILD_LDFLAGS_MODULE += --build-id=sha1
LDFLAGS_vmlinux += --build-id=sha1

ifeq ($(CONFIG_STRIP_ASM_SYMS),y)
LDFLAGS_vmlinux	+= $(call ld-option, -X,)
endif

ifeq ($(CONFIG_RELR),y)
LDFLAGS_vmlinux	+= --pack-dyn-relocs=relr --use-android-relr-tags
endif

# We never want expected sections to be placed heuristically by the
# linker. All sections should be explicitly named in the linker script.
ifdef CONFIG_LD_ORPHAN_WARN
LDFLAGS_vmlinux += --orphan-handling=warn
endif

# Align the bit size of userspace programs with the kernel
KBUILD_USERCFLAGS  += $(filter -m32 -m64 --target=%, $(KBUILD_CFLAGS))
KBUILD_USERLDFLAGS += $(filter -m32 -m64 --target=%, $(KBUILD_CFLAGS))

# make the checker run with the right architecture
CHECKFLAGS += --arch=$(ARCH)

# insure the checker run with the right endianness
CHECKFLAGS += $(if $(CONFIG_CPU_BIG_ENDIAN),-mbig-endian,-mlittle-endian)

# the checker needs the correct machine size
CHECKFLAGS += $(if $(CONFIG_64BIT),-m64,-m32)

# Default kernel image to build when no specific target is given.
# KBUILD_IMAGE may be overruled on the command line or
# set in the environment
# Also any assignments in arch/$(ARCH)/Makefile take precedence over
# this default value
export KBUILD_IMAGE ?= vmlinux

#
# INSTALL_PATH specifies where to place the updated kernel and system map
# images. Default is /boot, but you can set it to other values
export	INSTALL_PATH ?= /boot

#
# INSTALL_DTBS_PATH specifies a prefix for relocations required by build roots.
# Like INSTALL_MOD_PATH, it isn't defined in the Makefile, but can be passed as
# an argument if needed. Otherwise it defaults to the kernel install path
#
export INSTALL_DTBS_PATH ?= $(INSTALL_PATH)/dtbs/$(KERNELRELEASE)

#
# INSTALL_MOD_PATH specifies a prefix to MODLIB for module directory
# relocations required by build roots.  This is not defined in the
# makefile but the argument can be passed to make if needed.
#

MODLIB	= $(INSTALL_MOD_PATH)/lib/modules/$(KERNELRELEASE)
export MODLIB

PHONY += prepare0

export extmod_prefix = $(if $(KBUILD_EXTMOD),$(KBUILD_EXTMOD)/)
export MODORDER := $(extmod_prefix)modules.order
export MODULES_NSDEPS := $(extmod_prefix)modules.nsdeps

ifeq ($(KBUILD_EXTMOD),)
core-y		+= kernel/ certs/ mm/ fs/ ipc/ security/ crypto/ block/

vmlinux-dirs	:= $(patsubst %/,%,$(filter %/, \
		     $(core-y) $(core-m) $(drivers-y) $(drivers-m) \
		     $(libs-y) $(libs-m)))

vmlinux-alldirs	:= $(sort $(vmlinux-dirs) Documentation \
		     $(patsubst %/,%,$(filter %/, $(core-) \
			$(drivers-) $(libs-))))

subdir-modorder := $(addsuffix modules.order,$(filter %/, \
			$(core-y) $(core-m) $(libs-y) $(libs-m) \
			$(drivers-y) $(drivers-m)))

build-dirs	:= $(vmlinux-dirs)
clean-dirs	:= $(vmlinux-alldirs)

# Externally visible symbols (used by link-vmlinux.sh)
KBUILD_VMLINUX_OBJS := $(head-y) $(patsubst %/,%/built-in.a, $(core-y))
KBUILD_VMLINUX_OBJS += $(addsuffix built-in.a, $(filter %/, $(libs-y)))
ifdef CONFIG_MODULES
KBUILD_VMLINUX_OBJS += $(patsubst %/, %/lib.a, $(filter %/, $(libs-y)))
KBUILD_VMLINUX_LIBS := $(filter-out %/, $(libs-y))
else
KBUILD_VMLINUX_LIBS := $(patsubst %/,%/lib.a, $(libs-y))
endif
KBUILD_VMLINUX_OBJS += $(patsubst %/,%/built-in.a, $(drivers-y))

export KBUILD_VMLINUX_OBJS KBUILD_VMLINUX_LIBS
export KBUILD_LDS          := arch/$(SRCARCH)/kernel/vmlinux.lds
# used by scripts/Makefile.package
export KBUILD_ALLDIRS := $(sort $(filter-out arch/%,$(vmlinux-alldirs)) LICENSES arch include scripts tools)

vmlinux-deps := $(KBUILD_LDS) $(KBUILD_VMLINUX_OBJS) $(KBUILD_VMLINUX_LIBS)

# Recurse until adjust_autoksyms.sh is satisfied
PHONY += autoksyms_recursive
ifdef CONFIG_TRIM_UNUSED_KSYMS
# For the kernel to actually contain only the needed exported symbols,
# we have to build modules as well to determine what those symbols are.
# (this can be evaluated only once include/config/auto.conf has been included)
KBUILD_MODULES := 1

autoksyms_recursive: descend modules.order
	$(Q)$(CONFIG_SHELL) $(srctree)/scripts/adjust_autoksyms.sh \
	  "$(MAKE) -f $(srctree)/Makefile vmlinux"
endif

autoksyms_h := $(if $(CONFIG_TRIM_UNUSED_KSYMS), include/generated/autoksyms.h)

quiet_cmd_autoksyms_h = GEN     $@
      cmd_autoksyms_h = mkdir -p $(dir $@); \
			$(CONFIG_SHELL) $(srctree)/scripts/gen_autoksyms.sh $@

$(autoksyms_h):
	$(call cmd,autoksyms_h)

ARCH_POSTLINK := $(wildcard $(srctree)/arch/$(SRCARCH)/Makefile.postlink)

# Final link of vmlinux with optional arch pass after final link
cmd_link-vmlinux =                                                 \
	$(CONFIG_SHELL) $< "$(LD)" "$(KBUILD_LDFLAGS)" "$(LDFLAGS_vmlinux)";    \
	$(if $(ARCH_POSTLINK), $(MAKE) -f $(ARCH_POSTLINK) $@, true)

vmlinux: scripts/link-vmlinux.sh autoksyms_recursive $(vmlinux-deps) FORCE
	+$(call if_changed_dep,link-vmlinux)

targets := vmlinux

# The actual objects are generated when descending,
# make sure no implicit rule kicks in
$(sort $(vmlinux-deps) $(subdir-modorder)): descend ;

filechk_kernel.release = \
	echo "$(KERNELVERSION)$$($(CONFIG_SHELL) $(srctree)/scripts/setlocalversion $(srctree))"

# Store (new) KERNELRELEASE string in include/config/kernel.release
include/config/kernel.release: FORCE
	$(call filechk,kernel.release)

# Additional helpers built in scripts/
# Carefully list dependencies so we do not try to build scripts twice
# in parallel
PHONY += scripts
scripts: scripts_basic scripts_dtc
	$(Q)$(MAKE) $(build)=$(@)

# Things we need to do before we recursively start building the kernel
# or the modules are listed in "prepare".
# A multi level approach is used. prepareN is processed before prepareN-1.
# archprepare is used in arch Makefiles and when processed asm symlink,
# version.h and scripts_basic is processed / created.

PHONY += prepare archprepare

archprepare: outputmakefile archheaders archscripts scripts include/config/kernel.release \
	asm-generic $(version_h) $(autoksyms_h) include/generated/utsrelease.h \
	include/generated/autoconf.h remove-stale-files

prepare0: archprepare
	$(Q)$(MAKE) $(build)=scripts/mod
	$(Q)$(MAKE) $(build)=.

# All the preparing..
prepare: prepare0

PHONY += remove-stale-files
remove-stale-files:
	$(Q)$(srctree)/scripts/remove-stale-files

# Support for using generic headers in asm-generic
asm-generic := -f $(srctree)/scripts/Makefile.asm-generic obj

PHONY += asm-generic uapi-asm-generic
asm-generic: uapi-asm-generic
	$(Q)$(MAKE) $(asm-generic)=arch/$(SRCARCH)/include/generated/asm \
	generic=include/asm-generic
uapi-asm-generic:
	$(Q)$(MAKE) $(asm-generic)=arch/$(SRCARCH)/include/generated/uapi/asm \
	generic=include/uapi/asm-generic

# Generate some files
# ---------------------------------------------------------------------------

# KERNELRELEASE can change from a few different places, meaning version.h
# needs to be updated, so this check is forced on all builds

uts_len := 64
define filechk_utsrelease.h
	if [ `echo -n "$(KERNELRELEASE)" | wc -c ` -gt $(uts_len) ]; then \
	  echo '"$(KERNELRELEASE)" exceeds $(uts_len) characters' >&2;    \
	  exit 1;                                                         \
	fi;                                                               \
	echo \#define UTS_RELEASE \"$(KERNELRELEASE)\"
endef

define filechk_version.h
	if [ $(SUBLEVEL) -gt 255 ]; then                                 \
		echo \#define LINUX_VERSION_CODE $(shell                 \
		expr $(VERSION) \* 65536 + $(PATCHLEVEL) \* 256 + 255); \
	else                                                             \
		echo \#define LINUX_VERSION_CODE $(shell                 \
		expr $(VERSION) \* 65536 + $(PATCHLEVEL) \* 256 + $(SUBLEVEL)); \
	fi;                                                              \
	echo '#define KERNEL_VERSION(a,b,c) (((a) << 16) + ((b) << 8) +  \
	((c) > 255 ? 255 : (c)))';                                       \
	echo \#define LINUX_VERSION_MAJOR $(VERSION);                    \
	echo \#define LINUX_VERSION_PATCHLEVEL $(PATCHLEVEL);            \
	echo \#define LINUX_VERSION_SUBLEVEL $(SUBLEVEL)
endef

$(version_h): PATCHLEVEL := $(if $(PATCHLEVEL), $(PATCHLEVEL), 0)
$(version_h): SUBLEVEL := $(if $(SUBLEVEL), $(SUBLEVEL), 0)
$(version_h): FORCE
	$(call filechk,version.h)

include/generated/utsrelease.h: include/config/kernel.release FORCE
	$(call filechk,utsrelease.h)

PHONY += headerdep
headerdep:
	$(Q)find $(srctree)/include/ -name '*.h' | xargs --max-args 1 \
	$(srctree)/scripts/headerdep.pl -I$(srctree)/include

# ---------------------------------------------------------------------------
# Kernel headers

#Default location for installed headers
export INSTALL_HDR_PATH = $(objtree)/usr

quiet_cmd_headers_install = INSTALL $(INSTALL_HDR_PATH)/include
      cmd_headers_install = \
	mkdir -p $(INSTALL_HDR_PATH); \
	rsync -mrl --include='*/' --include='*\.h' --exclude='*' \
	usr/include $(INSTALL_HDR_PATH)

PHONY += headers_install
headers_install: headers
	$(call cmd,headers_install)

PHONY += archheaders archscripts

hdr-inst := -f $(srctree)/scripts/Makefile.headersinst obj

PHONY += headers
headers: $(version_h) scripts_unifdef uapi-asm-generic archheaders archscripts
	$(if $(wildcard $(srctree)/arch/$(SRCARCH)/include/uapi/asm/Kbuild),, \
	  $(error Headers not exportable for the $(SRCARCH) architecture))
	$(Q)$(MAKE) $(hdr-inst)=include/uapi
	$(Q)$(MAKE) $(hdr-inst)=arch/$(SRCARCH)/include/uapi

# Deprecated. It is no-op now.
PHONY += headers_check
headers_check:
	@echo >&2 "=================== WARNING ==================="
	@echo >&2 "Since Linux 5.5, 'make headers_check' is no-op,"
	@echo >&2 "and will be removed after Linux 5.15 release."
	@echo >&2 "Please remove headers_check from your scripts."
	@echo >&2 "==============================================="

ifdef CONFIG_HEADERS_INSTALL
prepare: headers
endif

PHONY += scripts_unifdef
scripts_unifdef: scripts_basic
	$(Q)$(MAKE) $(build)=scripts scripts/unifdef

# ---------------------------------------------------------------------------
# Install

# Many distributions have the custom install script, /sbin/installkernel.
# If DKMS is installed, 'make install' will eventually recuses back
# to the this Makefile to build and install external modules.
# Cancel sub_make_done so that options such as M=, V=, etc. are parsed.

install: sub_make_done :=

# ---------------------------------------------------------------------------
# Tools

ifdef CONFIG_STACK_VALIDATION
prepare: tools/objtool
endif

ifdef CONFIG_BPF
ifdef CONFIG_DEBUG_INFO_BTF
prepare: tools/bpf/resolve_btfids
endif
endif

PHONY += resolve_btfids_clean

resolve_btfids_O = $(abspath $(objtree))/tools/bpf/resolve_btfids

# tools/bpf/resolve_btfids directory might not exist
# in output directory, skip its clean in that case
resolve_btfids_clean:
ifneq ($(wildcard $(resolve_btfids_O)),)
	$(Q)$(MAKE) -sC $(srctree)/tools/bpf/resolve_btfids O=$(resolve_btfids_O) clean
endif

# Clear a bunch of variables before executing the submake
ifeq ($(quiet),silent_)
tools_silent=s
endif

tools/: FORCE
	$(Q)mkdir -p $(objtree)/tools
	$(Q)$(MAKE) LDFLAGS= MAKEFLAGS="$(tools_silent) $(filter --j% -j,$(MAKEFLAGS))" O=$(abspath $(objtree)) subdir=tools -C $(srctree)/tools/

tools/%: FORCE
	$(Q)mkdir -p $(objtree)/tools
	$(Q)$(MAKE) LDFLAGS= MAKEFLAGS="$(tools_silent) $(filter --j% -j,$(MAKEFLAGS))" O=$(abspath $(objtree)) subdir=tools -C $(srctree)/tools/ $*

# ---------------------------------------------------------------------------
# Kernel selftest

PHONY += kselftest
kselftest:
	$(Q)$(MAKE) -C $(srctree)/tools/testing/selftests run_tests

kselftest-%: FORCE
	$(Q)$(MAKE) -C $(srctree)/tools/testing/selftests $*

PHONY += kselftest-merge
kselftest-merge:
	$(if $(wildcard $(objtree)/.config),, $(error No .config exists, config your kernel first!))
	$(Q)find $(srctree)/tools/testing/selftests -name config | \
		xargs $(srctree)/scripts/kconfig/merge_config.sh -m $(objtree)/.config
	$(Q)$(MAKE) -f $(srctree)/Makefile olddefconfig

# ---------------------------------------------------------------------------
# Devicetree files

ifneq ($(wildcard $(srctree)/arch/$(SRCARCH)/boot/dts/),)
dtstree := arch/$(SRCARCH)/boot/dts
endif

ifneq ($(dtstree),)

%.dtb: include/config/kernel.release scripts_dtc
	$(Q)$(MAKE) $(build)=$(dtstree) $(dtstree)/$@

%.dtbo: include/config/kernel.release scripts_dtc
	$(Q)$(MAKE) $(build)=$(dtstree) $(dtstree)/$@

PHONY += dtbs dtbs_install dtbs_check
dtbs: include/config/kernel.release scripts_dtc
	$(Q)$(MAKE) $(build)=$(dtstree)

ifneq ($(filter dtbs_check, $(MAKECMDGOALS)),)
export CHECK_DTBS=y
dtbs: dt_binding_check
endif

dtbs_check: dtbs

dtbs_install:
	$(Q)$(MAKE) $(dtbinst)=$(dtstree) dst=$(INSTALL_DTBS_PATH)

ifdef CONFIG_OF_EARLY_FLATTREE
all: dtbs
endif

endif

PHONY += scripts_dtc
scripts_dtc: scripts_basic
	$(Q)$(MAKE) $(build)=scripts/dtc

ifneq ($(filter dt_binding_check, $(MAKECMDGOALS)),)
export CHECK_DT_BINDING=y
endif

PHONY += dt_binding_check
dt_binding_check: scripts_dtc
	$(Q)$(MAKE) $(build)=Documentation/devicetree/bindings

# ---------------------------------------------------------------------------
# Modules

ifdef CONFIG_MODULES

# By default, build modules as well

all: modules

# When we're building modules with modversions, we need to consider
# the built-in objects during the descend as well, in order to
# make sure the checksums are up to date before we record them.
ifdef CONFIG_MODVERSIONS
  KBUILD_BUILTIN := 1
endif

# Build modules
#
# A module can be listed more than once in obj-m resulting in
# duplicate lines in modules.order files.  Those are removed
# using awk while concatenating to the final file.

PHONY += modules
modules: $(if $(KBUILD_BUILTIN),vmlinux) modules_check modules_prepare

cmd_modules_order = $(AWK) '!x[$$0]++' $(real-prereqs) > $@

modules.order: $(subdir-modorder) FORCE
	$(call if_changed,modules_order)

targets += modules.order

# Target to prepare building external modules
PHONY += modules_prepare
modules_prepare: prepare
	$(Q)$(MAKE) $(build)=scripts scripts/module.lds

export modules_sign_only :=

ifeq ($(CONFIG_MODULE_SIG),y)
PHONY += modules_sign
modules_sign: modules_install
	@:

# modules_sign is a subset of modules_install.
# 'make modules_install modules_sign' is equivalent to 'make modules_install'.
ifeq ($(filter modules_install,$(MAKECMDGOALS)),)
modules_sign_only := y
endif
endif

modinst_pre :=
ifneq ($(filter modules_install,$(MAKECMDGOALS)),)
modinst_pre := __modinst_pre
endif

modules_install: $(modinst_pre)
PHONY += __modinst_pre
__modinst_pre:
	@rm -rf $(MODLIB)/kernel
	@rm -f $(MODLIB)/source
	@mkdir -p $(MODLIB)/kernel
	@ln -s $(abspath $(srctree)) $(MODLIB)/source
	@if [ ! $(objtree) -ef  $(MODLIB)/build ]; then \
		rm -f $(MODLIB)/build ; \
		ln -s $(CURDIR) $(MODLIB)/build ; \
	fi
	@sed 's:^:kernel/:' modules.order > $(MODLIB)/modules.order
	@cp -f modules.builtin $(MODLIB)/
	@cp -f $(objtree)/modules.builtin.modinfo $(MODLIB)/

endif # CONFIG_MODULES

###
# Cleaning is done on three levels.
# make clean     Delete most generated files
#                Leave enough to build external modules
# make mrproper  Delete the current configuration, and all generated files
# make distclean Remove editor backup files, patch leftover files and the like

# Directories & files removed with 'make clean'
CLEAN_FILES += include/ksym vmlinux.symvers modules-only.symvers \
	       modules.builtin modules.builtin.modinfo modules.nsdeps \
	       compile_commands.json .thinlto-cache

# Directories & files removed with 'make mrproper'
MRPROPER_FILES += include/config include/generated          \
		  arch/$(SRCARCH)/include/generated .tmp_objdiff \
		  debian snap tar-install \
		  .config .config.old .version \
		  Module.symvers \
		  certs/signing_key.pem certs/signing_key.x509 \
		  certs/x509.genkey \
		  vmlinux-gdb.py \
		  *.spec

# clean - Delete most, but leave enough to build external modules
#
clean: rm-files := $(CLEAN_FILES)

PHONY += archclean vmlinuxclean

vmlinuxclean:
	$(Q)$(CONFIG_SHELL) $(srctree)/scripts/link-vmlinux.sh clean
	$(Q)$(if $(ARCH_POSTLINK), $(MAKE) -f $(ARCH_POSTLINK) clean)

clean: archclean vmlinuxclean resolve_btfids_clean

# mrproper - Delete all generated files, including .config
#
mrproper: rm-files := $(wildcard $(MRPROPER_FILES))
mrproper-dirs      := $(addprefix _mrproper_,scripts)

PHONY += $(mrproper-dirs) mrproper
$(mrproper-dirs):
	$(Q)$(MAKE) $(clean)=$(patsubst _mrproper_%,%,$@)

mrproper: clean $(mrproper-dirs)
	$(call cmd,rmfiles)

# distclean
#
PHONY += distclean

distclean: mrproper
	@find . $(RCS_FIND_IGNORE) \
		\( -name '*.orig' -o -name '*.rej' -o -name '*~' \
		-o -name '*.bak' -o -name '#*#' -o -name '*%' \
		-o -name 'core' -o -name tags -o -name TAGS -o -name 'cscope*' \
		-o -name GPATH -o -name GRTAGS -o -name GSYMS -o -name GTAGS \) \
		-type f -print | xargs rm -f


# Packaging of the kernel to various formats
# ---------------------------------------------------------------------------

%src-pkg: FORCE
	$(Q)$(MAKE) -f $(srctree)/scripts/Makefile.package $@
%pkg: include/config/kernel.release FORCE
	$(Q)$(MAKE) -f $(srctree)/scripts/Makefile.package $@

# Brief documentation of the typical targets used
# ---------------------------------------------------------------------------

boards := $(wildcard $(srctree)/arch/$(SRCARCH)/configs/*_defconfig)
boards := $(sort $(notdir $(boards)))
board-dirs := $(dir $(wildcard $(srctree)/arch/$(SRCARCH)/configs/*/*_defconfig))
board-dirs := $(sort $(notdir $(board-dirs:/=)))

PHONY += help
help:
	@echo  'Cleaning targets:'
	@echo  '  clean		  - Remove most generated files but keep the config and'
	@echo  '                    enough build support to build external modules'
	@echo  '  mrproper	  - Remove all generated files + config + various backup files'
	@echo  '  distclean	  - mrproper + remove editor backup and patch files'
	@echo  ''
	@echo  'Configuration targets:'
	@$(MAKE) -f $(srctree)/scripts/kconfig/Makefile help
	@echo  ''
	@echo  'Other generic targets:'
	@echo  '  all		  - Build all targets marked with [*]'
	@echo  '* vmlinux	  - Build the bare kernel'
	@echo  '* modules	  - Build all modules'
	@echo  '  modules_install - Install all modules to INSTALL_MOD_PATH (default: /)'
	@echo  '  dir/            - Build all files in dir and below'
	@echo  '  dir/file.[ois]  - Build specified target only'
	@echo  '  dir/file.ll     - Build the LLVM assembly file'
	@echo  '                    (requires compiler support for LLVM assembly generation)'
	@echo  '  dir/file.lst    - Build specified mixed source/assembly target only'
	@echo  '                    (requires a recent binutils and recent build (System.map))'
	@echo  '  dir/file.ko     - Build module including final link'
	@echo  '  modules_prepare - Set up for building external modules'
	@echo  '  tags/TAGS	  - Generate tags file for editors'
	@echo  '  cscope	  - Generate cscope index'
	@echo  '  gtags           - Generate GNU GLOBAL index'
	@echo  '  kernelrelease	  - Output the release version string (use with make -s)'
	@echo  '  kernelversion	  - Output the version stored in Makefile (use with make -s)'
	@echo  '  image_name	  - Output the image name (use with make -s)'
	@echo  '  headers_install - Install sanitised kernel headers to INSTALL_HDR_PATH'; \
	 echo  '                    (default: $(INSTALL_HDR_PATH))'; \
	 echo  ''
	@echo  'Static analysers:'
	@echo  '  checkstack      - Generate a list of stack hogs'
	@echo  '  versioncheck    - Sanity check on version.h usage'
	@echo  '  includecheck    - Check for duplicate included header files'
	@echo  '  export_report   - List the usages of all exported symbols'
	@echo  '  headerdep       - Detect inclusion cycles in headers'
	@echo  '  coccicheck      - Check with Coccinelle'
	@echo  '  clang-analyzer  - Check with clang static analyzer'
	@echo  '  clang-tidy      - Check with clang-tidy'
	@echo  ''
	@echo  'Tools:'
	@echo  '  nsdeps          - Generate missing symbol namespace dependencies'
	@echo  ''
	@echo  'Kernel selftest:'
	@echo  '  kselftest         - Build and run kernel selftest'
	@echo  '                      Build, install, and boot kernel before'
	@echo  '                      running kselftest on it'
	@echo  '                      Run as root for full coverage'
	@echo  '  kselftest-all     - Build kernel selftest'
	@echo  '  kselftest-install - Build and install kernel selftest'
	@echo  '  kselftest-clean   - Remove all generated kselftest files'
	@echo  '  kselftest-merge   - Merge all the config dependencies of'
	@echo  '		      kselftest to existing .config.'
	@echo  ''
	@$(if $(dtstree), \
		echo 'Devicetree:'; \
		echo '* dtbs             - Build device tree blobs for enabled boards'; \
		echo '  dtbs_install     - Install dtbs to $(INSTALL_DTBS_PATH)'; \
		echo '  dt_binding_check - Validate device tree binding documents'; \
		echo '  dtbs_check       - Validate device tree source files';\
		echo '')

	@echo 'Userspace tools targets:'
	@echo '  use "make tools/help"'
	@echo '  or  "cd tools; make help"'
	@echo  ''
	@echo  'Kernel packaging:'
	@$(MAKE) -f $(srctree)/scripts/Makefile.package help
	@echo  ''
	@echo  'Documentation targets:'
	@$(MAKE) -f $(srctree)/Documentation/Makefile dochelp
	@echo  ''
	@echo  'Architecture specific targets ($(SRCARCH)):'
	@$(if $(archhelp),$(archhelp),\
		echo '  No architecture specific help defined for $(SRCARCH)')
	@echo  ''
	@$(if $(boards), \
		$(foreach b, $(boards), \
		printf "  %-27s - Build for %s\\n" $(b) $(subst _defconfig,,$(b));) \
		echo '')
	@$(if $(board-dirs), \
		$(foreach b, $(board-dirs), \
		printf "  %-16s - Show %s-specific targets\\n" help-$(b) $(b);) \
		printf "  %-16s - Show all of the above\\n" help-boards; \
		echo '')

	@echo  '  make V=0|1 [targets] 0 => quiet build (default), 1 => verbose build'
	@echo  '  make V=2   [targets] 2 => give reason for rebuild of target'
	@echo  '  make O=dir [targets] Locate all output files in "dir", including .config'
	@echo  '  make C=1   [targets] Check re-compiled c source with $$CHECK'
	@echo  '                       (sparse by default)'
	@echo  '  make C=2   [targets] Force check of all c source with $$CHECK'
	@echo  '  make RECORDMCOUNT_WARN=1 [targets] Warn about ignored mcount sections'
	@echo  '  make W=n   [targets] Enable extra build checks, n=1,2,3 where'
	@echo  '		1: warnings which may be relevant and do not occur too often'
	@echo  '		2: warnings which occur quite often but may still be relevant'
	@echo  '		3: more obscure warnings, can most likely be ignored'
	@echo  '		Multiple levels can be combined with W=12 or W=123'
	@echo  ''
	@echo  'Execute "make" or "make all" to build all targets marked with [*] '
	@echo  'For further info see the ./README file'


help-board-dirs := $(addprefix help-,$(board-dirs))

help-boards: $(help-board-dirs)

boards-per-dir = $(sort $(notdir $(wildcard $(srctree)/arch/$(SRCARCH)/configs/$*/*_defconfig)))

$(help-board-dirs): help-%:
	@echo  'Architecture specific targets ($(SRCARCH) $*):'
	@$(if $(boards-per-dir), \
		$(foreach b, $(boards-per-dir), \
		printf "  %-24s - Build for %s\\n" $*/$(b) $(subst _defconfig,,$(b));) \
		echo '')


# Documentation targets
# ---------------------------------------------------------------------------
DOC_TARGETS := xmldocs latexdocs pdfdocs htmldocs epubdocs cleandocs \
	       linkcheckdocs dochelp refcheckdocs
PHONY += $(DOC_TARGETS)
$(DOC_TARGETS):
	$(Q)$(MAKE) $(build)=Documentation $@

# Misc
# ---------------------------------------------------------------------------

PHONY += scripts_gdb
scripts_gdb: prepare0
	$(Q)$(MAKE) $(build)=scripts/gdb
	$(Q)ln -fsn $(abspath $(srctree)/scripts/gdb/vmlinux-gdb.py)

ifdef CONFIG_GDB_SCRIPTS
all: scripts_gdb
endif

else # KBUILD_EXTMOD

###
# External module support.
# When building external modules the kernel used as basis is considered
# read-only, and no consistency checks are made and the make
# system is not used on the basis kernel. If updates are required
# in the basis kernel ordinary make commands (without M=...) must be used.

# We are always building only modules.
KBUILD_BUILTIN :=
KBUILD_MODULES := 1

build-dirs := $(KBUILD_EXTMOD)
$(MODORDER): descend
	@:

compile_commands.json: $(extmod_prefix)compile_commands.json
PHONY += compile_commands.json

clean-dirs := $(KBUILD_EXTMOD)
clean: rm-files := $(KBUILD_EXTMOD)/Module.symvers $(KBUILD_EXTMOD)/modules.nsdeps \
	$(KBUILD_EXTMOD)/compile_commands.json $(KBUILD_EXTMOD)/.thinlto-cache

PHONY += help
help:
	@echo  '  Building external modules.'
	@echo  '  Syntax: make -C path/to/kernel/src M=$$PWD target'
	@echo  ''
	@echo  '  modules         - default target, build the module(s)'
	@echo  '  modules_install - install the module'
	@echo  '  clean           - remove generated files in module directory only'
	@echo  ''

# no-op for external module builds
PHONY += prepare modules_prepare

endif # KBUILD_EXTMOD

# ---------------------------------------------------------------------------
# Modules

PHONY += modules modules_install

ifdef CONFIG_MODULES

modules: modules_check
	$(Q)$(MAKE) -f $(srctree)/scripts/Makefile.modpost

PHONY += modules_check
modules_check: $(MODORDER)
	$(Q)$(CONFIG_SHELL) $(srctree)/scripts/modules-check.sh $<

quiet_cmd_depmod = DEPMOD  $(MODLIB)
      cmd_depmod = $(CONFIG_SHELL) $(srctree)/scripts/depmod.sh $(DEPMOD) \
                   $(KERNELRELEASE)

modules_install:
	$(Q)$(MAKE) -f $(srctree)/scripts/Makefile.modinst
	$(call cmd,depmod)

else # CONFIG_MODULES

# Modules not configured
# ---------------------------------------------------------------------------

modules modules_install:
	@echo >&2 '***'
	@echo >&2 '*** The present kernel configuration has modules disabled.'
	@echo >&2 '*** To use the module feature, please run "make menuconfig" etc.'
	@echo >&2 '*** to enable CONFIG_MODULES.'
	@echo >&2 '***'
	@exit 1

endif # CONFIG_MODULES

# Single targets
# ---------------------------------------------------------------------------
# To build individual files in subdirectories, you can do like this:
#
#   make foo/bar/baz.s
#
# The supported suffixes for single-target are listed in 'single-targets'
#
# To build only under specific subdirectories, you can do like this:
#
#   make foo/bar/baz/

ifdef single-build

# .ko is special because modpost is needed
single-ko := $(sort $(filter %.ko, $(MAKECMDGOALS)))
single-no-ko := $(sort $(patsubst %.ko,%.mod, $(MAKECMDGOALS)))

$(single-ko): single_modpost
	@:
$(single-no-ko): descend
	@:

ifeq ($(KBUILD_EXTMOD),)
# For the single build of in-tree modules, use a temporary file to avoid
# the situation of modules_install installing an invalid modules.order.
MODORDER := .modules.tmp
endif

PHONY += single_modpost
single_modpost: $(single-no-ko) modules_prepare
	$(Q){ $(foreach m, $(single-ko), echo $(extmod_prefix)$m;) } > $(MODORDER)
	$(Q)$(MAKE) -f $(srctree)/scripts/Makefile.modpost

KBUILD_MODULES := 1

export KBUILD_SINGLE_TARGETS := $(addprefix $(extmod_prefix), $(single-no-ko))

# trim unrelated directories
build-dirs := $(foreach d, $(build-dirs), \
			$(if $(filter $(d)/%, $(KBUILD_SINGLE_TARGETS)), $(d)))

endif

ifndef CONFIG_MODULES
KBUILD_MODULES :=
endif

# Handle descending into subdirectories listed in $(build-dirs)
# Preset locale variables to speed up the build process. Limit locale
# tweaks to this spot to avoid wrong language settings when running
# make menuconfig etc.
# Error messages still appears in the original language
PHONY += descend $(build-dirs)
descend: $(build-dirs)
$(build-dirs): prepare
	$(Q)$(MAKE) $(build)=$@ \
	single-build=$(if $(filter-out $@/, $(filter $@/%, $(KBUILD_SINGLE_TARGETS))),1) \
	need-builtin=1 need-modorder=1

clean-dirs := $(addprefix _clean_, $(clean-dirs))
PHONY += $(clean-dirs) clean
$(clean-dirs):
	$(Q)$(MAKE) $(clean)=$(patsubst _clean_%,%,$@)

clean: $(clean-dirs)
	$(call cmd,rmfiles)
	@find $(if $(KBUILD_EXTMOD), $(KBUILD_EXTMOD), .) $(RCS_FIND_IGNORE) \
		\( -name '*.[aios]' -o -name '*.ko' -o -name '.*.cmd' \
		-o -name '*.ko.*' \
		-o -name '*.dtb' -o -name '*.dtbo' -o -name '*.dtb.S' -o -name '*.dt.yaml' \
		-o -name '*.dwo' -o -name '*.lst' \
		-o -name '*.su' -o -name '*.mod' \
		-o -name '.*.d' -o -name '.*.tmp' -o -name '*.mod.c' \
		-o -name '*.lex.c' -o -name '*.tab.[ch]' \
		-o -name '*.asn1.[ch]' \
		-o -name '*.symtypes' -o -name 'modules.order' \
		-o -name '.tmp_*.o.*' \
		-o -name '*.c.[012]*.*' \
		-o -name '*.ll' \
		-o -name '*.gcno' \
		-o -name '*.*.symversions' \) -type f -print | xargs rm -f

# Generate tags for editors
# ---------------------------------------------------------------------------
quiet_cmd_tags = GEN     $@
      cmd_tags = $(BASH) $(srctree)/scripts/tags.sh $@

tags TAGS cscope gtags: FORCE
	$(call cmd,tags)

# Script to generate missing namespace dependencies
# ---------------------------------------------------------------------------

PHONY += nsdeps
nsdeps: export KBUILD_NSDEPS=1
nsdeps: modules
	$(Q)$(CONFIG_SHELL) $(srctree)/scripts/nsdeps

# Clang Tooling
# ---------------------------------------------------------------------------

quiet_cmd_gen_compile_commands = GEN     $@
      cmd_gen_compile_commands = $(PYTHON3) $< -a $(AR) -o $@ $(filter-out $<, $(real-prereqs))

$(extmod_prefix)compile_commands.json: scripts/clang-tools/gen_compile_commands.py \
	$(if $(KBUILD_EXTMOD),,$(KBUILD_VMLINUX_OBJS) $(KBUILD_VMLINUX_LIBS)) \
	$(if $(CONFIG_MODULES), $(MODORDER)) FORCE
	$(call if_changed,gen_compile_commands)

targets += $(extmod_prefix)compile_commands.json

PHONY += clang-tidy clang-analyzer

ifdef CONFIG_CC_IS_CLANG
quiet_cmd_clang_tools = CHECK   $<
      cmd_clang_tools = $(PYTHON3) $(srctree)/scripts/clang-tools/run-clang-tools.py $@ $<

clang-tidy clang-analyzer: $(extmod_prefix)compile_commands.json
	$(call cmd,clang_tools)
else
clang-tidy clang-analyzer:
	@echo "$@ requires CC=clang" >&2
	@false
endif

# Scripts to check various things for consistency
# ---------------------------------------------------------------------------

PHONY += includecheck versioncheck coccicheck export_report

includecheck:
	find $(srctree)/* $(RCS_FIND_IGNORE) \
		-name '*.[hcS]' -type f -print | sort \
		| xargs $(PERL) -w $(srctree)/scripts/checkincludes.pl

versioncheck:
	find $(srctree)/* $(RCS_FIND_IGNORE) \
		-name '*.[hcS]' -type f -print | sort \
		| xargs $(PERL) -w $(srctree)/scripts/checkversion.pl

coccicheck:
	$(Q)$(BASH) $(srctree)/scripts/$@

export_report:
	$(PERL) $(srctree)/scripts/export_report.pl

PHONY += checkstack kernelrelease kernelversion image_name

# UML needs a little special treatment here.  It wants to use the host
# toolchain, so needs $(SUBARCH) passed to checkstack.pl.  Everyone
# else wants $(ARCH), including people doing cross-builds, which means
# that $(SUBARCH) doesn't work here.
ifeq ($(ARCH), um)
CHECKSTACK_ARCH := $(SUBARCH)
else
CHECKSTACK_ARCH := $(ARCH)
endif
checkstack:
	$(OBJDUMP) -d vmlinux $$(find . -name '*.ko') | \
	$(PERL) $(srctree)/scripts/checkstack.pl $(CHECKSTACK_ARCH)

kernelrelease:
	@echo "$(KERNELVERSION)$$($(CONFIG_SHELL) $(srctree)/scripts/setlocalversion $(srctree))"

kernelversion:
	@echo $(KERNELVERSION)

image_name:
	@echo $(KBUILD_IMAGE)

quiet_cmd_rmfiles = $(if $(wildcard $(rm-files)),CLEAN   $(wildcard $(rm-files)))
      cmd_rmfiles = rm -rf $(rm-files)

# read saved command lines for existing targets
existing-targets := $(wildcard $(sort $(targets)))

-include $(foreach f,$(existing-targets),$(dir $(f)).$(notdir $(f)).cmd)

endif # config-build
endif # mixed-build
endif # need-sub-make

PHONY += FORCE
FORCE:

# Declare the contents of the PHONY variable as phony.  We keep that
# information in a variable so we can use it in if_changed and friends.
.PHONY: $(PHONY)<|MERGE_RESOLUTION|>--- conflicted
+++ resolved
@@ -1,15 +1,9 @@
 # SPDX-License-Identifier: GPL-2.0
 VERSION = 5
 PATCHLEVEL = 14
-<<<<<<< HEAD
-SUBLEVEL = 18
+SUBLEVEL = 19
 EXTRAVERSION = -zen
 NAME = The City on the Edge of Forever
-=======
-SUBLEVEL = 19
-EXTRAVERSION =
-NAME = Opossums on Parade
->>>>>>> 0e62c60b
 
 # *DOCUMENTATION*
 # To see a list of typical targets execute "make help"

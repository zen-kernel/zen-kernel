# SPDX-License-Identifier: GPL-2.0
VERSION = 5
PATCHLEVEL = 8
<<<<<<< HEAD
SUBLEVEL = 15
EXTRAVERSION = -zen
NAME = Tea Storm
=======
SUBLEVEL = 16
EXTRAVERSION =
NAME = Kleptomaniac Octopus
>>>>>>> c5464f4b

# *DOCUMENTATION*
# To see a list of typical targets execute "make help"
# More info can be located in ./README
# Comments in this file are targeted only to the developer, do not
# expect to learn how to build the kernel reading this file.

$(if $(filter __%, $(MAKECMDGOALS)), \
	$(error targets prefixed with '__' are only for internal use))

# That's our default target when none is given on the command line
PHONY := __all
__all:

# We are using a recursive build, so we need to do a little thinking
# to get the ordering right.
#
# Most importantly: sub-Makefiles should only ever modify files in
# their own directory. If in some directory we have a dependency on
# a file in another dir (which doesn't happen often, but it's often
# unavoidable when linking the built-in.a targets which finally
# turn into vmlinux), we will call a sub make in that other dir, and
# after that we are sure that everything which is in that other dir
# is now up to date.
#
# The only cases where we need to modify files which have global
# effects are thus separated out and done before the recursive
# descending is started. They are now explicitly listed as the
# prepare rule.

ifneq ($(sub_make_done),1)

# Do not use make's built-in rules and variables
# (this increases performance and avoids hard-to-debug behaviour)
MAKEFLAGS += -rR

# Avoid funny character set dependencies
unexport LC_ALL
LC_COLLATE=C
LC_NUMERIC=C
export LC_COLLATE LC_NUMERIC

# Avoid interference with shell env settings
unexport GREP_OPTIONS

# Beautify output
# ---------------------------------------------------------------------------
#
# Normally, we echo the whole command before executing it. By making
# that echo $($(quiet)$(cmd)), we now have the possibility to set
# $(quiet) to choose other forms of output instead, e.g.
#
#         quiet_cmd_cc_o_c = Compiling $(RELDIR)/$@
#         cmd_cc_o_c       = $(CC) $(c_flags) -c -o $@ $<
#
# If $(quiet) is empty, the whole command will be printed.
# If it is set to "quiet_", only the short version will be printed.
# If it is set to "silent_", nothing will be printed at all, since
# the variable $(silent_cmd_cc_o_c) doesn't exist.
#
# A simple variant is to prefix commands with $(Q) - that's useful
# for commands that shall be hidden in non-verbose mode.
#
#	$(Q)ln $@ :<
#
# If KBUILD_VERBOSE equals 0 then the above command will be hidden.
# If KBUILD_VERBOSE equals 1 then the above command is displayed.
# If KBUILD_VERBOSE equals 2 then give the reason why each target is rebuilt.
#
# To put more focus on warnings, be less verbose as default
# Use 'make V=1' to see the full commands

ifeq ("$(origin V)", "command line")
  KBUILD_VERBOSE = $(V)
endif
ifndef KBUILD_VERBOSE
  KBUILD_VERBOSE = 0
endif

ifeq ($(KBUILD_VERBOSE),1)
  quiet =
  Q =
else
  quiet=quiet_
  Q = @
endif

# If the user is running make -s (silent mode), suppress echoing of
# commands

ifneq ($(findstring s,$(filter-out --%,$(MAKEFLAGS))),)
  quiet=silent_
endif

export quiet Q KBUILD_VERBOSE

# Kbuild will save output files in the current working directory.
# This does not need to match to the root of the kernel source tree.
#
# For example, you can do this:
#
#  cd /dir/to/store/output/files; make -f /dir/to/kernel/source/Makefile
#
# If you want to save output files in a different location, there are
# two syntaxes to specify it.
#
# 1) O=
# Use "make O=dir/to/store/output/files/"
#
# 2) Set KBUILD_OUTPUT
# Set the environment variable KBUILD_OUTPUT to point to the output directory.
# export KBUILD_OUTPUT=dir/to/store/output/files/; make
#
# The O= assignment takes precedence over the KBUILD_OUTPUT environment
# variable.

# Do we want to change the working directory?
ifeq ("$(origin O)", "command line")
  KBUILD_OUTPUT := $(O)
endif

ifneq ($(KBUILD_OUTPUT),)
# Make's built-in functions such as $(abspath ...), $(realpath ...) cannot
# expand a shell special character '~'. We use a somewhat tedious way here.
abs_objtree := $(shell mkdir -p $(KBUILD_OUTPUT) && cd $(KBUILD_OUTPUT) && pwd)
$(if $(abs_objtree),, \
     $(error failed to create output directory "$(KBUILD_OUTPUT)"))

# $(realpath ...) resolves symlinks
abs_objtree := $(realpath $(abs_objtree))
else
abs_objtree := $(CURDIR)
endif # ifneq ($(KBUILD_OUTPUT),)

ifeq ($(abs_objtree),$(CURDIR))
# Suppress "Entering directory ..." unless we are changing the work directory.
MAKEFLAGS += --no-print-directory
else
need-sub-make := 1
endif

abs_srctree := $(realpath $(dir $(lastword $(MAKEFILE_LIST))))

ifneq ($(words $(subst :, ,$(abs_srctree))), 1)
$(error source directory cannot contain spaces or colons)
endif

ifneq ($(abs_srctree),$(abs_objtree))
# Look for make include files relative to root of kernel src
#
# This does not become effective immediately because MAKEFLAGS is re-parsed
# once after the Makefile is read. We need to invoke sub-make.
MAKEFLAGS += --include-dir=$(abs_srctree)
need-sub-make := 1
endif

this-makefile := $(lastword $(MAKEFILE_LIST))

ifneq ($(filter 3.%,$(MAKE_VERSION)),)
# 'MAKEFLAGS += -rR' does not immediately become effective for GNU Make 3.x
# We need to invoke sub-make to avoid implicit rules in the top Makefile.
need-sub-make := 1
# Cancel implicit rules for this Makefile.
$(this-makefile): ;
endif

export abs_srctree abs_objtree
export sub_make_done := 1

ifeq ($(need-sub-make),1)

PHONY += $(MAKECMDGOALS) __sub-make

$(filter-out $(this-makefile), $(MAKECMDGOALS)) __all: __sub-make
	@:

# Invoke a second make in the output directory, passing relevant variables
__sub-make:
	$(Q)$(MAKE) -C $(abs_objtree) -f $(abs_srctree)/Makefile $(MAKECMDGOALS)

endif # need-sub-make
endif # sub_make_done

# We process the rest of the Makefile if this is the final invocation of make
ifeq ($(need-sub-make),)

# Do not print "Entering directory ...",
# but we want to display it when entering to the output directory
# so that IDEs/editors are able to understand relative filenames.
MAKEFLAGS += --no-print-directory

# Call a source code checker (by default, "sparse") as part of the
# C compilation.
#
# Use 'make C=1' to enable checking of only re-compiled files.
# Use 'make C=2' to enable checking of *all* source files, regardless
# of whether they are re-compiled or not.
#
# See the file "Documentation/dev-tools/sparse.rst" for more details,
# including where to get the "sparse" utility.

ifeq ("$(origin C)", "command line")
  KBUILD_CHECKSRC = $(C)
endif
ifndef KBUILD_CHECKSRC
  KBUILD_CHECKSRC = 0
endif

# Use make M=dir or set the environment variable KBUILD_EXTMOD to specify the
# directory of external module to build. Setting M= takes precedence.
ifeq ("$(origin M)", "command line")
  KBUILD_EXTMOD := $(M)
endif

$(if $(word 2, $(KBUILD_EXTMOD)), \
	$(error building multiple external modules is not supported))

export KBUILD_CHECKSRC KBUILD_EXTMOD

extmod-prefix = $(if $(KBUILD_EXTMOD),$(KBUILD_EXTMOD)/)

ifeq ($(abs_srctree),$(abs_objtree))
        # building in the source tree
        srctree := .
	building_out_of_srctree :=
else
        ifeq ($(abs_srctree)/,$(dir $(abs_objtree)))
                # building in a subdirectory of the source tree
                srctree := ..
        else
                srctree := $(abs_srctree)
        endif
	building_out_of_srctree := 1
endif

ifneq ($(KBUILD_ABS_SRCTREE),)
srctree := $(abs_srctree)
endif

objtree		:= .
VPATH		:= $(srctree)

export building_out_of_srctree srctree objtree VPATH

# To make sure we do not include .config for any of the *config targets
# catch them early, and hand them over to scripts/kconfig/Makefile
# It is allowed to specify more targets when calling make, including
# mixing *config targets and build targets.
# For example 'make oldconfig all'.
# Detect when mixed targets is specified, and make a second invocation
# of make so .config is not included in this case either (for *config).

version_h := include/generated/uapi/linux/version.h
old_version_h := include/linux/version.h

clean-targets := %clean mrproper cleandocs
no-dot-config-targets := $(clean-targets) \
			 cscope gtags TAGS tags help% %docs check% coccicheck \
			 $(version_h) headers headers_% archheaders archscripts \
			 %asm-generic kernelversion %src-pkg dt_binding_check \
			 outputmakefile
no-sync-config-targets := $(no-dot-config-targets) install %install \
			   kernelrelease
single-targets := %.a %.i %.ko %.lds %.ll %.lst %.mod %.o %.s %.symtypes %/

config-build	:=
mixed-build	:=
need-config	:= 1
may-sync-config	:= 1
single-build	:=

ifneq ($(filter $(no-dot-config-targets), $(MAKECMDGOALS)),)
	ifeq ($(filter-out $(no-dot-config-targets), $(MAKECMDGOALS)),)
		need-config :=
	endif
endif

ifneq ($(filter $(no-sync-config-targets), $(MAKECMDGOALS)),)
	ifeq ($(filter-out $(no-sync-config-targets), $(MAKECMDGOALS)),)
		may-sync-config :=
	endif
endif

ifneq ($(KBUILD_EXTMOD),)
	may-sync-config :=
endif

ifeq ($(KBUILD_EXTMOD),)
        ifneq ($(filter config %config,$(MAKECMDGOALS)),)
		config-build := 1
                ifneq ($(words $(MAKECMDGOALS)),1)
			mixed-build := 1
                endif
        endif
endif

# We cannot build single targets and the others at the same time
ifneq ($(filter $(single-targets), $(MAKECMDGOALS)),)
	single-build := 1
	ifneq ($(filter-out $(single-targets), $(MAKECMDGOALS)),)
		mixed-build := 1
	endif
endif

# For "make -j clean all", "make -j mrproper defconfig all", etc.
ifneq ($(filter $(clean-targets),$(MAKECMDGOALS)),)
        ifneq ($(filter-out $(clean-targets),$(MAKECMDGOALS)),)
		mixed-build := 1
        endif
endif

# install and modules_install need also be processed one by one
ifneq ($(filter install,$(MAKECMDGOALS)),)
        ifneq ($(filter modules_install,$(MAKECMDGOALS)),)
		mixed-build := 1
        endif
endif

ifdef mixed-build
# ===========================================================================
# We're called with mixed targets (*config and build targets).
# Handle them one by one.

PHONY += $(MAKECMDGOALS) __build_one_by_one

$(MAKECMDGOALS): __build_one_by_one
	@:

__build_one_by_one:
	$(Q)set -e; \
	for i in $(MAKECMDGOALS); do \
		$(MAKE) -f $(srctree)/Makefile $$i; \
	done

else # !mixed-build

include scripts/Kbuild.include

# Read KERNELRELEASE from include/config/kernel.release (if it exists)
KERNELRELEASE = $(shell cat include/config/kernel.release 2> /dev/null)
KERNELVERSION = $(VERSION)$(if $(PATCHLEVEL),.$(PATCHLEVEL)$(if $(SUBLEVEL),.$(SUBLEVEL)))$(EXTRAVERSION)
export VERSION PATCHLEVEL SUBLEVEL KERNELRELEASE KERNELVERSION

include scripts/subarch.include

# Cross compiling and selecting different set of gcc/bin-utils
# ---------------------------------------------------------------------------
#
# When performing cross compilation for other architectures ARCH shall be set
# to the target architecture. (See arch/* for the possibilities).
# ARCH can be set during invocation of make:
# make ARCH=ia64
# Another way is to have ARCH set in the environment.
# The default ARCH is the host where make is executed.

# CROSS_COMPILE specify the prefix used for all executables used
# during compilation. Only gcc and related bin-utils executables
# are prefixed with $(CROSS_COMPILE).
# CROSS_COMPILE can be set on the command line
# make CROSS_COMPILE=ia64-linux-
# Alternatively CROSS_COMPILE can be set in the environment.
# Default value for CROSS_COMPILE is not to prefix executables
# Note: Some architectures assign CROSS_COMPILE in their arch/*/Makefile
ARCH		?= $(SUBARCH)

# Architecture as present in compile.h
UTS_MACHINE 	:= $(ARCH)
SRCARCH 	:= $(ARCH)

# Additional ARCH settings for x86
ifeq ($(ARCH),i386)
        SRCARCH := x86
endif
ifeq ($(ARCH),x86_64)
        SRCARCH := x86
endif

# Additional ARCH settings for sparc
ifeq ($(ARCH),sparc32)
       SRCARCH := sparc
endif
ifeq ($(ARCH),sparc64)
       SRCARCH := sparc
endif

# Additional ARCH settings for sh
ifeq ($(ARCH),sh64)
       SRCARCH := sh
endif

KCONFIG_CONFIG	?= .config
export KCONFIG_CONFIG

# Default file for 'make defconfig'. This may be overridden by arch-Makefile.
export KBUILD_DEFCONFIG := defconfig

# SHELL used by kbuild
CONFIG_SHELL := sh

HOST_LFS_CFLAGS := $(shell getconf LFS_CFLAGS 2>/dev/null)
HOST_LFS_LDFLAGS := $(shell getconf LFS_LDFLAGS 2>/dev/null)
HOST_LFS_LIBS := $(shell getconf LFS_LIBS 2>/dev/null)

ifneq ($(LLVM),)
HOSTCC	= clang
HOSTCXX	= clang++
else
HOSTCC	= gcc
HOSTCXX	= g++
endif

export KBUILD_USERCFLAGS := -Wall -Wmissing-prototypes -Wstrict-prototypes \
			      -O2 -fomit-frame-pointer -std=gnu89
export KBUILD_USERLDFLAGS :=

KBUILD_HOSTCFLAGS   := $(KBUILD_USERCFLAGS) $(HOST_LFS_CFLAGS) $(HOSTCFLAGS)
KBUILD_HOSTCXXFLAGS := -Wall -O2 $(HOST_LFS_CFLAGS) $(HOSTCXXFLAGS)
KBUILD_HOSTLDFLAGS  := $(HOST_LFS_LDFLAGS) $(HOSTLDFLAGS)
KBUILD_HOSTLDLIBS   := $(HOST_LFS_LIBS) $(HOSTLDLIBS)

# Make variables (CC, etc...)
CPP		= $(CC) -E
ifneq ($(LLVM),)
CC		= clang
LD		= ld.lld
AR		= llvm-ar
NM		= llvm-nm
OBJCOPY		= llvm-objcopy
OBJDUMP		= llvm-objdump
READELF		= llvm-readelf
OBJSIZE		= llvm-size
STRIP		= llvm-strip
else
CC		= $(CROSS_COMPILE)gcc
LD		= $(CROSS_COMPILE)ld
AR		= $(CROSS_COMPILE)ar
NM		= $(CROSS_COMPILE)nm
OBJCOPY		= $(CROSS_COMPILE)objcopy
OBJDUMP		= $(CROSS_COMPILE)objdump
READELF		= $(CROSS_COMPILE)readelf
OBJSIZE		= $(CROSS_COMPILE)size
STRIP		= $(CROSS_COMPILE)strip
endif
PAHOLE		= pahole
LEX		= flex
YACC		= bison
AWK		= awk
INSTALLKERNEL  := installkernel
DEPMOD		= /sbin/depmod
PERL		= perl
PYTHON		= python
PYTHON3		= python3
CHECK		= sparse
BASH		= bash
KGZIP		= gzip
KBZIP2		= bzip2
KLZOP		= lzop
LZMA		= lzma
LZ4		= lz4c
XZ		= xz
ZSTD		= zstd

CHECKFLAGS     := -D__linux__ -Dlinux -D__STDC__ -Dunix -D__unix__ \
		  -Wbitwise -Wno-return-void -Wno-unknown-attribute $(CF)
NOSTDINC_FLAGS :=
CFLAGS_MODULE   =
AFLAGS_MODULE   =
LDFLAGS_MODULE  =
CFLAGS_KERNEL	=
AFLAGS_KERNEL	=
LDFLAGS_vmlinux =

# Use USERINCLUDE when you must reference the UAPI directories only.
USERINCLUDE    := \
		-I$(srctree)/arch/$(SRCARCH)/include/uapi \
		-I$(objtree)/arch/$(SRCARCH)/include/generated/uapi \
		-I$(srctree)/include/uapi \
		-I$(objtree)/include/generated/uapi \
                -include $(srctree)/include/linux/kconfig.h

# Use LINUXINCLUDE when you must reference the include/ directory.
# Needed to be compatible with the O= option
LINUXINCLUDE    := \
		-I$(srctree)/arch/$(SRCARCH)/include \
		-I$(objtree)/arch/$(SRCARCH)/include/generated \
		$(if $(building_out_of_srctree),-I$(srctree)/include) \
		-I$(objtree)/include \
		$(USERINCLUDE)

KBUILD_AFLAGS   := -D__ASSEMBLY__ -fno-PIE
KBUILD_CFLAGS   := -Wall -Wundef -Werror=strict-prototypes -Wno-trigraphs \
		   -fno-strict-aliasing -fno-common -fshort-wchar -fno-PIE \
		   -Werror=implicit-function-declaration -Werror=implicit-int \
		   -Wno-format-security \
		   -std=gnu89
KBUILD_CPPFLAGS := -D__KERNEL__
KBUILD_AFLAGS_KERNEL :=
KBUILD_CFLAGS_KERNEL :=
KBUILD_AFLAGS_MODULE  := -DMODULE
KBUILD_CFLAGS_MODULE  := -DMODULE
KBUILD_LDFLAGS_MODULE :=
export KBUILD_LDS_MODULE := $(srctree)/scripts/module-common.lds
KBUILD_LDFLAGS :=
GCC_PLUGINS_CFLAGS :=
CLANG_FLAGS :=

export ARCH SRCARCH CONFIG_SHELL BASH HOSTCC KBUILD_HOSTCFLAGS CROSS_COMPILE LD CC
export CPP AR NM STRIP OBJCOPY OBJDUMP OBJSIZE READELF PAHOLE LEX YACC AWK INSTALLKERNEL
export PERL PYTHON PYTHON3 CHECK CHECKFLAGS MAKE UTS_MACHINE HOSTCXX
export KGZIP KBZIP2 KLZOP LZMA LZ4 XZ ZSTD
export KBUILD_HOSTCXXFLAGS KBUILD_HOSTLDFLAGS KBUILD_HOSTLDLIBS LDFLAGS_MODULE

export KBUILD_CPPFLAGS NOSTDINC_FLAGS LINUXINCLUDE OBJCOPYFLAGS KBUILD_LDFLAGS
export KBUILD_CFLAGS CFLAGS_KERNEL CFLAGS_MODULE
export CFLAGS_KASAN CFLAGS_KASAN_NOSANITIZE CFLAGS_UBSAN CFLAGS_KCSAN
export KBUILD_AFLAGS AFLAGS_KERNEL AFLAGS_MODULE
export KBUILD_AFLAGS_MODULE KBUILD_CFLAGS_MODULE KBUILD_LDFLAGS_MODULE
export KBUILD_AFLAGS_KERNEL KBUILD_CFLAGS_KERNEL

# Files to ignore in find ... statements

export RCS_FIND_IGNORE := \( -name SCCS -o -name BitKeeper -o -name .svn -o    \
			  -name CVS -o -name .pc -o -name .hg -o -name .git \) \
			  -prune -o
export RCS_TAR_IGNORE := --exclude SCCS --exclude BitKeeper --exclude .svn \
			 --exclude CVS --exclude .pc --exclude .hg --exclude .git

# ===========================================================================
# Rules shared between *config targets and build targets

# Basic helpers built in scripts/basic/
PHONY += scripts_basic
scripts_basic:
	$(Q)$(MAKE) $(build)=scripts/basic
	$(Q)rm -f .tmp_quiet_recordmcount

PHONY += outputmakefile
# Before starting out-of-tree build, make sure the source tree is clean.
# outputmakefile generates a Makefile in the output directory, if using a
# separate output directory. This allows convenient use of make in the
# output directory.
# At the same time when output Makefile generated, generate .gitignore to
# ignore whole output directory
outputmakefile:
ifdef building_out_of_srctree
	$(Q)if [ -f $(srctree)/.config -o \
		 -d $(srctree)/include/config -o \
		 -d $(srctree)/arch/$(SRCARCH)/include/generated ]; then \
		echo >&2 "***"; \
		echo >&2 "*** The source tree is not clean, please run 'make$(if $(findstring command line, $(origin ARCH)), ARCH=$(ARCH)) mrproper'"; \
		echo >&2 "*** in $(abs_srctree)";\
		echo >&2 "***"; \
		false; \
	fi
	$(Q)ln -fsn $(srctree) source
	$(Q)$(CONFIG_SHELL) $(srctree)/scripts/mkmakefile $(srctree)
	$(Q)test -e .gitignore || \
	{ echo "# this is build directory, ignore it"; echo "*"; } > .gitignore
endif

ifneq ($(shell $(CC) --version 2>&1 | head -n 1 | grep clang),)
ifneq ($(CROSS_COMPILE),)
CLANG_FLAGS	+= --target=$(notdir $(CROSS_COMPILE:%-=%))
GCC_TOOLCHAIN_DIR := $(dir $(shell which $(CROSS_COMPILE)elfedit))
CLANG_FLAGS	+= --prefix=$(GCC_TOOLCHAIN_DIR)$(notdir $(CROSS_COMPILE))
GCC_TOOLCHAIN	:= $(realpath $(GCC_TOOLCHAIN_DIR)/..)
endif
ifneq ($(GCC_TOOLCHAIN),)
CLANG_FLAGS	+= --gcc-toolchain=$(GCC_TOOLCHAIN)
endif
ifneq ($(LLVM_IAS),1)
CLANG_FLAGS	+= -no-integrated-as
endif
CLANG_FLAGS	+= -Werror=unknown-warning-option
KBUILD_CFLAGS	+= $(CLANG_FLAGS)
KBUILD_AFLAGS	+= $(CLANG_FLAGS)
export CLANG_FLAGS
endif

# The expansion should be delayed until arch/$(SRCARCH)/Makefile is included.
# Some architectures define CROSS_COMPILE in arch/$(SRCARCH)/Makefile.
# CC_VERSION_TEXT is referenced from Kconfig (so it needs export),
# and from include/config/auto.conf.cmd to detect the compiler upgrade.
CC_VERSION_TEXT = $(shell $(CC) --version 2>/dev/null | head -n 1)

ifdef config-build
# ===========================================================================
# *config targets only - make sure prerequisites are updated, and descend
# in scripts/kconfig to make the *config target

# Read arch specific Makefile to set KBUILD_DEFCONFIG as needed.
# KBUILD_DEFCONFIG may point out an alternative default configuration
# used for 'make defconfig'
include arch/$(SRCARCH)/Makefile
export KBUILD_DEFCONFIG KBUILD_KCONFIG CC_VERSION_TEXT

config: outputmakefile scripts_basic FORCE
	$(Q)$(MAKE) $(build)=scripts/kconfig $@

%config: outputmakefile scripts_basic FORCE
	$(Q)$(MAKE) $(build)=scripts/kconfig $@

else #!config-build
# ===========================================================================
# Build targets only - this includes vmlinux, arch specific targets, clean
# targets and others. In general all targets except *config targets.

# If building an external module we do not care about the all: rule
# but instead __all depend on modules
PHONY += all
ifeq ($(KBUILD_EXTMOD),)
__all: all
else
__all: modules
endif

# Decide whether to build built-in, modular, or both.
# Normally, just do built-in.

KBUILD_MODULES :=
KBUILD_BUILTIN := 1

# If we have only "make modules", don't compile built-in objects.
ifeq ($(MAKECMDGOALS),modules)
  KBUILD_BUILTIN :=
endif

# If we have "make <whatever> modules", compile modules
# in addition to whatever we do anyway.
# Just "make" or "make all" shall build modules as well

ifneq ($(filter all modules nsdeps,$(MAKECMDGOALS)),)
  KBUILD_MODULES := 1
endif

ifeq ($(MAKECMDGOALS),)
  KBUILD_MODULES := 1
endif

export KBUILD_MODULES KBUILD_BUILTIN

ifdef need-config
include include/config/auto.conf
endif

ifeq ($(KBUILD_EXTMOD),)
# Objects we will link into vmlinux / subdirs we need to visit
core-y		:= init/ usr/
drivers-y	:= drivers/ sound/
drivers-$(CONFIG_SAMPLES) += samples/
drivers-y	+= net/ virt/
libs-y		:= lib/
endif # KBUILD_EXTMOD

# The all: target is the default when no target is given on the
# command line.
# This allow a user to issue only 'make' to build a kernel including modules
# Defaults to vmlinux, but the arch makefile usually adds further targets
all: vmlinux

CFLAGS_GCOV	:= -fprofile-arcs -ftest-coverage \
	$(call cc-option,-fno-tree-loop-im) \
	$(call cc-disable-warning,maybe-uninitialized,)
export CFLAGS_GCOV

# The arch Makefiles can override CC_FLAGS_FTRACE. We may also append it later.
ifdef CONFIG_FUNCTION_TRACER
  CC_FLAGS_FTRACE := -pg
endif

RETPOLINE_CFLAGS_GCC := -mindirect-branch=thunk-extern -mindirect-branch-register
RETPOLINE_VDSO_CFLAGS_GCC := -mindirect-branch=thunk-inline -mindirect-branch-register
RETPOLINE_CFLAGS_CLANG := -mretpoline-external-thunk
RETPOLINE_VDSO_CFLAGS_CLANG := -mretpoline
RETPOLINE_CFLAGS := $(call cc-option,$(RETPOLINE_CFLAGS_GCC),$(call cc-option,$(RETPOLINE_CFLAGS_CLANG)))
RETPOLINE_VDSO_CFLAGS := $(call cc-option,$(RETPOLINE_VDSO_CFLAGS_GCC),$(call cc-option,$(RETPOLINE_VDSO_CFLAGS_CLANG)))
export RETPOLINE_CFLAGS
export RETPOLINE_VDSO_CFLAGS

include arch/$(SRCARCH)/Makefile

ifdef need-config
ifdef may-sync-config
# Read in dependencies to all Kconfig* files, make sure to run syncconfig if
# changes are detected. This should be included after arch/$(SRCARCH)/Makefile
# because some architectures define CROSS_COMPILE there.
include include/config/auto.conf.cmd

$(KCONFIG_CONFIG):
	@echo >&2 '***'
	@echo >&2 '*** Configuration file "$@" not found!'
	@echo >&2 '***'
	@echo >&2 '*** Please run some configurator (e.g. "make oldconfig" or'
	@echo >&2 '*** "make menuconfig" or "make xconfig").'
	@echo >&2 '***'
	@/bin/false

# The actual configuration files used during the build are stored in
# include/generated/ and include/config/. Update them if .config is newer than
# include/config/auto.conf (which mirrors .config).
#
# This exploits the 'multi-target pattern rule' trick.
# The syncconfig should be executed only once to make all the targets.
# (Note: use the grouped target '&:' when we bump to GNU Make 4.3)
%/config/auto.conf %/config/auto.conf.cmd %/generated/autoconf.h: $(KCONFIG_CONFIG)
	$(Q)$(MAKE) -f $(srctree)/Makefile syncconfig
else # !may-sync-config
# External modules and some install targets need include/generated/autoconf.h
# and include/config/auto.conf but do not care if they are up-to-date.
# Use auto.conf to trigger the test
PHONY += include/config/auto.conf

include/config/auto.conf:
	$(Q)test -e include/generated/autoconf.h -a -e $@ || (		\
	echo >&2;							\
	echo >&2 "  ERROR: Kernel configuration is invalid.";		\
	echo >&2 "         include/generated/autoconf.h or $@ are missing.";\
	echo >&2 "         Run 'make oldconfig && make prepare' on kernel src to fix it.";	\
	echo >&2 ;							\
	/bin/false)

endif # may-sync-config
endif # need-config

KBUILD_CFLAGS	+= $(call cc-option,-fno-delete-null-pointer-checks,)
KBUILD_CFLAGS	+= $(call cc-disable-warning,frame-address,)
KBUILD_CFLAGS	+= $(call cc-disable-warning, format-truncation)
KBUILD_CFLAGS	+= $(call cc-disable-warning, format-overflow)
KBUILD_CFLAGS	+= $(call cc-disable-warning, address-of-packed-member)

ifdef CONFIG_CC_OPTIMIZE_FOR_PERFORMANCE
KBUILD_CFLAGS += -O2
else ifdef CONFIG_CC_OPTIMIZE_FOR_PERFORMANCE_O3
KBUILD_CFLAGS += -O3
else ifdef CONFIG_CC_OPTIMIZE_FOR_SIZE
KBUILD_CFLAGS += -Os
endif

# Tell gcc to never replace conditional load with a non-conditional one
KBUILD_CFLAGS	+= $(call cc-option,--param=allow-store-data-races=0)
KBUILD_CFLAGS	+= $(call cc-option,-fno-allow-store-data-races)

include scripts/Makefile.kcov
include scripts/Makefile.gcc-plugins

ifdef CONFIG_READABLE_ASM
# Disable optimizations that make assembler listings hard to read.
# reorder blocks reorders the control in the function
# ipa clone creates specialized cloned functions
# partial inlining inlines only parts of functions
KBUILD_CFLAGS += $(call cc-option,-fno-reorder-blocks,) \
                 $(call cc-option,-fno-ipa-cp-clone,) \
                 $(call cc-option,-fno-partial-inlining)
endif

ifneq ($(CONFIG_FRAME_WARN),0)
KBUILD_CFLAGS += -Wframe-larger-than=$(CONFIG_FRAME_WARN)
endif

stackp-flags-$(CONFIG_CC_HAS_STACKPROTECTOR_NONE) := -fno-stack-protector
stackp-flags-$(CONFIG_STACKPROTECTOR)             := -fstack-protector
stackp-flags-$(CONFIG_STACKPROTECTOR_STRONG)      := -fstack-protector-strong

KBUILD_CFLAGS += $(stackp-flags-y)

ifdef CONFIG_CC_IS_CLANG
KBUILD_CPPFLAGS += -Qunused-arguments
KBUILD_CFLAGS += -Wno-format-invalid-specifier
KBUILD_CFLAGS += -Wno-gnu
# CLANG uses a _MergedGlobals as optimization, but this breaks modpost, as the
# source of a reference will be _MergedGlobals and not on of the whitelisted names.
# See modpost pattern 2
KBUILD_CFLAGS += -mno-global-merge
else

# These warnings generated too much noise in a regular build.
# Use make W=1 to enable them (see scripts/Makefile.extrawarn)
KBUILD_CFLAGS += -Wno-unused-but-set-variable

# Warn about unmarked fall-throughs in switch statement.
# Disabled for clang while comment to attribute conversion happens and
# https://github.com/ClangBuiltLinux/linux/issues/636 is discussed.
KBUILD_CFLAGS += $(call cc-option,-Wimplicit-fallthrough,)
endif

KBUILD_CFLAGS += $(call cc-disable-warning, unused-const-variable)
ifdef CONFIG_FRAME_POINTER
KBUILD_CFLAGS	+= -fno-omit-frame-pointer -fno-optimize-sibling-calls
else
# Some targets (ARM with Thumb2, for example), can't be built with frame
# pointers.  For those, we don't have FUNCTION_TRACER automatically
# select FRAME_POINTER.  However, FUNCTION_TRACER adds -pg, and this is
# incompatible with -fomit-frame-pointer with current GCC, so we don't use
# -fomit-frame-pointer with FUNCTION_TRACER.
ifndef CONFIG_FUNCTION_TRACER
KBUILD_CFLAGS	+= -fomit-frame-pointer
endif
endif

# Initialize all stack variables with a pattern, if desired.
ifdef CONFIG_INIT_STACK_ALL
KBUILD_CFLAGS	+= -ftrivial-auto-var-init=pattern
endif

DEBUG_CFLAGS	:= $(call cc-option, -fno-var-tracking-assignments)

ifdef CONFIG_DEBUG_INFO
ifdef CONFIG_DEBUG_INFO_SPLIT
DEBUG_CFLAGS	+= -gsplit-dwarf
else
DEBUG_CFLAGS	+= -g
endif
KBUILD_AFLAGS	+= -Wa,-gdwarf-2
endif
ifdef CONFIG_DEBUG_INFO_DWARF4
DEBUG_CFLAGS	+= -gdwarf-4
endif

ifdef CONFIG_DEBUG_INFO_REDUCED
DEBUG_CFLAGS	+= $(call cc-option, -femit-struct-debug-baseonly) \
		   $(call cc-option,-fno-var-tracking)
endif

ifdef CONFIG_DEBUG_INFO_COMPRESSED
DEBUG_CFLAGS	+= -gz=zlib
KBUILD_AFLAGS	+= -gz=zlib
KBUILD_LDFLAGS	+= --compress-debug-sections=zlib
endif

KBUILD_CFLAGS += $(DEBUG_CFLAGS)
export DEBUG_CFLAGS

ifdef CONFIG_FUNCTION_TRACER
ifdef CONFIG_FTRACE_MCOUNT_RECORD
  # gcc 5 supports generating the mcount tables directly
  ifeq ($(call cc-option-yn,-mrecord-mcount),y)
    CC_FLAGS_FTRACE	+= -mrecord-mcount
    export CC_USING_RECORD_MCOUNT := 1
  endif
  ifdef CONFIG_HAVE_NOP_MCOUNT
    ifeq ($(call cc-option-yn, -mnop-mcount),y)
      CC_FLAGS_FTRACE	+= -mnop-mcount
      CC_FLAGS_USING	+= -DCC_USING_NOP_MCOUNT
    endif
  endif
endif
ifdef CONFIG_HAVE_FENTRY
  ifeq ($(call cc-option-yn, -mfentry),y)
    CC_FLAGS_FTRACE	+= -mfentry
    CC_FLAGS_USING	+= -DCC_USING_FENTRY
  endif
endif
export CC_FLAGS_FTRACE
KBUILD_CFLAGS	+= $(CC_FLAGS_FTRACE) $(CC_FLAGS_USING)
KBUILD_AFLAGS	+= $(CC_FLAGS_USING)
ifdef CONFIG_DYNAMIC_FTRACE
	ifdef CONFIG_HAVE_C_RECORDMCOUNT
		BUILD_C_RECORDMCOUNT := y
		export BUILD_C_RECORDMCOUNT
	endif
endif
endif

# We trigger additional mismatches with less inlining
ifdef CONFIG_DEBUG_SECTION_MISMATCH
KBUILD_CFLAGS += $(call cc-option, -fno-inline-functions-called-once)
endif

ifdef CONFIG_LD_DEAD_CODE_DATA_ELIMINATION
KBUILD_CFLAGS_KERNEL += -ffunction-sections -fdata-sections
LDFLAGS_vmlinux += --gc-sections
endif

ifdef CONFIG_SHADOW_CALL_STACK
CC_FLAGS_SCS	:= -fsanitize=shadow-call-stack
KBUILD_CFLAGS	+= $(CC_FLAGS_SCS)
export CC_FLAGS_SCS
endif

# arch Makefile may override CC so keep this after arch Makefile is included
NOSTDINC_FLAGS += -nostdinc -isystem $(shell $(CC) -print-file-name=include)

# warn about C99 declaration after statement
KBUILD_CFLAGS += -Wdeclaration-after-statement

# Variable Length Arrays (VLAs) should not be used anywhere in the kernel
KBUILD_CFLAGS += -Wvla

# disable pointer signed / unsigned warnings in gcc 4.0
KBUILD_CFLAGS += -Wno-pointer-sign

# disable stringop warnings in gcc 8+
KBUILD_CFLAGS += $(call cc-disable-warning, stringop-truncation)

# We'll want to enable this eventually, but it's not going away for 5.7 at least
KBUILD_CFLAGS += $(call cc-disable-warning, zero-length-bounds)
KBUILD_CFLAGS += $(call cc-disable-warning, array-bounds)
KBUILD_CFLAGS += $(call cc-disable-warning, stringop-overflow)

# Another good warning that we'll want to enable eventually
KBUILD_CFLAGS += $(call cc-disable-warning, restrict)

# Enabled with W=2, disabled by default as noisy
KBUILD_CFLAGS += $(call cc-disable-warning, maybe-uninitialized)

# disable invalid "can't wrap" optimizations for signed / pointers
KBUILD_CFLAGS	+= $(call cc-option,-fno-strict-overflow)

# clang sets -fmerge-all-constants by default as optimization, but this
# is non-conforming behavior for C and in fact breaks the kernel, so we
# need to disable it here generally.
KBUILD_CFLAGS	+= $(call cc-option,-fno-merge-all-constants)

# for gcc -fno-merge-all-constants disables everything, but it is fine
# to have actual conforming behavior enabled.
KBUILD_CFLAGS	+= $(call cc-option,-fmerge-constants)

# Make sure -fstack-check isn't enabled (like gentoo apparently did)
KBUILD_CFLAGS  += $(call cc-option,-fno-stack-check,)

# Prohibit date/time macros, which would make the build non-deterministic
KBUILD_CFLAGS   += $(call cc-option,-Werror=date-time)

# enforce correct pointer usage
KBUILD_CFLAGS   += $(call cc-option,-Werror=incompatible-pointer-types)

# Require designated initializers for all marked structures
KBUILD_CFLAGS   += $(call cc-option,-Werror=designated-init)

# change __FILE__ to the relative path from the srctree
KBUILD_CFLAGS	+= $(call cc-option,-fmacro-prefix-map=$(srctree)/=)

# ensure -fcf-protection is disabled when using retpoline as it is
# incompatible with -mindirect-branch=thunk-extern
ifdef CONFIG_RETPOLINE
KBUILD_CFLAGS += $(call cc-option,-fcf-protection=none)
endif

include scripts/Makefile.kasan
include scripts/Makefile.extrawarn
include scripts/Makefile.ubsan
include scripts/Makefile.kcsan

# Add user supplied CPPFLAGS, AFLAGS and CFLAGS as the last assignments
KBUILD_CPPFLAGS += $(KCPPFLAGS)
KBUILD_AFLAGS   += $(KAFLAGS)
KBUILD_CFLAGS   += $(KCFLAGS)

KBUILD_LDFLAGS_MODULE += --build-id
LDFLAGS_vmlinux += --build-id

ifeq ($(CONFIG_STRIP_ASM_SYMS),y)
LDFLAGS_vmlinux	+= $(call ld-option, -X,)
endif

ifeq ($(CONFIG_RELR),y)
LDFLAGS_vmlinux	+= --pack-dyn-relocs=relr
endif

# Align the bit size of userspace programs with the kernel
KBUILD_USERCFLAGS  += $(filter -m32 -m64 --target=%, $(KBUILD_CFLAGS))
KBUILD_USERLDFLAGS += $(filter -m32 -m64 --target=%, $(KBUILD_CFLAGS))

# make the checker run with the right architecture
CHECKFLAGS += --arch=$(ARCH)

# insure the checker run with the right endianness
CHECKFLAGS += $(if $(CONFIG_CPU_BIG_ENDIAN),-mbig-endian,-mlittle-endian)

# the checker needs the correct machine size
CHECKFLAGS += $(if $(CONFIG_64BIT),-m64,-m32)

# Default kernel image to build when no specific target is given.
# KBUILD_IMAGE may be overruled on the command line or
# set in the environment
# Also any assignments in arch/$(ARCH)/Makefile take precedence over
# this default value
export KBUILD_IMAGE ?= vmlinux

#
# INSTALL_PATH specifies where to place the updated kernel and system map
# images. Default is /boot, but you can set it to other values
export	INSTALL_PATH ?= /boot

#
# INSTALL_DTBS_PATH specifies a prefix for relocations required by build roots.
# Like INSTALL_MOD_PATH, it isn't defined in the Makefile, but can be passed as
# an argument if needed. Otherwise it defaults to the kernel install path
#
export INSTALL_DTBS_PATH ?= $(INSTALL_PATH)/dtbs/$(KERNELRELEASE)

#
# INSTALL_MOD_PATH specifies a prefix to MODLIB for module directory
# relocations required by build roots.  This is not defined in the
# makefile but the argument can be passed to make if needed.
#

MODLIB	= $(INSTALL_MOD_PATH)/lib/modules/$(KERNELRELEASE)
export MODLIB

#
# INSTALL_MOD_STRIP, if defined, will cause modules to be
# stripped after they are installed.  If INSTALL_MOD_STRIP is '1', then
# the default option --strip-debug will be used.  Otherwise,
# INSTALL_MOD_STRIP value will be used as the options to the strip command.

ifdef INSTALL_MOD_STRIP
ifeq ($(INSTALL_MOD_STRIP),1)
mod_strip_cmd = $(STRIP) --strip-debug
else
mod_strip_cmd = $(STRIP) $(INSTALL_MOD_STRIP)
endif # INSTALL_MOD_STRIP=1
else
mod_strip_cmd = true
endif # INSTALL_MOD_STRIP
export mod_strip_cmd

# CONFIG_MODULE_COMPRESS, if defined, will cause module to be compressed
# after they are installed in agreement with CONFIG_MODULE_COMPRESS_GZIP
# or CONFIG_MODULE_COMPRESS_XZ.

mod_compress_cmd = true
ifdef CONFIG_MODULE_COMPRESS
  ifdef CONFIG_MODULE_COMPRESS_GZIP
    mod_compress_cmd = $(KGZIP) -n -f
  endif # CONFIG_MODULE_COMPRESS_GZIP
  ifdef CONFIG_MODULE_COMPRESS_XZ
    mod_compress_cmd = $(XZ) -f
  endif # CONFIG_MODULE_COMPRESS_XZ
endif # CONFIG_MODULE_COMPRESS
export mod_compress_cmd

ifdef CONFIG_MODULE_SIG_ALL
$(eval $(call config_filename,MODULE_SIG_KEY))

mod_sign_cmd = scripts/sign-file $(CONFIG_MODULE_SIG_HASH) $(MODULE_SIG_KEY_SRCPREFIX)$(CONFIG_MODULE_SIG_KEY) certs/signing_key.x509
else
mod_sign_cmd = true
endif
export mod_sign_cmd

HOST_LIBELF_LIBS = $(shell pkg-config libelf --libs 2>/dev/null || echo -lelf)

ifdef CONFIG_STACK_VALIDATION
  has_libelf := $(call try-run,\
		echo "int main() {}" | $(HOSTCC) -xc -o /dev/null $(HOST_LIBELF_LIBS) -,1,0)
  ifeq ($(has_libelf),1)
    objtool_target := tools/objtool FORCE
  else
    SKIP_STACK_VALIDATION := 1
    export SKIP_STACK_VALIDATION
  endif
endif

PHONY += prepare0

export MODORDER := $(extmod-prefix)modules.order
export MODULES_NSDEPS := $(extmod-prefix)modules.nsdeps

ifeq ($(KBUILD_EXTMOD),)
core-y		+= kernel/ certs/ mm/ fs/ ipc/ security/ crypto/ block/

vmlinux-dirs	:= $(patsubst %/,%,$(filter %/, \
		     $(core-y) $(core-m) $(drivers-y) $(drivers-m) \
		     $(libs-y) $(libs-m)))

vmlinux-alldirs	:= $(sort $(vmlinux-dirs) Documentation \
		     $(patsubst %/,%,$(filter %/, $(core-) \
			$(drivers-) $(libs-))))

subdir-modorder := $(addsuffix modules.order,$(filter %/, \
			$(core-y) $(core-m) $(libs-y) $(libs-m) \
			$(drivers-y) $(drivers-m)))

build-dirs	:= $(vmlinux-dirs)
clean-dirs	:= $(vmlinux-alldirs)

# Externally visible symbols (used by link-vmlinux.sh)
KBUILD_VMLINUX_OBJS := $(head-y) $(patsubst %/,%/built-in.a, $(core-y))
KBUILD_VMLINUX_OBJS += $(addsuffix built-in.a, $(filter %/, $(libs-y)))
ifdef CONFIG_MODULES
KBUILD_VMLINUX_OBJS += $(patsubst %/, %/lib.a, $(filter %/, $(libs-y)))
KBUILD_VMLINUX_LIBS := $(filter-out %/, $(libs-y))
else
KBUILD_VMLINUX_LIBS := $(patsubst %/,%/lib.a, $(libs-y))
endif
KBUILD_VMLINUX_OBJS += $(patsubst %/,%/built-in.a, $(drivers-y))

export KBUILD_VMLINUX_OBJS KBUILD_VMLINUX_LIBS
export KBUILD_LDS          := arch/$(SRCARCH)/kernel/vmlinux.lds
export LDFLAGS_vmlinux
# used by scripts/Makefile.package
export KBUILD_ALLDIRS := $(sort $(filter-out arch/%,$(vmlinux-alldirs)) LICENSES arch include scripts tools)

vmlinux-deps := $(KBUILD_LDS) $(KBUILD_VMLINUX_OBJS) $(KBUILD_VMLINUX_LIBS)

# Recurse until adjust_autoksyms.sh is satisfied
PHONY += autoksyms_recursive
ifdef CONFIG_TRIM_UNUSED_KSYMS
# For the kernel to actually contain only the needed exported symbols,
# we have to build modules as well to determine what those symbols are.
# (this can be evaluated only once include/config/auto.conf has been included)
KBUILD_MODULES := 1

autoksyms_recursive: descend modules.order
	$(Q)$(CONFIG_SHELL) $(srctree)/scripts/adjust_autoksyms.sh \
	  "$(MAKE) -f $(srctree)/Makefile vmlinux"
endif

autoksyms_h := $(if $(CONFIG_TRIM_UNUSED_KSYMS), include/generated/autoksyms.h)

quiet_cmd_autoksyms_h = GEN     $@
      cmd_autoksyms_h = mkdir -p $(dir $@); \
			$(CONFIG_SHELL) $(srctree)/scripts/gen_autoksyms.sh $@

$(autoksyms_h):
	$(call cmd,autoksyms_h)

ARCH_POSTLINK := $(wildcard $(srctree)/arch/$(SRCARCH)/Makefile.postlink)

# Final link of vmlinux with optional arch pass after final link
cmd_link-vmlinux =                                                 \
	$(CONFIG_SHELL) $< $(LD) $(KBUILD_LDFLAGS) $(LDFLAGS_vmlinux) ;    \
	$(if $(ARCH_POSTLINK), $(MAKE) -f $(ARCH_POSTLINK) $@, true)

vmlinux: scripts/link-vmlinux.sh autoksyms_recursive $(vmlinux-deps) FORCE
	+$(call if_changed,link-vmlinux)

targets := vmlinux

# The actual objects are generated when descending,
# make sure no implicit rule kicks in
$(sort $(vmlinux-deps) $(subdir-modorder)): descend ;

filechk_kernel.release = \
	echo "$(KERNELVERSION)$$($(CONFIG_SHELL) $(srctree)/scripts/setlocalversion $(srctree))"

# Store (new) KERNELRELEASE string in include/config/kernel.release
include/config/kernel.release: FORCE
	$(call filechk,kernel.release)

# Additional helpers built in scripts/
# Carefully list dependencies so we do not try to build scripts twice
# in parallel
PHONY += scripts
scripts: scripts_basic scripts_dtc
	$(Q)$(MAKE) $(build)=$(@)

# Things we need to do before we recursively start building the kernel
# or the modules are listed in "prepare".
# A multi level approach is used. prepareN is processed before prepareN-1.
# archprepare is used in arch Makefiles and when processed asm symlink,
# version.h and scripts_basic is processed / created.

PHONY += prepare archprepare

archprepare: outputmakefile archheaders archscripts scripts include/config/kernel.release \
	asm-generic $(version_h) $(autoksyms_h) include/generated/utsrelease.h \
	include/generated/autoconf.h

prepare0: archprepare
	$(Q)$(MAKE) $(build)=scripts/mod
	$(Q)$(MAKE) $(build)=.

# All the preparing..
prepare: prepare0 prepare-objtool

# Support for using generic headers in asm-generic
asm-generic := -f $(srctree)/scripts/Makefile.asm-generic obj

PHONY += asm-generic uapi-asm-generic
asm-generic: uapi-asm-generic
	$(Q)$(MAKE) $(asm-generic)=arch/$(SRCARCH)/include/generated/asm \
	generic=include/asm-generic
uapi-asm-generic:
	$(Q)$(MAKE) $(asm-generic)=arch/$(SRCARCH)/include/generated/uapi/asm \
	generic=include/uapi/asm-generic

PHONY += prepare-objtool
prepare-objtool: $(objtool_target)
ifeq ($(SKIP_STACK_VALIDATION),1)
ifdef CONFIG_UNWINDER_ORC
	@echo "error: Cannot generate ORC metadata for CONFIG_UNWINDER_ORC=y, please install libelf-dev, libelf-devel or elfutils-libelf-devel" >&2
	@false
else
	@echo "warning: Cannot use CONFIG_STACK_VALIDATION=y, please install libelf-dev, libelf-devel or elfutils-libelf-devel" >&2
endif
endif

# Generate some files
# ---------------------------------------------------------------------------

# KERNELRELEASE can change from a few different places, meaning version.h
# needs to be updated, so this check is forced on all builds

uts_len := 64
define filechk_utsrelease.h
	if [ `echo -n "$(KERNELRELEASE)" | wc -c ` -gt $(uts_len) ]; then \
	  echo '"$(KERNELRELEASE)" exceeds $(uts_len) characters' >&2;    \
	  exit 1;                                                         \
	fi;                                                               \
	echo \#define UTS_RELEASE \"$(KERNELRELEASE)\"
endef

define filechk_version.h
	echo \#define LINUX_VERSION_CODE $(shell                         \
	expr $(VERSION) \* 65536 + 0$(PATCHLEVEL) \* 256 + 0$(SUBLEVEL)); \
	echo '#define KERNEL_VERSION(a,b,c) (((a) << 16) + ((b) << 8) + (c))'
endef

$(version_h): FORCE
	$(call filechk,version.h)
	$(Q)rm -f $(old_version_h)

include/generated/utsrelease.h: include/config/kernel.release FORCE
	$(call filechk,utsrelease.h)

PHONY += headerdep
headerdep:
	$(Q)find $(srctree)/include/ -name '*.h' | xargs --max-args 1 \
	$(srctree)/scripts/headerdep.pl -I$(srctree)/include

# ---------------------------------------------------------------------------
# Kernel headers

#Default location for installed headers
export INSTALL_HDR_PATH = $(objtree)/usr

quiet_cmd_headers_install = INSTALL $(INSTALL_HDR_PATH)/include
      cmd_headers_install = \
	mkdir -p $(INSTALL_HDR_PATH); \
	rsync -mrl --include='*/' --include='*\.h' --exclude='*' \
	usr/include $(INSTALL_HDR_PATH)

PHONY += headers_install
headers_install: headers
	$(call cmd,headers_install)

PHONY += archheaders archscripts

hdr-inst := -f $(srctree)/scripts/Makefile.headersinst obj

PHONY += headers
headers: $(version_h) scripts_unifdef uapi-asm-generic archheaders archscripts
	$(if $(wildcard $(srctree)/arch/$(SRCARCH)/include/uapi/asm/Kbuild),, \
	  $(error Headers not exportable for the $(SRCARCH) architecture))
	$(Q)$(MAKE) $(hdr-inst)=include/uapi
	$(Q)$(MAKE) $(hdr-inst)=arch/$(SRCARCH)/include/uapi

# Deprecated. It is no-op now.
PHONY += headers_check
headers_check:
	@:

ifdef CONFIG_HEADERS_INSTALL
prepare: headers
endif

PHONY += scripts_unifdef
scripts_unifdef: scripts_basic
	$(Q)$(MAKE) $(build)=scripts scripts/unifdef

# ---------------------------------------------------------------------------
# Kernel selftest

PHONY += kselftest
kselftest:
	$(Q)$(MAKE) -C $(srctree)/tools/testing/selftests run_tests

kselftest-%: FORCE
	$(Q)$(MAKE) -C $(srctree)/tools/testing/selftests $*

PHONY += kselftest-merge
kselftest-merge:
	$(if $(wildcard $(objtree)/.config),, $(error No .config exists, config your kernel first!))
	$(Q)find $(srctree)/tools/testing/selftests -name config | \
		xargs $(srctree)/scripts/kconfig/merge_config.sh -m $(objtree)/.config
	$(Q)$(MAKE) -f $(srctree)/Makefile olddefconfig

# ---------------------------------------------------------------------------
# Devicetree files

ifneq ($(wildcard $(srctree)/arch/$(SRCARCH)/boot/dts/),)
dtstree := arch/$(SRCARCH)/boot/dts
endif

ifneq ($(dtstree),)

%.dtb: include/config/kernel.release scripts_dtc
	$(Q)$(MAKE) $(build)=$(dtstree) $(dtstree)/$@

PHONY += dtbs dtbs_install dtbs_check
dtbs: include/config/kernel.release scripts_dtc
	$(Q)$(MAKE) $(build)=$(dtstree)

ifneq ($(filter dtbs_check, $(MAKECMDGOALS)),)
export CHECK_DTBS=y
dtbs: dt_binding_check
endif

dtbs_check: dtbs

dtbs_install:
	$(Q)$(MAKE) $(dtbinst)=$(dtstree) dst=$(INSTALL_DTBS_PATH)

ifdef CONFIG_OF_EARLY_FLATTREE
all: dtbs
endif

endif

PHONY += scripts_dtc
scripts_dtc: scripts_basic
	$(Q)$(MAKE) $(build)=scripts/dtc

ifneq ($(filter dt_binding_check, $(MAKECMDGOALS)),)
export CHECK_DT_BINDING=y
endif

PHONY += dt_binding_check
dt_binding_check: scripts_dtc
	$(Q)$(MAKE) $(build)=Documentation/devicetree/bindings

# ---------------------------------------------------------------------------
# Modules

ifdef CONFIG_MODULES

# By default, build modules as well

all: modules

# When we're building modules with modversions, we need to consider
# the built-in objects during the descend as well, in order to
# make sure the checksums are up to date before we record them.
ifdef CONFIG_MODVERSIONS
  KBUILD_BUILTIN := 1
endif

# Build modules
#
# A module can be listed more than once in obj-m resulting in
# duplicate lines in modules.order files.  Those are removed
# using awk while concatenating to the final file.

PHONY += modules
modules: $(if $(KBUILD_BUILTIN),vmlinux) modules_check
	$(Q)$(MAKE) -f $(srctree)/scripts/Makefile.modpost

PHONY += modules_check
modules_check: modules.order
	$(Q)$(CONFIG_SHELL) $(srctree)/scripts/modules-check.sh $<

cmd_modules_order = $(AWK) '!x[$$0]++' $(real-prereqs) > $@

modules.order: $(subdir-modorder) FORCE
	$(call if_changed,modules_order)

targets += modules.order

# Target to prepare building external modules
PHONY += modules_prepare
modules_prepare: prepare

# Target to install modules
PHONY += modules_install
modules_install: _modinst_ _modinst_post

PHONY += _modinst_
_modinst_:
	@rm -rf $(MODLIB)/kernel
	@rm -f $(MODLIB)/source
	@mkdir -p $(MODLIB)/kernel
	@ln -s $(abspath $(srctree)) $(MODLIB)/source
	@if [ ! $(objtree) -ef  $(MODLIB)/build ]; then \
		rm -f $(MODLIB)/build ; \
		ln -s $(CURDIR) $(MODLIB)/build ; \
	fi
	@sed 's:^:kernel/:' modules.order > $(MODLIB)/modules.order
	@cp -f modules.builtin $(MODLIB)/
	@cp -f $(objtree)/modules.builtin.modinfo $(MODLIB)/
	$(Q)$(MAKE) -f $(srctree)/scripts/Makefile.modinst

# This depmod is only for convenience to give the initial
# boot a modules.dep even before / is mounted read-write.  However the
# boot script depmod is the master version.
PHONY += _modinst_post
_modinst_post: _modinst_
	$(call cmd,depmod)

ifeq ($(CONFIG_MODULE_SIG), y)
PHONY += modules_sign
modules_sign:
	$(Q)$(MAKE) -f $(srctree)/scripts/Makefile.modsign
endif

else # CONFIG_MODULES

# Modules not configured
# ---------------------------------------------------------------------------

PHONY += modules modules_install
modules modules_install:
	@echo >&2
	@echo >&2 "The present kernel configuration has modules disabled."
	@echo >&2 "Type 'make config' and enable loadable module support."
	@echo >&2 "Then build a kernel with module support enabled."
	@echo >&2
	@exit 1

endif # CONFIG_MODULES

###
# Cleaning is done on three levels.
# make clean     Delete most generated files
#                Leave enough to build external modules
# make mrproper  Delete the current configuration, and all generated files
# make distclean Remove editor backup files, patch leftover files and the like

# Directories & files removed with 'make clean'
CLEAN_FILES += include/ksym vmlinux.symvers \
	       modules.builtin modules.builtin.modinfo modules.nsdeps

# Directories & files removed with 'make mrproper'
MRPROPER_FILES += include/config include/generated          \
		  arch/$(SRCARCH)/include/generated .tmp_objdiff \
		  debian snap tar-install \
		  .config .config.old .version \
		  Module.symvers \
		  signing_key.pem signing_key.priv signing_key.x509	\
		  x509.genkey extra_certificates signing_key.x509.keyid	\
		  signing_key.x509.signer vmlinux-gdb.py \
		  *.spec

# Directories & files removed with 'make distclean'
DISTCLEAN_FILES += tags TAGS cscope* GPATH GTAGS GRTAGS GSYMS

# clean - Delete most, but leave enough to build external modules
#
clean: rm-files := $(CLEAN_FILES)

PHONY += archclean vmlinuxclean

vmlinuxclean:
	$(Q)$(CONFIG_SHELL) $(srctree)/scripts/link-vmlinux.sh clean
	$(Q)$(if $(ARCH_POSTLINK), $(MAKE) -f $(ARCH_POSTLINK) clean)

clean: archclean vmlinuxclean

# mrproper - Delete all generated files, including .config
#
mrproper: rm-files := $(wildcard $(MRPROPER_FILES))
mrproper-dirs      := $(addprefix _mrproper_,scripts)

PHONY += $(mrproper-dirs) mrproper
$(mrproper-dirs):
	$(Q)$(MAKE) $(clean)=$(patsubst _mrproper_%,%,$@)

mrproper: clean $(mrproper-dirs)
	$(call cmd,rmfiles)

# distclean
#
distclean: rm-files := $(wildcard $(DISTCLEAN_FILES))

PHONY += distclean

distclean: mrproper
	$(call cmd,rmfiles)
	@find $(srctree) $(RCS_FIND_IGNORE) \
		\( -name '*.orig' -o -name '*.rej' -o -name '*~' \
		-o -name '*.bak' -o -name '#*#' -o -name '*%' \
		-o -name 'core' \) \
		-type f -print | xargs rm -f


# Packaging of the kernel to various formats
# ---------------------------------------------------------------------------

%src-pkg: FORCE
	$(Q)$(MAKE) -f $(srctree)/scripts/Makefile.package $@
%pkg: include/config/kernel.release FORCE
	$(Q)$(MAKE) -f $(srctree)/scripts/Makefile.package $@

# Brief documentation of the typical targets used
# ---------------------------------------------------------------------------

boards := $(wildcard $(srctree)/arch/$(SRCARCH)/configs/*_defconfig)
boards := $(sort $(notdir $(boards)))
board-dirs := $(dir $(wildcard $(srctree)/arch/$(SRCARCH)/configs/*/*_defconfig))
board-dirs := $(sort $(notdir $(board-dirs:/=)))

PHONY += help
help:
	@echo  'Cleaning targets:'
	@echo  '  clean		  - Remove most generated files but keep the config and'
	@echo  '                    enough build support to build external modules'
	@echo  '  mrproper	  - Remove all generated files + config + various backup files'
	@echo  '  distclean	  - mrproper + remove editor backup and patch files'
	@echo  ''
	@echo  'Configuration targets:'
	@$(MAKE) -f $(srctree)/scripts/kconfig/Makefile help
	@echo  ''
	@echo  'Other generic targets:'
	@echo  '  all		  - Build all targets marked with [*]'
	@echo  '* vmlinux	  - Build the bare kernel'
	@echo  '* modules	  - Build all modules'
	@echo  '  modules_install - Install all modules to INSTALL_MOD_PATH (default: /)'
	@echo  '  dir/            - Build all files in dir and below'
	@echo  '  dir/file.[ois]  - Build specified target only'
	@echo  '  dir/file.ll     - Build the LLVM assembly file'
	@echo  '                    (requires compiler support for LLVM assembly generation)'
	@echo  '  dir/file.lst    - Build specified mixed source/assembly target only'
	@echo  '                    (requires a recent binutils and recent build (System.map))'
	@echo  '  dir/file.ko     - Build module including final link'
	@echo  '  modules_prepare - Set up for building external modules'
	@echo  '  tags/TAGS	  - Generate tags file for editors'
	@echo  '  cscope	  - Generate cscope index'
	@echo  '  gtags           - Generate GNU GLOBAL index'
	@echo  '  kernelrelease	  - Output the release version string (use with make -s)'
	@echo  '  kernelversion	  - Output the version stored in Makefile (use with make -s)'
	@echo  '  image_name	  - Output the image name (use with make -s)'
	@echo  '  headers_install - Install sanitised kernel headers to INSTALL_HDR_PATH'; \
	 echo  '                    (default: $(INSTALL_HDR_PATH))'; \
	 echo  ''
	@echo  'Static analysers:'
	@echo  '  checkstack      - Generate a list of stack hogs'
	@echo  '  namespacecheck  - Name space analysis on compiled kernel'
	@echo  '  versioncheck    - Sanity check on version.h usage'
	@echo  '  includecheck    - Check for duplicate included header files'
	@echo  '  export_report   - List the usages of all exported symbols'
	@echo  '  headerdep       - Detect inclusion cycles in headers'
	@echo  '  coccicheck      - Check with Coccinelle'
	@echo  ''
	@echo  'Tools:'
	@echo  '  nsdeps          - Generate missing symbol namespace dependencies'
	@echo  ''
	@echo  'Kernel selftest:'
	@echo  '  kselftest         - Build and run kernel selftest'
	@echo  '                      Build, install, and boot kernel before'
	@echo  '                      running kselftest on it'
	@echo  '                      Run as root for full coverage'
	@echo  '  kselftest-all     - Build kernel selftest'
	@echo  '  kselftest-install - Build and install kernel selftest'
	@echo  '  kselftest-clean   - Remove all generated kselftest files'
	@echo  '  kselftest-merge   - Merge all the config dependencies of'
	@echo  '		      kselftest to existing .config.'
	@echo  ''
	@$(if $(dtstree), \
		echo 'Devicetree:'; \
		echo '* dtbs             - Build device tree blobs for enabled boards'; \
		echo '  dtbs_install     - Install dtbs to $(INSTALL_DTBS_PATH)'; \
		echo '  dt_binding_check - Validate device tree binding documents'; \
		echo '  dtbs_check       - Validate device tree source files';\
		echo '')

	@echo 'Userspace tools targets:'
	@echo '  use "make tools/help"'
	@echo '  or  "cd tools; make help"'
	@echo  ''
	@echo  'Kernel packaging:'
	@$(MAKE) -f $(srctree)/scripts/Makefile.package help
	@echo  ''
	@echo  'Documentation targets:'
	@$(MAKE) -f $(srctree)/Documentation/Makefile dochelp
	@echo  ''
	@echo  'Architecture specific targets ($(SRCARCH)):'
	@$(if $(archhelp),$(archhelp),\
		echo '  No architecture specific help defined for $(SRCARCH)')
	@echo  ''
	@$(if $(boards), \
		$(foreach b, $(boards), \
		printf "  %-27s - Build for %s\\n" $(b) $(subst _defconfig,,$(b));) \
		echo '')
	@$(if $(board-dirs), \
		$(foreach b, $(board-dirs), \
		printf "  %-16s - Show %s-specific targets\\n" help-$(b) $(b);) \
		printf "  %-16s - Show all of the above\\n" help-boards; \
		echo '')

	@echo  '  make V=0|1 [targets] 0 => quiet build (default), 1 => verbose build'
	@echo  '  make V=2   [targets] 2 => give reason for rebuild of target'
	@echo  '  make O=dir [targets] Locate all output files in "dir", including .config'
	@echo  '  make C=1   [targets] Check re-compiled c source with $$CHECK'
	@echo  '                       (sparse by default)'
	@echo  '  make C=2   [targets] Force check of all c source with $$CHECK'
	@echo  '  make RECORDMCOUNT_WARN=1 [targets] Warn about ignored mcount sections'
	@echo  '  make W=n   [targets] Enable extra build checks, n=1,2,3 where'
	@echo  '		1: warnings which may be relevant and do not occur too often'
	@echo  '		2: warnings which occur quite often but may still be relevant'
	@echo  '		3: more obscure warnings, can most likely be ignored'
	@echo  '		Multiple levels can be combined with W=12 or W=123'
	@echo  ''
	@echo  'Execute "make" or "make all" to build all targets marked with [*] '
	@echo  'For further info see the ./README file'


help-board-dirs := $(addprefix help-,$(board-dirs))

help-boards: $(help-board-dirs)

boards-per-dir = $(sort $(notdir $(wildcard $(srctree)/arch/$(SRCARCH)/configs/$*/*_defconfig)))

$(help-board-dirs): help-%:
	@echo  'Architecture specific targets ($(SRCARCH) $*):'
	@$(if $(boards-per-dir), \
		$(foreach b, $(boards-per-dir), \
		printf "  %-24s - Build for %s\\n" $*/$(b) $(subst _defconfig,,$(b));) \
		echo '')


# Documentation targets
# ---------------------------------------------------------------------------
DOC_TARGETS := xmldocs latexdocs pdfdocs htmldocs epubdocs cleandocs \
	       linkcheckdocs dochelp refcheckdocs
PHONY += $(DOC_TARGETS)
$(DOC_TARGETS):
	$(Q)$(MAKE) $(build)=Documentation $@

# Misc
# ---------------------------------------------------------------------------

PHONY += scripts_gdb
scripts_gdb: prepare0
	$(Q)$(MAKE) $(build)=scripts/gdb
	$(Q)ln -fsn $(abspath $(srctree)/scripts/gdb/vmlinux-gdb.py)

ifdef CONFIG_GDB_SCRIPTS
all: scripts_gdb
endif

else # KBUILD_EXTMOD

###
# External module support.
# When building external modules the kernel used as basis is considered
# read-only, and no consistency checks are made and the make
# system is not used on the basis kernel. If updates are required
# in the basis kernel ordinary make commands (without M=...) must
# be used.
#
# The following are the only valid targets when building external
# modules.
# make M=dir clean     Delete all automatically generated files
# make M=dir modules   Make all modules in specified dir
# make M=dir	       Same as 'make M=dir modules'
# make M=dir modules_install
#                      Install the modules built in the module directory
#                      Assumes install directory is already created

# We are always building modules
KBUILD_MODULES := 1

build-dirs := $(KBUILD_EXTMOD)
PHONY += modules
modules: descend
	$(Q)$(MAKE) -f $(srctree)/scripts/Makefile.modpost

PHONY += modules_install
modules_install: _emodinst_ _emodinst_post

install-dir := $(if $(INSTALL_MOD_DIR),$(INSTALL_MOD_DIR),extra)
PHONY += _emodinst_
_emodinst_:
	$(Q)mkdir -p $(MODLIB)/$(install-dir)
	$(Q)$(MAKE) -f $(srctree)/scripts/Makefile.modinst

PHONY += _emodinst_post
_emodinst_post: _emodinst_
	$(call cmd,depmod)

clean-dirs := $(KBUILD_EXTMOD)
clean: rm-files := $(KBUILD_EXTMOD)/Module.symvers $(KBUILD_EXTMOD)/modules.nsdeps

PHONY += help
help:
	@echo  '  Building external modules.'
	@echo  '  Syntax: make -C path/to/kernel/src M=$$PWD target'
	@echo  ''
	@echo  '  modules         - default target, build the module(s)'
	@echo  '  modules_install - install the module'
	@echo  '  clean           - remove generated files in module directory only'
	@echo  ''

PHONY += prepare
endif # KBUILD_EXTMOD

# Single targets
# ---------------------------------------------------------------------------
# To build individual files in subdirectories, you can do like this:
#
#   make foo/bar/baz.s
#
# The supported suffixes for single-target are listed in 'single-targets'
#
# To build only under specific subdirectories, you can do like this:
#
#   make foo/bar/baz/

ifdef single-build

# .ko is special because modpost is needed
single-ko := $(sort $(filter %.ko, $(MAKECMDGOALS)))
single-no-ko := $(sort $(patsubst %.ko,%.mod, $(MAKECMDGOALS)))

$(single-ko): single_modpost
	@:
$(single-no-ko): descend
	@:

ifeq ($(KBUILD_EXTMOD),)
# For the single build of in-tree modules, use a temporary file to avoid
# the situation of modules_install installing an invalid modules.order.
MODORDER := .modules.tmp
endif

PHONY += single_modpost
single_modpost: $(single-no-ko)
	$(Q){ $(foreach m, $(single-ko), echo $(extmod-prefix)$m;) } > $(MODORDER)
	$(Q)$(MAKE) -f $(srctree)/scripts/Makefile.modpost

KBUILD_MODULES := 1

export KBUILD_SINGLE_TARGETS := $(addprefix $(extmod-prefix), $(single-no-ko))

# trim unrelated directories
build-dirs := $(foreach d, $(build-dirs), \
			$(if $(filter $(d)/%, $(KBUILD_SINGLE_TARGETS)), $(d)))

endif

ifndef CONFIG_MODULES
KBUILD_MODULES :=
endif

# Handle descending into subdirectories listed in $(build-dirs)
# Preset locale variables to speed up the build process. Limit locale
# tweaks to this spot to avoid wrong language settings when running
# make menuconfig etc.
# Error messages still appears in the original language
PHONY += descend $(build-dirs)
descend: $(build-dirs)
$(build-dirs): prepare
	$(Q)$(MAKE) $(build)=$@ \
	single-build=$(if $(filter-out $@/, $(filter $@/%, $(KBUILD_SINGLE_TARGETS))),1) \
	need-builtin=1 need-modorder=1

clean-dirs := $(addprefix _clean_, $(clean-dirs))
PHONY += $(clean-dirs) clean
$(clean-dirs):
	$(Q)$(MAKE) $(clean)=$(patsubst _clean_%,%,$@)

clean: $(clean-dirs)
	$(call cmd,rmfiles)
	@find $(if $(KBUILD_EXTMOD), $(KBUILD_EXTMOD), .) $(RCS_FIND_IGNORE) \
		\( -name '*.[aios]' -o -name '*.ko' -o -name '.*.cmd' \
		-o -name '*.ko.*' \
		-o -name '*.dtb' -o -name '*.dtb.S' -o -name '*.dt.yaml' \
		-o -name '*.dwo' -o -name '*.lst' \
		-o -name '*.su' -o -name '*.mod' \
		-o -name '.*.d' -o -name '.*.tmp' -o -name '*.mod.c' \
		-o -name '*.lex.c' -o -name '*.tab.[ch]' \
		-o -name '*.asn1.[ch]' \
		-o -name '*.symtypes' -o -name 'modules.order' \
		-o -name '.tmp_*.o.*' \
		-o -name '*.c.[012]*.*' \
		-o -name '*.ll' \
		-o -name '*.gcno' \) -type f -print | xargs rm -f

# Generate tags for editors
# ---------------------------------------------------------------------------
quiet_cmd_tags = GEN     $@
      cmd_tags = $(BASH) $(srctree)/scripts/tags.sh $@

tags TAGS cscope gtags: FORCE
	$(call cmd,tags)

# Script to generate missing namespace dependencies
# ---------------------------------------------------------------------------

PHONY += nsdeps
nsdeps: export KBUILD_NSDEPS=1
nsdeps: modules
	$(Q)$(CONFIG_SHELL) $(srctree)/scripts/nsdeps

# Scripts to check various things for consistency
# ---------------------------------------------------------------------------

PHONY += includecheck versioncheck coccicheck namespacecheck export_report

includecheck:
	find $(srctree)/* $(RCS_FIND_IGNORE) \
		-name '*.[hcS]' -type f -print | sort \
		| xargs $(PERL) -w $(srctree)/scripts/checkincludes.pl

versioncheck:
	find $(srctree)/* $(RCS_FIND_IGNORE) \
		-name '*.[hcS]' -type f -print | sort \
		| xargs $(PERL) -w $(srctree)/scripts/checkversion.pl

coccicheck:
	$(Q)$(BASH) $(srctree)/scripts/$@

namespacecheck:
	$(PERL) $(srctree)/scripts/namespace.pl

export_report:
	$(PERL) $(srctree)/scripts/export_report.pl

PHONY += checkstack kernelrelease kernelversion image_name

# UML needs a little special treatment here.  It wants to use the host
# toolchain, so needs $(SUBARCH) passed to checkstack.pl.  Everyone
# else wants $(ARCH), including people doing cross-builds, which means
# that $(SUBARCH) doesn't work here.
ifeq ($(ARCH), um)
CHECKSTACK_ARCH := $(SUBARCH)
else
CHECKSTACK_ARCH := $(ARCH)
endif
checkstack:
	$(OBJDUMP) -d vmlinux $$(find . -name '*.ko') | \
	$(PERL) $(srctree)/scripts/checkstack.pl $(CHECKSTACK_ARCH)

kernelrelease:
	@echo "$(KERNELVERSION)$$($(CONFIG_SHELL) $(srctree)/scripts/setlocalversion $(srctree))"

kernelversion:
	@echo $(KERNELVERSION)

image_name:
	@echo $(KBUILD_IMAGE)

# Clear a bunch of variables before executing the submake

ifeq ($(quiet),silent_)
tools_silent=s
endif

tools/: FORCE
	$(Q)mkdir -p $(objtree)/tools
	$(Q)$(MAKE) LDFLAGS= MAKEFLAGS="$(tools_silent) $(filter --j% -j,$(MAKEFLAGS))" O=$(abspath $(objtree)) subdir=tools -C $(srctree)/tools/

tools/%: FORCE
	$(Q)mkdir -p $(objtree)/tools
	$(Q)$(MAKE) LDFLAGS= MAKEFLAGS="$(tools_silent) $(filter --j% -j,$(MAKEFLAGS))" O=$(abspath $(objtree)) subdir=tools -C $(srctree)/tools/ $*

quiet_cmd_rmfiles = $(if $(wildcard $(rm-files)),CLEAN   $(wildcard $(rm-files)))
      cmd_rmfiles = rm -rf $(rm-files)

# Run depmod only if we have System.map and depmod is executable
quiet_cmd_depmod = DEPMOD  $(KERNELRELEASE)
      cmd_depmod = $(CONFIG_SHELL) $(srctree)/scripts/depmod.sh $(DEPMOD) \
                   $(KERNELRELEASE)

# read saved command lines for existing targets
existing-targets := $(wildcard $(sort $(targets)))

-include $(foreach f,$(existing-targets),$(dir $(f)).$(notdir $(f)).cmd)

endif # config-build
endif # mixed-build
endif # need-sub-make

PHONY += FORCE
FORCE:

# Declare the contents of the PHONY variable as phony.  We keep that
# information in a variable so we can use it in if_changed and friends.
.PHONY: $(PHONY)<|MERGE_RESOLUTION|>--- conflicted
+++ resolved
@@ -1,15 +1,9 @@
 # SPDX-License-Identifier: GPL-2.0
 VERSION = 5
 PATCHLEVEL = 8
-<<<<<<< HEAD
-SUBLEVEL = 15
+SUBLEVEL = 16
 EXTRAVERSION = -zen
 NAME = Tea Storm
-=======
-SUBLEVEL = 16
-EXTRAVERSION =
-NAME = Kleptomaniac Octopus
->>>>>>> c5464f4b
 
 # *DOCUMENTATION*
 # To see a list of typical targets execute "make help"

VERSION = 3
PATCHLEVEL = 8
<<<<<<< HEAD
SUBLEVEL = 3
EXTRAVERSION = -zen
NAME = Stochastic Salmon
=======
SUBLEVEL = 4
EXTRAVERSION =
NAME = Unicycling Gorilla
>>>>>>> 405acc34

# *DOCUMENTATION*
# To see a list of typical targets execute "make help"
# More info can be located in ./README
# Comments in this file are targeted only to the developer, do not
# expect to learn how to build the kernel reading this file.

# Do not:
# o  use make's built-in rules and variables
#    (this increases performance and avoids hard-to-debug behaviour);
# o  print "Entering directory ...";
MAKEFLAGS += -rR --no-print-directory

# Avoid funny character set dependencies
unexport LC_ALL
LC_COLLATE=C
LC_NUMERIC=C
export LC_COLLATE LC_NUMERIC

# We are using a recursive build, so we need to do a little thinking
# to get the ordering right.
#
# Most importantly: sub-Makefiles should only ever modify files in
# their own directory. If in some directory we have a dependency on
# a file in another dir (which doesn't happen often, but it's often
# unavoidable when linking the built-in.o targets which finally
# turn into vmlinux), we will call a sub make in that other dir, and
# after that we are sure that everything which is in that other dir
# is now up to date.
#
# The only cases where we need to modify files which have global
# effects are thus separated out and done before the recursive
# descending is started. They are now explicitly listed as the
# prepare rule.

# To put more focus on warnings, be less verbose as default
# Use 'make V=1' to see the full commands

ifeq ("$(origin V)", "command line")
  KBUILD_VERBOSE = $(V)
endif
ifndef KBUILD_VERBOSE
  KBUILD_VERBOSE = 0
endif

# Call a source code checker (by default, "sparse") as part of the
# C compilation.
#
# Use 'make C=1' to enable checking of only re-compiled files.
# Use 'make C=2' to enable checking of *all* source files, regardless
# of whether they are re-compiled or not.
#
# See the file "Documentation/sparse.txt" for more details, including
# where to get the "sparse" utility.

ifeq ("$(origin C)", "command line")
  KBUILD_CHECKSRC = $(C)
endif
ifndef KBUILD_CHECKSRC
  KBUILD_CHECKSRC = 0
endif

# Use make M=dir to specify directory of external module to build
# Old syntax make ... SUBDIRS=$PWD is still supported
# Setting the environment variable KBUILD_EXTMOD take precedence
ifdef SUBDIRS
  KBUILD_EXTMOD ?= $(SUBDIRS)
endif

ifeq ("$(origin M)", "command line")
  KBUILD_EXTMOD := $(M)
endif

# kbuild supports saving output files in a separate directory.
# To locate output files in a separate directory two syntaxes are supported.
# In both cases the working directory must be the root of the kernel src.
# 1) O=
# Use "make O=dir/to/store/output/files/"
#
# 2) Set KBUILD_OUTPUT
# Set the environment variable KBUILD_OUTPUT to point to the directory
# where the output files shall be placed.
# export KBUILD_OUTPUT=dir/to/store/output/files/
# make
#
# The O= assignment takes precedence over the KBUILD_OUTPUT environment
# variable.


# KBUILD_SRC is set on invocation of make in OBJ directory
# KBUILD_SRC is not intended to be used by the regular user (for now)
ifeq ($(KBUILD_SRC),)

# OK, Make called in directory where kernel src resides
# Do we want to locate output files in a separate directory?
ifeq ("$(origin O)", "command line")
  KBUILD_OUTPUT := $(O)
endif

ifeq ("$(origin W)", "command line")
  export KBUILD_ENABLE_EXTRA_GCC_CHECKS := $(W)
endif

# That's our default target when none is given on the command line
PHONY := _all
_all:

# Cancel implicit rules on top Makefile
$(CURDIR)/Makefile Makefile: ;

ifneq ($(KBUILD_OUTPUT),)
# Invoke a second make in the output directory, passing relevant variables
# check that the output directory actually exists
saved-output := $(KBUILD_OUTPUT)
KBUILD_OUTPUT := $(shell cd $(KBUILD_OUTPUT) && /bin/pwd)
$(if $(KBUILD_OUTPUT),, \
     $(error output directory "$(saved-output)" does not exist))

PHONY += $(MAKECMDGOALS) sub-make

$(filter-out _all sub-make $(CURDIR)/Makefile, $(MAKECMDGOALS)) _all: sub-make
	@:

sub-make: FORCE
	$(if $(KBUILD_VERBOSE:1=),@)$(MAKE) -C $(KBUILD_OUTPUT) \
	KBUILD_SRC=$(CURDIR) \
	KBUILD_EXTMOD="$(KBUILD_EXTMOD)" -f $(CURDIR)/Makefile \
	$(filter-out _all sub-make,$(MAKECMDGOALS))

# Leave processing to above invocation of make
skip-makefile := 1
endif # ifneq ($(KBUILD_OUTPUT),)
endif # ifeq ($(KBUILD_SRC),)

# We process the rest of the Makefile if this is the final invocation of make
ifeq ($(skip-makefile),)

# If building an external module we do not care about the all: rule
# but instead _all depend on modules
PHONY += all
ifeq ($(KBUILD_EXTMOD),)
_all: all
else
_all: modules
endif

srctree		:= $(if $(KBUILD_SRC),$(KBUILD_SRC),$(CURDIR))
objtree		:= $(CURDIR)
src		:= $(srctree)
obj		:= $(objtree)

VPATH		:= $(srctree)$(if $(KBUILD_EXTMOD),:$(KBUILD_EXTMOD))

export srctree objtree VPATH


# SUBARCH tells the usermode build what the underlying arch is.  That is set
# first, and if a usermode build is happening, the "ARCH=um" on the command
# line overrides the setting of ARCH below.  If a native build is happening,
# then ARCH is assigned, getting whatever value it gets normally, and 
# SUBARCH is subsequently ignored.

SUBARCH := $(shell uname -m | sed -e s/i.86/i386/ -e s/sun4u/sparc64/ \
				  -e s/arm.*/arm/ -e s/sa110/arm/ \
				  -e s/s390x/s390/ -e s/parisc64/parisc/ \
				  -e s/ppc.*/powerpc/ -e s/mips.*/mips/ \
				  -e s/sh[234].*/sh/ -e s/aarch64.*/arm64/ )

# Cross compiling and selecting different set of gcc/bin-utils
# ---------------------------------------------------------------------------
#
# When performing cross compilation for other architectures ARCH shall be set
# to the target architecture. (See arch/* for the possibilities).
# ARCH can be set during invocation of make:
# make ARCH=ia64
# Another way is to have ARCH set in the environment.
# The default ARCH is the host where make is executed.

# CROSS_COMPILE specify the prefix used for all executables used
# during compilation. Only gcc and related bin-utils executables
# are prefixed with $(CROSS_COMPILE).
# CROSS_COMPILE can be set on the command line
# make CROSS_COMPILE=ia64-linux-
# Alternatively CROSS_COMPILE can be set in the environment.
# A third alternative is to store a setting in .config so that plain
# "make" in the configured kernel build directory always uses that.
# Default value for CROSS_COMPILE is not to prefix executables
# Note: Some architectures assign CROSS_COMPILE in their arch/*/Makefile
export KBUILD_BUILDHOST := $(SUBARCH)
ARCH		?= $(SUBARCH)
CROSS_COMPILE	?= $(CONFIG_CROSS_COMPILE:"%"=%)

# Architecture as present in compile.h
UTS_MACHINE 	:= $(ARCH)
SRCARCH 	:= $(ARCH)

# Additional ARCH settings for x86
ifeq ($(ARCH),i386)
        SRCARCH := x86
endif
ifeq ($(ARCH),x86_64)
        SRCARCH := x86
endif

# Additional ARCH settings for sparc
ifeq ($(ARCH),sparc32)
       SRCARCH := sparc
endif
ifeq ($(ARCH),sparc64)
       SRCARCH := sparc
endif

# Additional ARCH settings for sh
ifeq ($(ARCH),sh64)
       SRCARCH := sh
endif

# Additional ARCH settings for tile
ifeq ($(ARCH),tilepro)
       SRCARCH := tile
endif
ifeq ($(ARCH),tilegx)
       SRCARCH := tile
endif

# Where to locate arch specific headers
hdr-arch  := $(SRCARCH)

KCONFIG_CONFIG	?= .config
export KCONFIG_CONFIG

# SHELL used by kbuild
CONFIG_SHELL := $(shell if [ -x "$$BASH" ]; then echo $$BASH; \
	  else if [ -x /bin/bash ]; then echo /bin/bash; \
	  else echo sh; fi ; fi)

HOSTCC       = gcc
HOSTCXX      = g++
HOSTCFLAGS   = -Wall -Wmissing-prototypes -Wstrict-prototypes -O2 -fomit-frame-pointer
HOSTCXXFLAGS = -O2

# Decide whether to build built-in, modular, or both.
# Normally, just do built-in.

KBUILD_MODULES :=
KBUILD_BUILTIN := 1

#	If we have only "make modules", don't compile built-in objects.
#	When we're building modules with modversions, we need to consider
#	the built-in objects during the descend as well, in order to
#	make sure the checksums are up to date before we record them.

ifeq ($(MAKECMDGOALS),modules)
  KBUILD_BUILTIN := $(if $(CONFIG_MODVERSIONS),1)
endif

#	If we have "make <whatever> modules", compile modules
#	in addition to whatever we do anyway.
#	Just "make" or "make all" shall build modules as well

ifneq ($(filter all _all modules,$(MAKECMDGOALS)),)
  KBUILD_MODULES := 1
endif

ifeq ($(MAKECMDGOALS),)
  KBUILD_MODULES := 1
endif

export KBUILD_MODULES KBUILD_BUILTIN
export KBUILD_CHECKSRC KBUILD_SRC KBUILD_EXTMOD

# Beautify output
# ---------------------------------------------------------------------------
#
# Normally, we echo the whole command before executing it. By making
# that echo $($(quiet)$(cmd)), we now have the possibility to set
# $(quiet) to choose other forms of output instead, e.g.
#
#         quiet_cmd_cc_o_c = Compiling $(RELDIR)/$@
#         cmd_cc_o_c       = $(CC) $(c_flags) -c -o $@ $<
#
# If $(quiet) is empty, the whole command will be printed.
# If it is set to "quiet_", only the short version will be printed. 
# If it is set to "silent_", nothing will be printed at all, since
# the variable $(silent_cmd_cc_o_c) doesn't exist.
#
# A simple variant is to prefix commands with $(Q) - that's useful
# for commands that shall be hidden in non-verbose mode.
#
#	$(Q)ln $@ :<
#
# If KBUILD_VERBOSE equals 0 then the above command will be hidden.
# If KBUILD_VERBOSE equals 1 then the above command is displayed.

ifeq ($(KBUILD_VERBOSE),1)
  quiet =
  Q =
else
  quiet=quiet_
  Q = @
endif

# If the user is running make -s (silent mode), suppress echoing of
# commands

ifneq ($(filter s% -s%,$(MAKEFLAGS)),)
  quiet=silent_
endif

export quiet Q KBUILD_VERBOSE


# Look for make include files relative to root of kernel src
MAKEFLAGS += --include-dir=$(srctree)

# We need some generic definitions (do not try to remake the file).
$(srctree)/scripts/Kbuild.include: ;
include $(srctree)/scripts/Kbuild.include

# Make variables (CC, etc...)

AS		= $(CROSS_COMPILE)as
LD		= $(CROSS_COMPILE)ld
CC		= $(CROSS_COMPILE)gcc
CPP		= $(CC) -E
AR		= $(CROSS_COMPILE)ar
NM		= $(CROSS_COMPILE)nm
STRIP		= $(CROSS_COMPILE)strip
OBJCOPY		= $(CROSS_COMPILE)objcopy
OBJDUMP		= $(CROSS_COMPILE)objdump
AWK		= awk
GENKSYMS	= scripts/genksyms/genksyms
INSTALLKERNEL  := installkernel
DEPMOD		= /sbin/depmod
PERL		= perl
CHECK		= sparse

CHECKFLAGS     := -D__linux__ -Dlinux -D__STDC__ -Dunix -D__unix__ \
		  -Wbitwise -Wno-return-void $(CF)
CFLAGS_MODULE   =
AFLAGS_MODULE   =
LDFLAGS_MODULE  =
CFLAGS_KERNEL	=
AFLAGS_KERNEL	=
CFLAGS_GCOV	= -fprofile-arcs -ftest-coverage


# Use USERINCLUDE when you must reference the UAPI directories only.
USERINCLUDE    := \
		-I$(srctree)/arch/$(hdr-arch)/include/uapi \
		-Iarch/$(hdr-arch)/include/generated/uapi \
		-I$(srctree)/include/uapi \
		-Iinclude/generated/uapi \
                -include $(srctree)/include/linux/kconfig.h

# Use LINUXINCLUDE when you must reference the include/ directory.
# Needed to be compatible with the O= option
LINUXINCLUDE    := \
		-I$(srctree)/arch/$(hdr-arch)/include \
		-Iarch/$(hdr-arch)/include/generated \
		$(if $(KBUILD_SRC), -I$(srctree)/include) \
		-Iinclude \
		$(USERINCLUDE)

KBUILD_CPPFLAGS := -D__KERNEL__

KBUILD_CFLAGS   := -Wall -Wundef -Wstrict-prototypes -Wno-trigraphs \
		   -fno-strict-aliasing -fno-common \
		   -Werror-implicit-function-declaration \
		   -Wno-format-security \
		   -fno-delete-null-pointer-checks
KBUILD_AFLAGS_KERNEL :=
KBUILD_CFLAGS_KERNEL :=
KBUILD_AFLAGS   := -D__ASSEMBLY__
KBUILD_AFLAGS_MODULE  := -DMODULE
KBUILD_CFLAGS_MODULE  := -DMODULE
KBUILD_LDFLAGS_MODULE := -T $(srctree)/scripts/module-common.lds

# Read KERNELRELEASE from include/config/kernel.release (if it exists)
KERNELRELEASE = $(shell cat include/config/kernel.release 2> /dev/null)
KERNELVERSION = $(VERSION)$(if $(PATCHLEVEL),.$(PATCHLEVEL)$(if $(SUBLEVEL),.$(SUBLEVEL)))$(EXTRAVERSION)

export VERSION PATCHLEVEL SUBLEVEL KERNELRELEASE KERNELVERSION
export ARCH SRCARCH CONFIG_SHELL HOSTCC HOSTCFLAGS CROSS_COMPILE AS LD CC
export CPP AR NM STRIP OBJCOPY OBJDUMP
export MAKE AWK GENKSYMS INSTALLKERNEL PERL UTS_MACHINE
export HOSTCXX HOSTCXXFLAGS LDFLAGS_MODULE CHECK CHECKFLAGS

export KBUILD_CPPFLAGS NOSTDINC_FLAGS LINUXINCLUDE OBJCOPYFLAGS LDFLAGS
export KBUILD_CFLAGS CFLAGS_KERNEL CFLAGS_MODULE CFLAGS_GCOV
export KBUILD_AFLAGS AFLAGS_KERNEL AFLAGS_MODULE
export KBUILD_AFLAGS_MODULE KBUILD_CFLAGS_MODULE KBUILD_LDFLAGS_MODULE
export KBUILD_AFLAGS_KERNEL KBUILD_CFLAGS_KERNEL
export KBUILD_ARFLAGS

# When compiling out-of-tree modules, put MODVERDIR in the module
# tree rather than in the kernel tree. The kernel tree might
# even be read-only.
export MODVERDIR := $(if $(KBUILD_EXTMOD),$(firstword $(KBUILD_EXTMOD))/).tmp_versions

# Files to ignore in find ... statements

RCS_FIND_IGNORE := \( -name SCCS -o -name BitKeeper -o -name .svn -o -name CVS \
		   -o -name .pc -o -name .hg -o -name .git \) -prune -o
export RCS_TAR_IGNORE := --exclude SCCS --exclude BitKeeper --exclude .svn \
			 --exclude CVS --exclude .pc --exclude .hg --exclude .git

# ===========================================================================
# Rules shared between *config targets and build targets

# Basic helpers built in scripts/
PHONY += scripts_basic
scripts_basic:
	$(Q)$(MAKE) $(build)=scripts/basic
	$(Q)rm -f .tmp_quiet_recordmcount

# To avoid any implicit rule to kick in, define an empty command.
scripts/basic/%: scripts_basic ;

PHONY += outputmakefile
# outputmakefile generates a Makefile in the output directory, if using a
# separate output directory. This allows convenient use of make in the
# output directory.
outputmakefile:
ifneq ($(KBUILD_SRC),)
	$(Q)ln -fsn $(srctree) source
	$(Q)$(CONFIG_SHELL) $(srctree)/scripts/mkmakefile \
	    $(srctree) $(objtree) $(VERSION) $(PATCHLEVEL)
endif

# Support for using generic headers in asm-generic
PHONY += asm-generic
asm-generic:
	$(Q)$(MAKE) -f $(srctree)/scripts/Makefile.asm-generic \
	            src=asm obj=arch/$(SRCARCH)/include/generated/asm
	$(Q)$(MAKE) -f $(srctree)/scripts/Makefile.asm-generic \
	            src=uapi/asm obj=arch/$(SRCARCH)/include/generated/uapi/asm

# To make sure we do not include .config for any of the *config targets
# catch them early, and hand them over to scripts/kconfig/Makefile
# It is allowed to specify more targets when calling make, including
# mixing *config targets and build targets.
# For example 'make oldconfig all'.
# Detect when mixed targets is specified, and make a second invocation
# of make so .config is not included in this case either (for *config).

version_h := include/generated/uapi/linux/version.h

no-dot-config-targets := clean mrproper distclean \
			 cscope gtags TAGS tags help %docs check% coccicheck \
			 $(version_h) headers_% archheaders archscripts \
			 kernelversion %src-pkg

config-targets := 0
mixed-targets  := 0
dot-config     := 1

ifneq ($(filter $(no-dot-config-targets), $(MAKECMDGOALS)),)
	ifeq ($(filter-out $(no-dot-config-targets), $(MAKECMDGOALS)),)
		dot-config := 0
	endif
endif

ifeq ($(KBUILD_EXTMOD),)
        ifneq ($(filter config %config,$(MAKECMDGOALS)),)
                config-targets := 1
                ifneq ($(filter-out config %config,$(MAKECMDGOALS)),)
                        mixed-targets := 1
                endif
        endif
endif

ifeq ($(mixed-targets),1)
# ===========================================================================
# We're called with mixed targets (*config and build targets).
# Handle them one by one.

%:: FORCE
	$(Q)$(MAKE) -C $(srctree) KBUILD_SRC= $@

else
ifeq ($(config-targets),1)
# ===========================================================================
# *config targets only - make sure prerequisites are updated, and descend
# in scripts/kconfig to make the *config target

# Read arch specific Makefile to set KBUILD_DEFCONFIG as needed.
# KBUILD_DEFCONFIG may point out an alternative default configuration
# used for 'make defconfig'
include $(srctree)/arch/$(SRCARCH)/Makefile
export KBUILD_DEFCONFIG KBUILD_KCONFIG

config: scripts_basic outputmakefile FORCE
	$(Q)mkdir -p include/linux include/config
	$(Q)$(MAKE) $(build)=scripts/kconfig $@

%config: scripts_basic outputmakefile FORCE
	$(Q)mkdir -p include/linux include/config
	$(Q)$(MAKE) $(build)=scripts/kconfig $@

else
# ===========================================================================
# Build targets only - this includes vmlinux, arch specific targets, clean
# targets and others. In general all targets except *config targets.

ifeq ($(KBUILD_EXTMOD),)
# Additional helpers built in scripts/
# Carefully list dependencies so we do not try to build scripts twice
# in parallel
PHONY += scripts
scripts: scripts_basic include/config/auto.conf include/config/tristate.conf
	$(Q)$(MAKE) $(build)=$(@)

# Objects we will link into vmlinux / subdirs we need to visit
init-y		:= init/
drivers-y	:= drivers/ sound/ firmware/
net-y		:= net/
libs-y		:= lib/
core-y		:= usr/
endif # KBUILD_EXTMOD

ifeq ($(dot-config),1)
# Read in config
-include include/config/auto.conf

ifeq ($(KBUILD_EXTMOD),)
# Read in dependencies to all Kconfig* files, make sure to run
# oldconfig if changes are detected.
-include include/config/auto.conf.cmd

# To avoid any implicit rule to kick in, define an empty command
$(KCONFIG_CONFIG) include/config/auto.conf.cmd: ;

# If .config is newer than include/config/auto.conf, someone tinkered
# with it and forgot to run make oldconfig.
# if auto.conf.cmd is missing then we are probably in a cleaned tree so
# we execute the config step to be sure to catch updated Kconfig files
include/config/%.conf: $(KCONFIG_CONFIG) include/config/auto.conf.cmd
	$(Q)$(MAKE) -f $(srctree)/Makefile silentoldconfig
else
# external modules needs include/generated/autoconf.h and include/config/auto.conf
# but do not care if they are up-to-date. Use auto.conf to trigger the test
PHONY += include/config/auto.conf

include/config/auto.conf:
	$(Q)test -e include/generated/autoconf.h -a -e $@ || (		\
	echo >&2;							\
	echo >&2 "  ERROR: Kernel configuration is invalid.";		\
	echo >&2 "         include/generated/autoconf.h or $@ are missing.";\
	echo >&2 "         Run 'make oldconfig && make prepare' on kernel src to fix it.";	\
	echo >&2 ;							\
	/bin/false)

endif # KBUILD_EXTMOD

else
# Dummy target needed, because used as prerequisite
include/config/auto.conf: ;
endif # $(dot-config)

# The all: target is the default when no target is given on the
# command line.
# This allow a user to issue only 'make' to build a kernel including modules
# Defaults to vmlinux, but the arch makefile usually adds further targets
all: vmlinux

ifdef CONFIG_CC_OPTIMIZE_FOR_SIZE
KBUILD_CFLAGS	+= -Os
else
KBUILD_CFLAGS	+= -O2
endif

include $(srctree)/arch/$(SRCARCH)/Makefile

ifdef CONFIG_READABLE_ASM
# Disable optimizations that make assembler listings hard to read.
# reorder blocks reorders the control in the function
# ipa clone creates specialized cloned functions
# partial inlining inlines only parts of functions
KBUILD_CFLAGS += $(call cc-option,-fno-reorder-blocks,) \
                 $(call cc-option,-fno-ipa-cp-clone,) \
                 $(call cc-option,-fno-partial-inlining)
endif

ifneq ($(CONFIG_FRAME_WARN),0)
KBUILD_CFLAGS += $(call cc-option,-Wframe-larger-than=${CONFIG_FRAME_WARN})
endif

# Force gcc to behave correct even for buggy distributions
ifndef CONFIG_CC_STACKPROTECTOR
KBUILD_CFLAGS += $(call cc-option, -fno-stack-protector)
endif

# This warning generated too much noise in a regular build.
# Use make W=1 to enable this warning (see scripts/Makefile.build)
KBUILD_CFLAGS += $(call cc-disable-warning, unused-but-set-variable)

ifdef CONFIG_FRAME_POINTER
KBUILD_CFLAGS	+= -fno-omit-frame-pointer -fno-optimize-sibling-calls
else
# Some targets (ARM with Thumb2, for example), can't be built with frame
# pointers.  For those, we don't have FUNCTION_TRACER automatically
# select FRAME_POINTER.  However, FUNCTION_TRACER adds -pg, and this is
# incompatible with -fomit-frame-pointer with current GCC, so we don't use
# -fomit-frame-pointer with FUNCTION_TRACER.
ifndef CONFIG_FUNCTION_TRACER
KBUILD_CFLAGS	+= -fomit-frame-pointer
endif
endif

ifdef CONFIG_DEBUG_INFO
KBUILD_CFLAGS	+= -g
KBUILD_AFLAGS	+= -gdwarf-2
endif

ifdef CONFIG_DEBUG_INFO_REDUCED
KBUILD_CFLAGS 	+= $(call cc-option, -femit-struct-debug-baseonly)
endif

ifdef CONFIG_FUNCTION_TRACER
ifdef CONFIG_HAVE_FENTRY
CC_USING_FENTRY	:= $(call cc-option, -mfentry -DCC_USING_FENTRY)
endif
KBUILD_CFLAGS	+= -pg $(CC_USING_FENTRY)
KBUILD_AFLAGS	+= $(CC_USING_FENTRY)
ifdef CONFIG_DYNAMIC_FTRACE
	ifdef CONFIG_HAVE_C_RECORDMCOUNT
		BUILD_C_RECORDMCOUNT := y
		export BUILD_C_RECORDMCOUNT
	endif
endif
endif

# We trigger additional mismatches with less inlining
ifdef CONFIG_DEBUG_SECTION_MISMATCH
KBUILD_CFLAGS += $(call cc-option, -fno-inline-functions-called-once)
endif

# arch Makefile may override CC so keep this after arch Makefile is included
NOSTDINC_FLAGS += -nostdinc -isystem $(shell $(CC) -print-file-name=include)
CHECKFLAGS     += $(NOSTDINC_FLAGS)

# warn about C99 declaration after statement
KBUILD_CFLAGS += $(call cc-option,-Wdeclaration-after-statement,)

# disable pointer signed / unsigned warnings in gcc 4.0
KBUILD_CFLAGS += $(call cc-disable-warning, pointer-sign)

# disable invalid "can't wrap" optimizations for signed / pointers
KBUILD_CFLAGS	+= $(call cc-option,-fno-strict-overflow)

# conserve stack if available
KBUILD_CFLAGS   += $(call cc-option,-fconserve-stack)

# use the deterministic mode of AR if available
KBUILD_ARFLAGS := $(call ar-option,D)

# check for 'asm goto'
ifeq ($(shell $(CONFIG_SHELL) $(srctree)/scripts/gcc-goto.sh $(CC)), y)
	KBUILD_CFLAGS += -DCC_HAVE_ASM_GOTO
endif

# Add user supplied CPPFLAGS, AFLAGS and CFLAGS as the last assignments
KBUILD_CPPFLAGS += $(KCPPFLAGS)
KBUILD_AFLAGS += $(KAFLAGS)
KBUILD_CFLAGS += $(KCFLAGS)

# Use --build-id when available.
LDFLAGS_BUILD_ID = $(patsubst -Wl$(comma)%,%,\
			      $(call cc-ldoption, -Wl$(comma)--build-id,))
KBUILD_LDFLAGS_MODULE += $(LDFLAGS_BUILD_ID)
LDFLAGS_vmlinux += $(LDFLAGS_BUILD_ID)

ifeq ($(CONFIG_STRIP_ASM_SYMS),y)
LDFLAGS_vmlinux	+= $(call ld-option, -X,)
endif

# Default kernel image to build when no specific target is given.
# KBUILD_IMAGE may be overruled on the command line or
# set in the environment
# Also any assignments in arch/$(ARCH)/Makefile take precedence over
# this default value
export KBUILD_IMAGE ?= vmlinux

#
# INSTALL_PATH specifies where to place the updated kernel and system map
# images. Default is /boot, but you can set it to other values
export	INSTALL_PATH ?= /boot

#
# INSTALL_MOD_PATH specifies a prefix to MODLIB for module directory
# relocations required by build roots.  This is not defined in the
# makefile but the argument can be passed to make if needed.
#

MODLIB	= $(INSTALL_MOD_PATH)/lib/modules/$(KERNELRELEASE)
export MODLIB

#
#  INSTALL_MOD_STRIP, if defined, will cause modules to be
#  stripped after they are installed.  If INSTALL_MOD_STRIP is '1', then
#  the default option --strip-debug will be used.  Otherwise,
#  INSTALL_MOD_STRIP value will be used as the options to the strip command.

ifdef INSTALL_MOD_STRIP
ifeq ($(INSTALL_MOD_STRIP),1)
mod_strip_cmd = $(STRIP) --strip-debug
else
mod_strip_cmd = $(STRIP) $(INSTALL_MOD_STRIP)
endif # INSTALL_MOD_STRIP=1
else
mod_strip_cmd = true
endif # INSTALL_MOD_STRIP
export mod_strip_cmd


ifeq ($(CONFIG_MODULE_SIG),y)
MODSECKEY = ./signing_key.priv
MODPUBKEY = ./signing_key.x509
export MODPUBKEY
mod_sign_cmd = perl $(srctree)/scripts/sign-file $(MODSECKEY) $(MODPUBKEY)
else
mod_sign_cmd = true
endif
export mod_sign_cmd


ifeq ($(KBUILD_EXTMOD),)
core-y		+= kernel/ mm/ fs/ ipc/ security/ crypto/ block/

vmlinux-dirs	:= $(patsubst %/,%,$(filter %/, $(init-y) $(init-m) \
		     $(core-y) $(core-m) $(drivers-y) $(drivers-m) \
		     $(net-y) $(net-m) $(libs-y) $(libs-m)))

vmlinux-alldirs	:= $(sort $(vmlinux-dirs) $(patsubst %/,%,$(filter %/, \
		     $(init-n) $(init-) \
		     $(core-n) $(core-) $(drivers-n) $(drivers-) \
		     $(net-n)  $(net-)  $(libs-n)    $(libs-))))

init-y		:= $(patsubst %/, %/built-in.o, $(init-y))
core-y		:= $(patsubst %/, %/built-in.o, $(core-y))
drivers-y	:= $(patsubst %/, %/built-in.o, $(drivers-y))
net-y		:= $(patsubst %/, %/built-in.o, $(net-y))
libs-y1		:= $(patsubst %/, %/lib.a, $(libs-y))
libs-y2		:= $(patsubst %/, %/built-in.o, $(libs-y))
libs-y		:= $(libs-y1) $(libs-y2)

# Externally visible symbols (used by link-vmlinux.sh)
export KBUILD_VMLINUX_INIT := $(head-y) $(init-y)
export KBUILD_VMLINUX_MAIN := $(core-y) $(libs-y) $(drivers-y) $(net-y)
export KBUILD_LDS          := arch/$(SRCARCH)/kernel/vmlinux.lds
export LDFLAGS_vmlinux

vmlinux-deps := $(KBUILD_LDS) $(KBUILD_VMLINUX_INIT) $(KBUILD_VMLINUX_MAIN)

# Final link of vmlinux
      cmd_link-vmlinux = $(CONFIG_SHELL) $< $(LD) $(LDFLAGS) $(LDFLAGS_vmlinux)
quiet_cmd_link-vmlinux = LINK    $@

# Include targets which we want to
# execute if the rest of the kernel build went well.
vmlinux: scripts/link-vmlinux.sh $(vmlinux-deps) FORCE
ifdef CONFIG_HEADERS_CHECK
	$(Q)$(MAKE) -f $(srctree)/Makefile headers_check
endif
ifdef CONFIG_SAMPLES
	$(Q)$(MAKE) $(build)=samples
endif
ifdef CONFIG_BUILD_DOCSRC
	$(Q)$(MAKE) $(build)=Documentation
endif
	+$(call if_changed,link-vmlinux)

# The actual objects are generated when descending, 
# make sure no implicit rule kicks in
$(sort $(vmlinux-deps)): $(vmlinux-dirs) ;

# Handle descending into subdirectories listed in $(vmlinux-dirs)
# Preset locale variables to speed up the build process. Limit locale
# tweaks to this spot to avoid wrong language settings when running
# make menuconfig etc.
# Error messages still appears in the original language

PHONY += $(vmlinux-dirs)
$(vmlinux-dirs): prepare scripts
	$(Q)$(MAKE) $(build)=$@

# Store (new) KERNELRELASE string in include/config/kernel.release
include/config/kernel.release: include/config/auto.conf FORCE
	$(Q)rm -f $@
	$(Q)echo "$(KERNELVERSION)$$($(CONFIG_SHELL) $(srctree)/scripts/setlocalversion $(srctree))" > $@


# Things we need to do before we recursively start building the kernel
# or the modules are listed in "prepare".
# A multi level approach is used. prepareN is processed before prepareN-1.
# archprepare is used in arch Makefiles and when processed asm symlink,
# version.h and scripts_basic is processed / created.

# Listed in dependency order
PHONY += prepare archprepare prepare0 prepare1 prepare2 prepare3

# prepare3 is used to check if we are building in a separate output directory,
# and if so do:
# 1) Check that make has not been executed in the kernel src $(srctree)
prepare3: include/config/kernel.release
ifneq ($(KBUILD_SRC),)
	@$(kecho) '  Using $(srctree) as source for kernel'
	$(Q)if [ -f $(srctree)/.config -o -d $(srctree)/include/config ]; then \
		echo >&2 "  $(srctree) is not clean, please run 'make mrproper'"; \
		echo >&2 "  in the '$(srctree)' directory.";\
		/bin/false; \
	fi;
endif

# prepare2 creates a makefile if using a separate output directory
prepare2: prepare3 outputmakefile asm-generic

prepare1: prepare2 $(version_h) include/generated/utsrelease.h \
                   include/config/auto.conf
	$(cmd_crmodverdir)

archprepare: archheaders archscripts prepare1 scripts_basic

prepare0: archprepare FORCE
	$(Q)$(MAKE) $(build)=.

# All the preparing..
prepare: prepare0

# Generate some files
# ---------------------------------------------------------------------------

# KERNELRELEASE can change from a few different places, meaning version.h
# needs to be updated, so this check is forced on all builds

uts_len := 64
define filechk_utsrelease.h
	if [ `echo -n "$(KERNELRELEASE)" | wc -c ` -gt $(uts_len) ]; then \
	  echo '"$(KERNELRELEASE)" exceeds $(uts_len) characters' >&2;    \
	  exit 1;                                                         \
	fi;                                                               \
	(echo \#define UTS_RELEASE \"$(KERNELRELEASE)\";)
endef

define filechk_version.h
	(echo \#define LINUX_VERSION_CODE $(shell                         \
	expr $(VERSION) \* 65536 + 0$(PATCHLEVEL) \* 256 + 0$(SUBLEVEL)); \
	echo '#define KERNEL_VERSION(a,b,c) (((a) << 16) + ((b) << 8) + (c))';)
endef

$(version_h): $(srctree)/Makefile FORCE
	$(call filechk,version.h)

include/generated/utsrelease.h: include/config/kernel.release FORCE
	$(call filechk,utsrelease.h)

PHONY += headerdep
headerdep:
	$(Q)find $(srctree)/include/ -name '*.h' | xargs --max-args 1 \
	$(srctree)/scripts/headerdep.pl -I$(srctree)/include

# ---------------------------------------------------------------------------

PHONY += depend dep
depend dep:
	@echo '*** Warning: make $@ is unnecessary now.'

# ---------------------------------------------------------------------------
# Firmware install
INSTALL_FW_PATH=$(INSTALL_MOD_PATH)/lib/firmware
export INSTALL_FW_PATH

PHONY += firmware_install
firmware_install: FORCE
	@mkdir -p $(objtree)/firmware
	$(Q)$(MAKE) -f $(srctree)/scripts/Makefile.fwinst obj=firmware __fw_install

# ---------------------------------------------------------------------------
# Kernel headers

#Default location for installed headers
export INSTALL_HDR_PATH = $(objtree)/usr

hdr-inst := -rR -f $(srctree)/scripts/Makefile.headersinst obj

# If we do an all arch process set dst to asm-$(hdr-arch)
hdr-dst = $(if $(KBUILD_HEADERS), dst=include/asm-$(hdr-arch), dst=include/asm)

PHONY += archheaders
archheaders:

PHONY += archscripts
archscripts:

PHONY += __headers
__headers: $(version_h) scripts_basic asm-generic archheaders archscripts FORCE
	$(Q)$(MAKE) $(build)=scripts build_unifdef

PHONY += headers_install_all
headers_install_all:
	$(Q)$(CONFIG_SHELL) $(srctree)/scripts/headers.sh install

PHONY += headers_install
headers_install: __headers
	$(if $(wildcard $(srctree)/arch/$(hdr-arch)/include/uapi/asm/Kbuild),, \
	  $(error Headers not exportable for the $(SRCARCH) architecture))
	$(Q)$(MAKE) $(hdr-inst)=include/uapi
	$(Q)$(MAKE) $(hdr-inst)=arch/$(hdr-arch)/include/uapi/asm $(hdr-dst)

PHONY += headers_check_all
headers_check_all: headers_install_all
	$(Q)$(CONFIG_SHELL) $(srctree)/scripts/headers.sh check

PHONY += headers_check
headers_check: headers_install
	$(Q)$(MAKE) $(hdr-inst)=include/uapi HDRCHECK=1
	$(Q)$(MAKE) $(hdr-inst)=arch/$(hdr-arch)/include/uapi/asm $(hdr-dst) HDRCHECK=1

# ---------------------------------------------------------------------------
# Modules

ifdef CONFIG_MODULES

# By default, build modules as well

all: modules

#	Build modules
#
#	A module can be listed more than once in obj-m resulting in
#	duplicate lines in modules.order files.  Those are removed
#	using awk while concatenating to the final file.

PHONY += modules
modules: $(vmlinux-dirs) $(if $(KBUILD_BUILTIN),vmlinux) modules.builtin
	$(Q)$(AWK) '!x[$$0]++' $(vmlinux-dirs:%=$(objtree)/%/modules.order) > $(objtree)/modules.order
	@$(kecho) '  Building modules, stage 2.';
	$(Q)$(MAKE) -f $(srctree)/scripts/Makefile.modpost
	$(Q)$(MAKE) -f $(srctree)/scripts/Makefile.fwinst obj=firmware __fw_modbuild

modules.builtin: $(vmlinux-dirs:%=%/modules.builtin)
	$(Q)$(AWK) '!x[$$0]++' $^ > $(objtree)/modules.builtin

%/modules.builtin: include/config/auto.conf
	$(Q)$(MAKE) $(modbuiltin)=$*


# Target to prepare building external modules
PHONY += modules_prepare
modules_prepare: prepare scripts

# Target to install modules
PHONY += modules_install
modules_install: _modinst_ _modinst_post

PHONY += _modinst_
_modinst_:
	@rm -rf $(MODLIB)/kernel
	@rm -f $(MODLIB)/source
	@mkdir -p $(MODLIB)/kernel
	@ln -s $(srctree) $(MODLIB)/source
	@if [ ! $(objtree) -ef  $(MODLIB)/build ]; then \
		rm -f $(MODLIB)/build ; \
		ln -s $(objtree) $(MODLIB)/build ; \
	fi
	@cp -f $(objtree)/modules.order $(MODLIB)/
	@cp -f $(objtree)/modules.builtin $(MODLIB)/
	$(Q)$(MAKE) -f $(srctree)/scripts/Makefile.modinst

# This depmod is only for convenience to give the initial
# boot a modules.dep even before / is mounted read-write.  However the
# boot script depmod is the master version.
PHONY += _modinst_post
_modinst_post: _modinst_
	$(Q)$(MAKE) -f $(srctree)/scripts/Makefile.fwinst obj=firmware __fw_modinst
	$(call cmd,depmod)

ifeq ($(CONFIG_MODULE_SIG), y)
PHONY += modules_sign
modules_sign:
	$(Q)$(MAKE) -f $(srctree)/scripts/Makefile.modsign
endif

else # CONFIG_MODULES

# Modules not configured
# ---------------------------------------------------------------------------

modules modules_install: FORCE
	@echo >&2
	@echo >&2 "The present kernel configuration has modules disabled."
	@echo >&2 "Type 'make config' and enable loadable module support."
	@echo >&2 "Then build a kernel with module support enabled."
	@echo >&2
	@exit 1

endif # CONFIG_MODULES

###
# Cleaning is done on three levels.
# make clean     Delete most generated files
#                Leave enough to build external modules
# make mrproper  Delete the current configuration, and all generated files
# make distclean Remove editor backup files, patch leftover files and the like

# Directories & files removed with 'make clean'
CLEAN_DIRS  += $(MODVERDIR)

# Directories & files removed with 'make mrproper'
MRPROPER_DIRS  += include/config usr/include include/generated          \
                  arch/*/include/generated
MRPROPER_FILES += .config .config.old .version .old_version $(version_h) \
		  Module.symvers tags TAGS cscope* GPATH GTAGS GRTAGS GSYMS \
		  signing_key.priv signing_key.x509 x509.genkey		\
		  extra_certificates signing_key.x509.keyid		\
		  signing_key.x509.signer

# clean - Delete most, but leave enough to build external modules
#
clean: rm-dirs  := $(CLEAN_DIRS)
clean: rm-files := $(CLEAN_FILES)
clean-dirs      := $(addprefix _clean_, . $(vmlinux-alldirs) Documentation samples)

PHONY += $(clean-dirs) clean archclean vmlinuxclean
$(clean-dirs):
	$(Q)$(MAKE) $(clean)=$(patsubst _clean_%,%,$@)

vmlinuxclean:
	$(Q)$(CONFIG_SHELL) $(srctree)/scripts/link-vmlinux.sh clean

clean: archclean vmlinuxclean

# mrproper - Delete all generated files, including .config
#
mrproper: rm-dirs  := $(wildcard $(MRPROPER_DIRS))
mrproper: rm-files := $(wildcard $(MRPROPER_FILES))
mrproper-dirs      := $(addprefix _mrproper_,Documentation/DocBook scripts)

PHONY += $(mrproper-dirs) mrproper archmrproper
$(mrproper-dirs):
	$(Q)$(MAKE) $(clean)=$(patsubst _mrproper_%,%,$@)

mrproper: clean archmrproper $(mrproper-dirs)
	$(call cmd,rmdirs)
	$(call cmd,rmfiles)

# distclean
#
PHONY += distclean

distclean: mrproper
	@find $(srctree) $(RCS_FIND_IGNORE) \
		\( -name '*.orig' -o -name '*.rej' -o -name '*~' \
		-o -name '*.bak' -o -name '#*#' -o -name '.*.orig' \
		-o -name '.*.rej' \
		-o -name '*%' -o -name '.*.cmd' -o -name 'core' \) \
		-type f -print | xargs rm -f


# Packaging of the kernel to various formats
# ---------------------------------------------------------------------------
# rpm target kept for backward compatibility
package-dir	:= $(srctree)/scripts/package

%src-pkg: FORCE
	$(Q)$(MAKE) $(build)=$(package-dir) $@
%pkg: include/config/kernel.release FORCE
	$(Q)$(MAKE) $(build)=$(package-dir) $@
rpm: include/config/kernel.release FORCE
	$(Q)$(MAKE) $(build)=$(package-dir) $@


# Brief documentation of the typical targets used
# ---------------------------------------------------------------------------

boards := $(wildcard $(srctree)/arch/$(SRCARCH)/configs/*_defconfig)
boards := $(notdir $(boards))
board-dirs := $(dir $(wildcard $(srctree)/arch/$(SRCARCH)/configs/*/*_defconfig))
board-dirs := $(sort $(notdir $(board-dirs:/=)))

help:
	@echo  'Cleaning targets:'
	@echo  '  clean		  - Remove most generated files but keep the config and'
	@echo  '                    enough build support to build external modules'
	@echo  '  mrproper	  - Remove all generated files + config + various backup files'
	@echo  '  distclean	  - mrproper + remove editor backup and patch files'
	@echo  ''
	@echo  'Configuration targets:'
	@$(MAKE) -f $(srctree)/scripts/kconfig/Makefile help
	@echo  ''
	@echo  'Other generic targets:'
	@echo  '  all		  - Build all targets marked with [*]'
	@echo  '* vmlinux	  - Build the bare kernel'
	@echo  '* modules	  - Build all modules'
	@echo  '  modules_install - Install all modules to INSTALL_MOD_PATH (default: /)'
	@echo  '  firmware_install- Install all firmware to INSTALL_FW_PATH'
	@echo  '                    (default: $$(INSTALL_MOD_PATH)/lib/firmware)'
	@echo  '  dir/            - Build all files in dir and below'
	@echo  '  dir/file.[oisS] - Build specified target only'
	@echo  '  dir/file.lst    - Build specified mixed source/assembly target only'
	@echo  '                    (requires a recent binutils and recent build (System.map))'
	@echo  '  dir/file.ko     - Build module including final link'
	@echo  '  modules_prepare - Set up for building external modules'
	@echo  '  tags/TAGS	  - Generate tags file for editors'
	@echo  '  cscope	  - Generate cscope index'
	@echo  '  gtags           - Generate GNU GLOBAL index'
	@echo  '  kernelrelease	  - Output the release version string'
	@echo  '  kernelversion	  - Output the version stored in Makefile'
	@echo  '  headers_install - Install sanitised kernel headers to INSTALL_HDR_PATH'; \
	 echo  '                    (default: $(INSTALL_HDR_PATH))'; \
	 echo  ''
	@echo  'Static analysers'
	@echo  '  checkstack      - Generate a list of stack hogs'
	@echo  '  namespacecheck  - Name space analysis on compiled kernel'
	@echo  '  versioncheck    - Sanity check on version.h usage'
	@echo  '  includecheck    - Check for duplicate included header files'
	@echo  '  export_report   - List the usages of all exported symbols'
	@echo  '  headers_check   - Sanity check on exported headers'
	@echo  '  headerdep       - Detect inclusion cycles in headers'
	@$(MAKE) -f $(srctree)/scripts/Makefile.help checker-help
	@echo  ''
	@echo  'Kernel packaging:'
	@$(MAKE) $(build)=$(package-dir) help
	@echo  ''
	@echo  'Documentation targets:'
	@$(MAKE) -f $(srctree)/Documentation/DocBook/Makefile dochelp
	@echo  ''
	@echo  'Architecture specific targets ($(SRCARCH)):'
	@$(if $(archhelp),$(archhelp),\
		echo '  No architecture specific help defined for $(SRCARCH)')
	@echo  ''
	@$(if $(boards), \
		$(foreach b, $(boards), \
		printf "  %-24s - Build for %s\\n" $(b) $(subst _defconfig,,$(b));) \
		echo '')
	@$(if $(board-dirs), \
		$(foreach b, $(board-dirs), \
		printf "  %-16s - Show %s-specific targets\\n" help-$(b) $(b);) \
		printf "  %-16s - Show all of the above\\n" help-boards; \
		echo '')

	@echo  '  make V=0|1 [targets] 0 => quiet build (default), 1 => verbose build'
	@echo  '  make V=2   [targets] 2 => give reason for rebuild of target'
	@echo  '  make O=dir [targets] Locate all output files in "dir", including .config'
	@echo  '  make C=1   [targets] Check all c source with $$CHECK (sparse by default)'
	@echo  '  make C=2   [targets] Force check of all c source with $$CHECK'
	@echo  '  make RECORDMCOUNT_WARN=1 [targets] Warn about ignored mcount sections'
	@echo  '  make W=n   [targets] Enable extra gcc checks, n=1,2,3 where'
	@echo  '		1: warnings which may be relevant and do not occur too often'
	@echo  '		2: warnings which occur quite often but may still be relevant'
	@echo  '		3: more obscure warnings, can most likely be ignored'
	@echo  '		Multiple levels can be combined with W=12 or W=123'
	@echo  ''
	@echo  'Execute "make" or "make all" to build all targets marked with [*] '
	@echo  'For further info see the ./README file'


help-board-dirs := $(addprefix help-,$(board-dirs))

help-boards: $(help-board-dirs)

boards-per-dir = $(notdir $(wildcard $(srctree)/arch/$(SRCARCH)/configs/$*/*_defconfig))

$(help-board-dirs): help-%:
	@echo  'Architecture specific targets ($(SRCARCH) $*):'
	@$(if $(boards-per-dir), \
		$(foreach b, $(boards-per-dir), \
		printf "  %-24s - Build for %s\\n" $*/$(b) $(subst _defconfig,,$(b));) \
		echo '')


# Documentation targets
# ---------------------------------------------------------------------------
%docs: scripts_basic FORCE
	$(Q)$(MAKE) $(build)=scripts build_docproc
	$(Q)$(MAKE) $(build)=Documentation/DocBook $@

else # KBUILD_EXTMOD

###
# External module support.
# When building external modules the kernel used as basis is considered
# read-only, and no consistency checks are made and the make
# system is not used on the basis kernel. If updates are required
# in the basis kernel ordinary make commands (without M=...) must
# be used.
#
# The following are the only valid targets when building external
# modules.
# make M=dir clean     Delete all automatically generated files
# make M=dir modules   Make all modules in specified dir
# make M=dir	       Same as 'make M=dir modules'
# make M=dir modules_install
#                      Install the modules built in the module directory
#                      Assumes install directory is already created

# We are always building modules
KBUILD_MODULES := 1
PHONY += crmodverdir
crmodverdir:
	$(cmd_crmodverdir)

PHONY += $(objtree)/Module.symvers
$(objtree)/Module.symvers:
	@test -e $(objtree)/Module.symvers || ( \
	echo; \
	echo "  WARNING: Symbol version dump $(objtree)/Module.symvers"; \
	echo "           is missing; modules will have no dependencies and modversions."; \
	echo )

module-dirs := $(addprefix _module_,$(KBUILD_EXTMOD))
PHONY += $(module-dirs) modules
$(module-dirs): crmodverdir $(objtree)/Module.symvers
	$(Q)$(MAKE) $(build)=$(patsubst _module_%,%,$@)

modules: $(module-dirs)
	@$(kecho) '  Building modules, stage 2.';
	$(Q)$(MAKE) -f $(srctree)/scripts/Makefile.modpost

PHONY += modules_install
modules_install: _emodinst_ _emodinst_post

install-dir := $(if $(INSTALL_MOD_DIR),$(INSTALL_MOD_DIR),extra)
PHONY += _emodinst_
_emodinst_:
	$(Q)mkdir -p $(MODLIB)/$(install-dir)
	$(Q)$(MAKE) -f $(srctree)/scripts/Makefile.modinst

PHONY += _emodinst_post
_emodinst_post: _emodinst_
	$(call cmd,depmod)

clean-dirs := $(addprefix _clean_,$(KBUILD_EXTMOD))

PHONY += $(clean-dirs) clean
$(clean-dirs):
	$(Q)$(MAKE) $(clean)=$(patsubst _clean_%,%,$@)

clean:	rm-dirs := $(MODVERDIR)
clean: rm-files := $(KBUILD_EXTMOD)/Module.symvers

help:
	@echo  '  Building external modules.'
	@echo  '  Syntax: make -C path/to/kernel/src M=$$PWD target'
	@echo  ''
	@echo  '  modules         - default target, build the module(s)'
	@echo  '  modules_install - install the module'
	@echo  '  clean           - remove generated files in module directory only'
	@echo  ''

# Dummies...
PHONY += prepare scripts
prepare: ;
scripts: ;
endif # KBUILD_EXTMOD

clean: $(clean-dirs)
	$(call cmd,rmdirs)
	$(call cmd,rmfiles)
	@find $(if $(KBUILD_EXTMOD), $(KBUILD_EXTMOD), .) $(RCS_FIND_IGNORE) \
		\( -name '*.[oas]' -o -name '*.ko' -o -name '.*.cmd' \
		-o -name '*.ko.*' \
		-o -name '.*.d' -o -name '.*.tmp' -o -name '*.mod.c' \
		-o -name '*.symtypes' -o -name 'modules.order' \
		-o -name modules.builtin -o -name '.tmp_*.o.*' \
		-o -name '*.gcno' \) -type f -print | xargs rm -f

# Generate tags for editors
# ---------------------------------------------------------------------------
quiet_cmd_tags = GEN     $@
      cmd_tags = $(CONFIG_SHELL) $(srctree)/scripts/tags.sh $@

tags TAGS cscope gtags: FORCE
	$(call cmd,tags)

# Scripts to check various things for consistency
# ---------------------------------------------------------------------------

PHONY += includecheck versioncheck coccicheck namespacecheck export_report

includecheck:
	find $(srctree)/* $(RCS_FIND_IGNORE) \
		-name '*.[hcS]' -type f -print | sort \
		| xargs $(PERL) -w $(srctree)/scripts/checkincludes.pl

versioncheck:
	find $(srctree)/* $(RCS_FIND_IGNORE) \
		-name '*.[hcS]' -type f -print | sort \
		| xargs $(PERL) -w $(srctree)/scripts/checkversion.pl

coccicheck:
	$(Q)$(CONFIG_SHELL) $(srctree)/scripts/$@

namespacecheck:
	$(PERL) $(srctree)/scripts/namespace.pl

export_report:
	$(PERL) $(srctree)/scripts/export_report.pl

endif #ifeq ($(config-targets),1)
endif #ifeq ($(mixed-targets),1)

PHONY += checkstack kernelrelease kernelversion

# UML needs a little special treatment here.  It wants to use the host
# toolchain, so needs $(SUBARCH) passed to checkstack.pl.  Everyone
# else wants $(ARCH), including people doing cross-builds, which means
# that $(SUBARCH) doesn't work here.
ifeq ($(ARCH), um)
CHECKSTACK_ARCH := $(SUBARCH)
else
CHECKSTACK_ARCH := $(ARCH)
endif
checkstack:
	$(OBJDUMP) -d vmlinux $$(find . -name '*.ko') | \
	$(PERL) $(src)/scripts/checkstack.pl $(CHECKSTACK_ARCH)

kernelrelease:
	@echo "$(KERNELVERSION)$$($(CONFIG_SHELL) $(srctree)/scripts/setlocalversion $(srctree))"

kernelversion:
	@echo $(KERNELVERSION)

# Clear a bunch of variables before executing the submake
tools/: FORCE
	$(Q)mkdir -p $(objtree)/tools
	$(Q)$(MAKE) LDFLAGS= MAKEFLAGS= O=$(objtree) subdir=tools -C $(src)/tools/

tools/%: FORCE
	$(Q)mkdir -p $(objtree)/tools
	$(Q)$(MAKE) LDFLAGS= MAKEFLAGS= O=$(objtree) subdir=tools -C $(src)/tools/ $*

# Single targets
# ---------------------------------------------------------------------------
# Single targets are compatible with:
# - build with mixed source and output
# - build with separate output dir 'make O=...'
# - external modules
#
#  target-dir => where to store outputfile
#  build-dir  => directory in kernel source tree to use

ifeq ($(KBUILD_EXTMOD),)
        build-dir  = $(patsubst %/,%,$(dir $@))
        target-dir = $(dir $@)
else
        zap-slash=$(filter-out .,$(patsubst %/,%,$(dir $@)))
        build-dir  = $(KBUILD_EXTMOD)$(if $(zap-slash),/$(zap-slash))
        target-dir = $(if $(KBUILD_EXTMOD),$(dir $<),$(dir $@))
endif

%.s: %.c prepare scripts FORCE
	$(Q)$(MAKE) $(build)=$(build-dir) $(target-dir)$(notdir $@)
%.i: %.c prepare scripts FORCE
	$(Q)$(MAKE) $(build)=$(build-dir) $(target-dir)$(notdir $@)
%.o: %.c prepare scripts FORCE
	$(Q)$(MAKE) $(build)=$(build-dir) $(target-dir)$(notdir $@)
%.lst: %.c prepare scripts FORCE
	$(Q)$(MAKE) $(build)=$(build-dir) $(target-dir)$(notdir $@)
%.s: %.S prepare scripts FORCE
	$(Q)$(MAKE) $(build)=$(build-dir) $(target-dir)$(notdir $@)
%.o: %.S prepare scripts FORCE
	$(Q)$(MAKE) $(build)=$(build-dir) $(target-dir)$(notdir $@)
%.symtypes: %.c prepare scripts FORCE
	$(Q)$(MAKE) $(build)=$(build-dir) $(target-dir)$(notdir $@)

# Modules
/: prepare scripts FORCE
	$(cmd_crmodverdir)
	$(Q)$(MAKE) KBUILD_MODULES=$(if $(CONFIG_MODULES),1) \
	$(build)=$(build-dir)
%/: prepare scripts FORCE
	$(cmd_crmodverdir)
	$(Q)$(MAKE) KBUILD_MODULES=$(if $(CONFIG_MODULES),1) \
	$(build)=$(build-dir)
%.ko: prepare scripts FORCE
	$(cmd_crmodverdir)
	$(Q)$(MAKE) KBUILD_MODULES=$(if $(CONFIG_MODULES),1)   \
	$(build)=$(build-dir) $(@:.ko=.o)
	$(Q)$(MAKE) -f $(srctree)/scripts/Makefile.modpost

# FIXME Should go into a make.lib or something 
# ===========================================================================

quiet_cmd_rmdirs = $(if $(wildcard $(rm-dirs)),CLEAN   $(wildcard $(rm-dirs)))
      cmd_rmdirs = rm -rf $(rm-dirs)

quiet_cmd_rmfiles = $(if $(wildcard $(rm-files)),CLEAN   $(wildcard $(rm-files)))
      cmd_rmfiles = rm -f $(rm-files)

# Run depmod only if we have System.map and depmod is executable
quiet_cmd_depmod = DEPMOD  $(KERNELRELEASE)
      cmd_depmod = $(CONFIG_SHELL) $(srctree)/scripts/depmod.sh $(DEPMOD) \
                   $(KERNELRELEASE)

# Create temporary dir for module support files
# clean it up only when building all modules
cmd_crmodverdir = $(Q)mkdir -p $(MODVERDIR) \
                  $(if $(KBUILD_MODULES),; rm -f $(MODVERDIR)/*)

# read all saved command lines

targets := $(wildcard $(sort $(targets)))
cmd_files := $(wildcard .*.cmd $(foreach f,$(targets),$(dir $(f)).$(notdir $(f)).cmd))

ifneq ($(cmd_files),)
  $(cmd_files): ;	# Do not try to update included dependency files
  include $(cmd_files)
endif

# Shorthand for $(Q)$(MAKE) -f scripts/Makefile.clean obj=dir
# Usage:
# $(Q)$(MAKE) $(clean)=dir
clean := -f $(if $(KBUILD_SRC),$(srctree)/)scripts/Makefile.clean obj

endif	# skip-makefile

PHONY += FORCE
FORCE:

# Declare the contents of the .PHONY variable as phony.  We keep that
# information in a variable so we can use it in if_changed and friends.
.PHONY: $(PHONY)<|MERGE_RESOLUTION|>--- conflicted
+++ resolved
@@ -1,14 +1,8 @@
 VERSION = 3
 PATCHLEVEL = 8
-<<<<<<< HEAD
-SUBLEVEL = 3
+SUBLEVEL = 4
 EXTRAVERSION = -zen
 NAME = Stochastic Salmon
-=======
-SUBLEVEL = 4
-EXTRAVERSION =
-NAME = Unicycling Gorilla
->>>>>>> 405acc34
 
 # *DOCUMENTATION*
 # To see a list of typical targets execute "make help"

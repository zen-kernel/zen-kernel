# SPDX-License-Identifier: GPL-2.0
VERSION = 4
PATCHLEVEL = 19
<<<<<<< HEAD
SUBLEVEL = 39
EXTRAVERSION = -zen
NAME = Neo Mir
=======
SUBLEVEL = 41
EXTRAVERSION =
NAME = "People's Front"
>>>>>>> 21de7eb6

# *DOCUMENTATION*
# To see a list of typical targets execute "make help"
# More info can be located in ./README
# Comments in this file are targeted only to the developer, do not
# expect to learn how to build the kernel reading this file.

# That's our default target when none is given on the command line
PHONY := _all
_all:

# o Do not use make's built-in rules and variables
#   (this increases performance and avoids hard-to-debug behaviour);
# o Look for make include files relative to root of kernel src
MAKEFLAGS += -rR --include-dir=$(CURDIR)

# Avoid funny character set dependencies
unexport LC_ALL
LC_COLLATE=C
LC_NUMERIC=C
export LC_COLLATE LC_NUMERIC

# Avoid interference with shell env settings
unexport GREP_OPTIONS

# We are using a recursive build, so we need to do a little thinking
# to get the ordering right.
#
# Most importantly: sub-Makefiles should only ever modify files in
# their own directory. If in some directory we have a dependency on
# a file in another dir (which doesn't happen often, but it's often
# unavoidable when linking the built-in.a targets which finally
# turn into vmlinux), we will call a sub make in that other dir, and
# after that we are sure that everything which is in that other dir
# is now up to date.
#
# The only cases where we need to modify files which have global
# effects are thus separated out and done before the recursive
# descending is started. They are now explicitly listed as the
# prepare rule.

# Beautify output
# ---------------------------------------------------------------------------
#
# Normally, we echo the whole command before executing it. By making
# that echo $($(quiet)$(cmd)), we now have the possibility to set
# $(quiet) to choose other forms of output instead, e.g.
#
#         quiet_cmd_cc_o_c = Compiling $(RELDIR)/$@
#         cmd_cc_o_c       = $(CC) $(c_flags) -c -o $@ $<
#
# If $(quiet) is empty, the whole command will be printed.
# If it is set to "quiet_", only the short version will be printed.
# If it is set to "silent_", nothing will be printed at all, since
# the variable $(silent_cmd_cc_o_c) doesn't exist.
#
# A simple variant is to prefix commands with $(Q) - that's useful
# for commands that shall be hidden in non-verbose mode.
#
#	$(Q)ln $@ :<
#
# If KBUILD_VERBOSE equals 0 then the above command will be hidden.
# If KBUILD_VERBOSE equals 1 then the above command is displayed.
#
# To put more focus on warnings, be less verbose as default
# Use 'make V=1' to see the full commands

ifeq ("$(origin V)", "command line")
  KBUILD_VERBOSE = $(V)
endif
ifndef KBUILD_VERBOSE
  KBUILD_VERBOSE = 0
endif

ifeq ($(KBUILD_VERBOSE),1)
  quiet =
  Q =
else
  quiet=quiet_
  Q = @
endif

# If the user is running make -s (silent mode), suppress echoing of
# commands

ifneq ($(findstring s,$(filter-out --%,$(MAKEFLAGS))),)
  quiet=silent_
  tools_silent=s
endif

export quiet Q KBUILD_VERBOSE

# kbuild supports saving output files in a separate directory.
# To locate output files in a separate directory two syntaxes are supported.
# In both cases the working directory must be the root of the kernel src.
# 1) O=
# Use "make O=dir/to/store/output/files/"
#
# 2) Set KBUILD_OUTPUT
# Set the environment variable KBUILD_OUTPUT to point to the directory
# where the output files shall be placed.
# export KBUILD_OUTPUT=dir/to/store/output/files/
# make
#
# The O= assignment takes precedence over the KBUILD_OUTPUT environment
# variable.

# KBUILD_SRC is not intended to be used by the regular user (for now),
# it is set on invocation of make with KBUILD_OUTPUT or O= specified.
ifeq ($(KBUILD_SRC),)

# OK, Make called in directory where kernel src resides
# Do we want to locate output files in a separate directory?
ifeq ("$(origin O)", "command line")
  KBUILD_OUTPUT := $(O)
endif

# Cancel implicit rules on top Makefile
$(CURDIR)/Makefile Makefile: ;

ifneq ($(words $(subst :, ,$(CURDIR))), 1)
  $(error main directory cannot contain spaces nor colons)
endif

ifneq ($(KBUILD_OUTPUT),)
# check that the output directory actually exists
saved-output := $(KBUILD_OUTPUT)
KBUILD_OUTPUT := $(shell mkdir -p $(KBUILD_OUTPUT) && cd $(KBUILD_OUTPUT) \
								&& pwd)
$(if $(KBUILD_OUTPUT),, \
     $(error failed to create output directory "$(saved-output)"))

PHONY += $(MAKECMDGOALS) sub-make

$(filter-out _all sub-make $(CURDIR)/Makefile, $(MAKECMDGOALS)) _all: sub-make
	@:

# Invoke a second make in the output directory, passing relevant variables
sub-make:
	$(Q)$(MAKE) -C $(KBUILD_OUTPUT) KBUILD_SRC=$(CURDIR) \
	-f $(CURDIR)/Makefile $(filter-out _all sub-make,$(MAKECMDGOALS))

# Leave processing to above invocation of make
skip-makefile := 1
endif # ifneq ($(KBUILD_OUTPUT),)
endif # ifeq ($(KBUILD_SRC),)

# We process the rest of the Makefile if this is the final invocation of make
ifeq ($(skip-makefile),)

# Do not print "Entering directory ...",
# but we want to display it when entering to the output directory
# so that IDEs/editors are able to understand relative filenames.
MAKEFLAGS += --no-print-directory

# Call a source code checker (by default, "sparse") as part of the
# C compilation.
#
# Use 'make C=1' to enable checking of only re-compiled files.
# Use 'make C=2' to enable checking of *all* source files, regardless
# of whether they are re-compiled or not.
#
# See the file "Documentation/dev-tools/sparse.rst" for more details,
# including where to get the "sparse" utility.

ifeq ("$(origin C)", "command line")
  KBUILD_CHECKSRC = $(C)
endif
ifndef KBUILD_CHECKSRC
  KBUILD_CHECKSRC = 0
endif

# Use make M=dir to specify directory of external module to build
# Old syntax make ... SUBDIRS=$PWD is still supported
# Setting the environment variable KBUILD_EXTMOD take precedence
ifdef SUBDIRS
  KBUILD_EXTMOD ?= $(SUBDIRS)
endif

ifeq ("$(origin M)", "command line")
  KBUILD_EXTMOD := $(M)
endif

ifeq ($(KBUILD_SRC),)
        # building in the source tree
        srctree := .
else
        ifeq ($(KBUILD_SRC)/,$(dir $(CURDIR)))
                # building in a subdirectory of the source tree
                srctree := ..
        else
                srctree := $(KBUILD_SRC)
        endif
endif

export KBUILD_CHECKSRC KBUILD_EXTMOD KBUILD_SRC

objtree		:= .
src		:= $(srctree)
obj		:= $(objtree)

VPATH		:= $(srctree)$(if $(KBUILD_EXTMOD),:$(KBUILD_EXTMOD))

export srctree objtree VPATH

# To make sure we do not include .config for any of the *config targets
# catch them early, and hand them over to scripts/kconfig/Makefile
# It is allowed to specify more targets when calling make, including
# mixing *config targets and build targets.
# For example 'make oldconfig all'.
# Detect when mixed targets is specified, and make a second invocation
# of make so .config is not included in this case either (for *config).

version_h := include/generated/uapi/linux/version.h
old_version_h := include/linux/version.h

clean-targets := %clean mrproper cleandocs
no-dot-config-targets := $(clean-targets) \
			 cscope gtags TAGS tags help% %docs check% coccicheck \
			 $(version_h) headers_% archheaders archscripts \
			 %asm-generic kernelversion %src-pkg
no-sync-config-targets := $(no-dot-config-targets) install %install \
			   kernelrelease

config-targets  := 0
mixed-targets   := 0
dot-config      := 1
may-sync-config := 1

ifneq ($(filter $(no-dot-config-targets), $(MAKECMDGOALS)),)
	ifeq ($(filter-out $(no-dot-config-targets), $(MAKECMDGOALS)),)
		dot-config := 0
	endif
endif

ifneq ($(filter $(no-sync-config-targets), $(MAKECMDGOALS)),)
	ifeq ($(filter-out $(no-sync-config-targets), $(MAKECMDGOALS)),)
		may-sync-config := 0
	endif
endif

ifneq ($(KBUILD_EXTMOD),)
	may-sync-config := 0
endif

ifeq ($(KBUILD_EXTMOD),)
        ifneq ($(filter config %config,$(MAKECMDGOALS)),)
                config-targets := 1
                ifneq ($(words $(MAKECMDGOALS)),1)
                        mixed-targets := 1
                endif
        endif
endif

# For "make -j clean all", "make -j mrproper defconfig all", etc.
ifneq ($(filter $(clean-targets),$(MAKECMDGOALS)),)
        ifneq ($(filter-out $(clean-targets),$(MAKECMDGOALS)),)
                mixed-targets := 1
        endif
endif

# install and modules_install need also be processed one by one
ifneq ($(filter install,$(MAKECMDGOALS)),)
        ifneq ($(filter modules_install,$(MAKECMDGOALS)),)
	        mixed-targets := 1
        endif
endif

ifeq ($(mixed-targets),1)
# ===========================================================================
# We're called with mixed targets (*config and build targets).
# Handle them one by one.

PHONY += $(MAKECMDGOALS) __build_one_by_one

$(filter-out __build_one_by_one, $(MAKECMDGOALS)): __build_one_by_one
	@:

__build_one_by_one:
	$(Q)set -e; \
	for i in $(MAKECMDGOALS); do \
		$(MAKE) -f $(srctree)/Makefile $$i; \
	done

else

# We need some generic definitions (do not try to remake the file).
scripts/Kbuild.include: ;
include scripts/Kbuild.include

# Read KERNELRELEASE from include/config/kernel.release (if it exists)
KERNELRELEASE = $(shell cat include/config/kernel.release 2> /dev/null)
KERNELVERSION = $(VERSION)$(if $(PATCHLEVEL),.$(PATCHLEVEL)$(if $(SUBLEVEL),.$(SUBLEVEL)))$(EXTRAVERSION)
export VERSION PATCHLEVEL SUBLEVEL KERNELRELEASE KERNELVERSION

include scripts/subarch.include

# Cross compiling and selecting different set of gcc/bin-utils
# ---------------------------------------------------------------------------
#
# When performing cross compilation for other architectures ARCH shall be set
# to the target architecture. (See arch/* for the possibilities).
# ARCH can be set during invocation of make:
# make ARCH=ia64
# Another way is to have ARCH set in the environment.
# The default ARCH is the host where make is executed.

# CROSS_COMPILE specify the prefix used for all executables used
# during compilation. Only gcc and related bin-utils executables
# are prefixed with $(CROSS_COMPILE).
# CROSS_COMPILE can be set on the command line
# make CROSS_COMPILE=ia64-linux-
# Alternatively CROSS_COMPILE can be set in the environment.
# Default value for CROSS_COMPILE is not to prefix executables
# Note: Some architectures assign CROSS_COMPILE in their arch/*/Makefile
ARCH		?= $(SUBARCH)

# Architecture as present in compile.h
UTS_MACHINE 	:= $(ARCH)
SRCARCH 	:= $(ARCH)

# Additional ARCH settings for x86
ifeq ($(ARCH),i386)
        SRCARCH := x86
endif
ifeq ($(ARCH),x86_64)
        SRCARCH := x86
endif

# Additional ARCH settings for sparc
ifeq ($(ARCH),sparc32)
       SRCARCH := sparc
endif
ifeq ($(ARCH),sparc64)
       SRCARCH := sparc
endif

# Additional ARCH settings for sh
ifeq ($(ARCH),sh64)
       SRCARCH := sh
endif

KCONFIG_CONFIG	?= .config
export KCONFIG_CONFIG

# SHELL used by kbuild
CONFIG_SHELL := $(shell if [ -x "$$BASH" ]; then echo $$BASH; \
	  else if [ -x /bin/bash ]; then echo /bin/bash; \
	  else echo sh; fi ; fi)

HOST_LFS_CFLAGS := $(shell getconf LFS_CFLAGS 2>/dev/null)
HOST_LFS_LDFLAGS := $(shell getconf LFS_LDFLAGS 2>/dev/null)
HOST_LFS_LIBS := $(shell getconf LFS_LIBS 2>/dev/null)

HOSTCC       = gcc
HOSTCXX      = g++
KBUILD_HOSTCFLAGS   := -Wall -Wmissing-prototypes -Wstrict-prototypes -O2 \
		-fomit-frame-pointer -std=gnu89 $(HOST_LFS_CFLAGS) \
		$(HOSTCFLAGS)
KBUILD_HOSTCXXFLAGS := -O2 $(HOST_LFS_CFLAGS) $(HOSTCXXFLAGS)
KBUILD_HOSTLDFLAGS  := $(HOST_LFS_LDFLAGS) $(HOSTLDFLAGS)
KBUILD_HOSTLDLIBS   := $(HOST_LFS_LIBS) $(HOSTLDLIBS)

# Make variables (CC, etc...)
AS		= $(CROSS_COMPILE)as
LD		= $(CROSS_COMPILE)ld
CC		= $(CROSS_COMPILE)gcc
CPP		= $(CC) -E
AR		= $(CROSS_COMPILE)ar
NM		= $(CROSS_COMPILE)nm
STRIP		= $(CROSS_COMPILE)strip
OBJCOPY		= $(CROSS_COMPILE)objcopy
OBJDUMP		= $(CROSS_COMPILE)objdump
LEX		= flex
YACC		= bison
AWK		= awk
GENKSYMS	= scripts/genksyms/genksyms
INSTALLKERNEL  := installkernel
DEPMOD		= /sbin/depmod
PERL		= perl
PYTHON		= python
PYTHON2		= python2
PYTHON3		= python3
CHECK		= sparse

CHECKFLAGS     := -D__linux__ -Dlinux -D__STDC__ -Dunix -D__unix__ \
		  -Wbitwise -Wno-return-void -Wno-unknown-attribute $(CF)
NOSTDINC_FLAGS  =
CFLAGS_MODULE   =
AFLAGS_MODULE   =
LDFLAGS_MODULE  =
CFLAGS_KERNEL	=
AFLAGS_KERNEL	=
LDFLAGS_vmlinux =

# Use USERINCLUDE when you must reference the UAPI directories only.
USERINCLUDE    := \
		-I$(srctree)/arch/$(SRCARCH)/include/uapi \
		-I$(objtree)/arch/$(SRCARCH)/include/generated/uapi \
		-I$(srctree)/include/uapi \
		-I$(objtree)/include/generated/uapi \
                -include $(srctree)/include/linux/kconfig.h

# Use LINUXINCLUDE when you must reference the include/ directory.
# Needed to be compatible with the O= option
LINUXINCLUDE    := \
		-I$(srctree)/arch/$(SRCARCH)/include \
		-I$(objtree)/arch/$(SRCARCH)/include/generated \
		$(if $(KBUILD_SRC), -I$(srctree)/include) \
		-I$(objtree)/include \
		$(USERINCLUDE)

KBUILD_AFLAGS   := -D__ASSEMBLY__
KBUILD_CFLAGS   := -Wall -Wundef -Wstrict-prototypes -Wno-trigraphs \
		   -fno-strict-aliasing -fno-common -fshort-wchar \
		   -Werror-implicit-function-declaration \
		   -Wno-format-security \
		   -std=gnu89
KBUILD_CPPFLAGS := -D__KERNEL__
KBUILD_AFLAGS_KERNEL :=
KBUILD_CFLAGS_KERNEL :=
KBUILD_AFLAGS_MODULE  := -DMODULE
KBUILD_CFLAGS_MODULE  := -DMODULE
KBUILD_LDFLAGS_MODULE := -T $(srctree)/scripts/module-common.lds
KBUILD_LDFLAGS :=
GCC_PLUGINS_CFLAGS :=

export ARCH SRCARCH CONFIG_SHELL HOSTCC KBUILD_HOSTCFLAGS CROSS_COMPILE AS LD CC
export CPP AR NM STRIP OBJCOPY OBJDUMP KBUILD_HOSTLDFLAGS KBUILD_HOSTLDLIBS
export MAKE LEX YACC AWK GENKSYMS INSTALLKERNEL PERL PYTHON PYTHON2 PYTHON3 UTS_MACHINE
export HOSTCXX KBUILD_HOSTCXXFLAGS LDFLAGS_MODULE CHECK CHECKFLAGS

export KBUILD_CPPFLAGS NOSTDINC_FLAGS LINUXINCLUDE OBJCOPYFLAGS KBUILD_LDFLAGS
export KBUILD_CFLAGS CFLAGS_KERNEL CFLAGS_MODULE
export CFLAGS_KASAN CFLAGS_KASAN_NOSANITIZE CFLAGS_UBSAN
export KBUILD_AFLAGS AFLAGS_KERNEL AFLAGS_MODULE
export KBUILD_AFLAGS_MODULE KBUILD_CFLAGS_MODULE KBUILD_LDFLAGS_MODULE
export KBUILD_AFLAGS_KERNEL KBUILD_CFLAGS_KERNEL
export KBUILD_ARFLAGS

# When compiling out-of-tree modules, put MODVERDIR in the module
# tree rather than in the kernel tree. The kernel tree might
# even be read-only.
export MODVERDIR := $(if $(KBUILD_EXTMOD),$(firstword $(KBUILD_EXTMOD))/).tmp_versions

# Files to ignore in find ... statements

export RCS_FIND_IGNORE := \( -name SCCS -o -name BitKeeper -o -name .svn -o    \
			  -name CVS -o -name .pc -o -name .hg -o -name .git \) \
			  -prune -o
export RCS_TAR_IGNORE := --exclude SCCS --exclude BitKeeper --exclude .svn \
			 --exclude CVS --exclude .pc --exclude .hg --exclude .git

# ===========================================================================
# Rules shared between *config targets and build targets

# Basic helpers built in scripts/basic/
PHONY += scripts_basic
scripts_basic:
	$(Q)$(MAKE) $(build)=scripts/basic
	$(Q)rm -f .tmp_quiet_recordmcount

# To avoid any implicit rule to kick in, define an empty command.
scripts/basic/%: scripts_basic ;

PHONY += outputmakefile
# outputmakefile generates a Makefile in the output directory, if using a
# separate output directory. This allows convenient use of make in the
# output directory.
outputmakefile:
ifneq ($(KBUILD_SRC),)
	$(Q)ln -fsn $(srctree) source
	$(Q)$(CONFIG_SHELL) $(srctree)/scripts/mkmakefile \
	    $(srctree) $(objtree) $(VERSION) $(PATCHLEVEL)
endif

ifeq ($(cc-name),clang)
ifneq ($(CROSS_COMPILE),)
CLANG_FLAGS	:= --target=$(notdir $(CROSS_COMPILE:%-=%))
GCC_TOOLCHAIN_DIR := $(dir $(shell which $(CROSS_COMPILE)elfedit))
CLANG_FLAGS	+= --prefix=$(GCC_TOOLCHAIN_DIR)
GCC_TOOLCHAIN	:= $(realpath $(GCC_TOOLCHAIN_DIR)/..)
endif
ifneq ($(GCC_TOOLCHAIN),)
CLANG_FLAGS	+= --gcc-toolchain=$(GCC_TOOLCHAIN)
endif
CLANG_FLAGS	+= -no-integrated-as
KBUILD_CFLAGS	+= $(CLANG_FLAGS)
KBUILD_AFLAGS	+= $(CLANG_FLAGS)
export CLANG_FLAGS
endif

RETPOLINE_CFLAGS_GCC := -mindirect-branch=thunk-extern -mindirect-branch-register
RETPOLINE_VDSO_CFLAGS_GCC := -mindirect-branch=thunk-inline -mindirect-branch-register
RETPOLINE_CFLAGS_CLANG := -mretpoline-external-thunk
RETPOLINE_VDSO_CFLAGS_CLANG := -mretpoline
RETPOLINE_CFLAGS := $(call cc-option,$(RETPOLINE_CFLAGS_GCC),$(call cc-option,$(RETPOLINE_CFLAGS_CLANG)))
RETPOLINE_VDSO_CFLAGS := $(call cc-option,$(RETPOLINE_VDSO_CFLAGS_GCC),$(call cc-option,$(RETPOLINE_VDSO_CFLAGS_CLANG)))
export RETPOLINE_CFLAGS
export RETPOLINE_VDSO_CFLAGS

KBUILD_CFLAGS	+= $(call cc-option,-fno-PIE)
KBUILD_AFLAGS	+= $(call cc-option,-fno-PIE)

# check for 'asm goto'
ifeq ($(shell $(CONFIG_SHELL) $(srctree)/scripts/gcc-goto.sh $(CC) $(KBUILD_CFLAGS)), y)
  CC_HAVE_ASM_GOTO := 1
  KBUILD_CFLAGS += -DCC_HAVE_ASM_GOTO
  KBUILD_AFLAGS += -DCC_HAVE_ASM_GOTO
endif

# The expansion should be delayed until arch/$(SRCARCH)/Makefile is included.
# Some architectures define CROSS_COMPILE in arch/$(SRCARCH)/Makefile.
# CC_VERSION_TEXT is referenced from Kconfig (so it needs export),
# and from include/config/auto.conf.cmd to detect the compiler upgrade.
CC_VERSION_TEXT = $(shell $(CC) --version | head -n 1)

ifeq ($(config-targets),1)
# ===========================================================================
# *config targets only - make sure prerequisites are updated, and descend
# in scripts/kconfig to make the *config target

# Read arch specific Makefile to set KBUILD_DEFCONFIG as needed.
# KBUILD_DEFCONFIG may point out an alternative default configuration
# used for 'make defconfig'
include arch/$(SRCARCH)/Makefile
export KBUILD_DEFCONFIG KBUILD_KCONFIG CC_VERSION_TEXT

config: scripts_basic outputmakefile FORCE
	$(Q)$(MAKE) $(build)=scripts/kconfig $@

%config: scripts_basic outputmakefile FORCE
	$(Q)$(MAKE) $(build)=scripts/kconfig $@

else
# ===========================================================================
# Build targets only - this includes vmlinux, arch specific targets, clean
# targets and others. In general all targets except *config targets.

# If building an external module we do not care about the all: rule
# but instead _all depend on modules
PHONY += all
ifeq ($(KBUILD_EXTMOD),)
_all: all
else
_all: modules
endif

# Decide whether to build built-in, modular, or both.
# Normally, just do built-in.

KBUILD_MODULES :=
KBUILD_BUILTIN := 1

# If we have only "make modules", don't compile built-in objects.
# When we're building modules with modversions, we need to consider
# the built-in objects during the descend as well, in order to
# make sure the checksums are up to date before we record them.

ifeq ($(MAKECMDGOALS),modules)
  KBUILD_BUILTIN := $(if $(CONFIG_MODVERSIONS),1)
endif

# If we have "make <whatever> modules", compile modules
# in addition to whatever we do anyway.
# Just "make" or "make all" shall build modules as well

ifneq ($(filter all _all modules,$(MAKECMDGOALS)),)
  KBUILD_MODULES := 1
endif

ifeq ($(MAKECMDGOALS),)
  KBUILD_MODULES := 1
endif

export KBUILD_MODULES KBUILD_BUILTIN

ifeq ($(KBUILD_EXTMOD),)
# Objects we will link into vmlinux / subdirs we need to visit
init-y		:= init/
drivers-y	:= drivers/ sound/ firmware/
net-y		:= net/
libs-y		:= lib/
core-y		:= usr/
virt-y		:= virt/
endif # KBUILD_EXTMOD

ifeq ($(dot-config),1)
include include/config/auto.conf
endif

# The all: target is the default when no target is given on the
# command line.
# This allow a user to issue only 'make' to build a kernel including modules
# Defaults to vmlinux, but the arch makefile usually adds further targets
all: vmlinux

CFLAGS_GCOV	:= -fprofile-arcs -ftest-coverage \
	$(call cc-option,-fno-tree-loop-im) \
	$(call cc-disable-warning,maybe-uninitialized,)
export CFLAGS_GCOV

# The arch Makefiles can override CC_FLAGS_FTRACE. We may also append it later.
ifdef CONFIG_FUNCTION_TRACER
  CC_FLAGS_FTRACE := -pg
endif

# The arch Makefile can set ARCH_{CPP,A,C}FLAGS to override the default
# values of the respective KBUILD_* variables
ARCH_CPPFLAGS :=
ARCH_AFLAGS :=
ARCH_CFLAGS :=
include arch/$(SRCARCH)/Makefile

ifeq ($(dot-config),1)
ifeq ($(may-sync-config),1)
# Read in dependencies to all Kconfig* files, make sure to run syncconfig if
# changes are detected. This should be included after arch/$(SRCARCH)/Makefile
# because some architectures define CROSS_COMPILE there.
-include include/config/auto.conf.cmd

# To avoid any implicit rule to kick in, define an empty command
$(KCONFIG_CONFIG): ;

# The actual configuration files used during the build are stored in
# include/generated/ and include/config/. Update them if .config is newer than
# include/config/auto.conf (which mirrors .config).
#
# This exploits the 'multi-target pattern rule' trick.
# The syncconfig should be executed only once to make all the targets.
%/auto.conf %/auto.conf.cmd %/tristate.conf: $(KCONFIG_CONFIG)
	$(Q)$(MAKE) -f $(srctree)/Makefile syncconfig
else
# External modules and some install targets need include/generated/autoconf.h
# and include/config/auto.conf but do not care if they are up-to-date.
# Use auto.conf to trigger the test
PHONY += include/config/auto.conf

include/config/auto.conf:
	$(Q)test -e include/generated/autoconf.h -a -e $@ || (		\
	echo >&2;							\
	echo >&2 "  ERROR: Kernel configuration is invalid.";		\
	echo >&2 "         include/generated/autoconf.h or $@ are missing.";\
	echo >&2 "         Run 'make oldconfig && make prepare' on kernel src to fix it.";	\
	echo >&2 ;							\
	/bin/false)

endif # may-sync-config
endif # $(dot-config)

KBUILD_CFLAGS	+= $(call cc-option,-fno-delete-null-pointer-checks,)
KBUILD_CFLAGS	+= $(call cc-disable-warning,frame-address,)
KBUILD_CFLAGS	+= $(call cc-disable-warning, format-truncation)
KBUILD_CFLAGS	+= $(call cc-disable-warning, format-overflow)
KBUILD_CFLAGS	+= $(call cc-disable-warning, int-in-bool-context)

ifdef CONFIG_CC_OPTIMIZE_FOR_SIZE
KBUILD_CFLAGS	+= -Os $(call cc-disable-warning,maybe-uninitialized,)
else
ifdef CONFIG_CC_OPTIMIZE_HARDER
KBUILD_CFLAGS	+= -O3 $(call cc-disable-warning,maybe-uninitialized,)
else
ifdef CONFIG_PROFILE_ALL_BRANCHES
KBUILD_CFLAGS	+= -O2 $(call cc-disable-warning,maybe-uninitialized,)
else
KBUILD_CFLAGS   += -O2
endif
endif
endif

KBUILD_CFLAGS += $(call cc-ifversion, -lt, 0409, \
			$(call cc-disable-warning,maybe-uninitialized,))

# Tell gcc to never replace conditional load with a non-conditional one
KBUILD_CFLAGS	+= $(call cc-option,--param=allow-store-data-races=0)

include scripts/Makefile.kcov
include scripts/Makefile.gcc-plugins

ifdef CONFIG_READABLE_ASM
# Disable optimizations that make assembler listings hard to read.
# reorder blocks reorders the control in the function
# ipa clone creates specialized cloned functions
# partial inlining inlines only parts of functions
KBUILD_CFLAGS += $(call cc-option,-fno-reorder-blocks,) \
                 $(call cc-option,-fno-ipa-cp-clone,) \
                 $(call cc-option,-fno-partial-inlining)
endif

ifneq ($(CONFIG_FRAME_WARN),0)
KBUILD_CFLAGS += $(call cc-option,-Wframe-larger-than=${CONFIG_FRAME_WARN})
endif

stackp-flags-$(CONFIG_CC_HAS_STACKPROTECTOR_NONE) := -fno-stack-protector
stackp-flags-$(CONFIG_STACKPROTECTOR)             := -fstack-protector
stackp-flags-$(CONFIG_STACKPROTECTOR_STRONG)      := -fstack-protector-strong

KBUILD_CFLAGS += $(stackp-flags-y)

ifeq ($(cc-name),clang)
KBUILD_CPPFLAGS += $(call cc-option,-Qunused-arguments,)
KBUILD_CFLAGS += $(call cc-disable-warning, format-invalid-specifier)
KBUILD_CFLAGS += $(call cc-disable-warning, gnu)
KBUILD_CFLAGS += $(call cc-disable-warning, address-of-packed-member)
# Quiet clang warning: comparison of unsigned expression < 0 is always false
KBUILD_CFLAGS += $(call cc-disable-warning, tautological-compare)
# CLANG uses a _MergedGlobals as optimization, but this breaks modpost, as the
# source of a reference will be _MergedGlobals and not on of the whitelisted names.
# See modpost pattern 2
KBUILD_CFLAGS += $(call cc-option, -mno-global-merge,)
KBUILD_CFLAGS += $(call cc-option, -fcatch-undefined-behavior)
else

# These warnings generated too much noise in a regular build.
# Use make W=1 to enable them (see scripts/Makefile.extrawarn)
KBUILD_CFLAGS += $(call cc-disable-warning, unused-but-set-variable)
endif

KBUILD_CFLAGS += $(call cc-disable-warning, unused-const-variable)
ifdef CONFIG_FRAME_POINTER
KBUILD_CFLAGS	+= -fno-omit-frame-pointer -fno-optimize-sibling-calls
else
# Some targets (ARM with Thumb2, for example), can't be built with frame
# pointers.  For those, we don't have FUNCTION_TRACER automatically
# select FRAME_POINTER.  However, FUNCTION_TRACER adds -pg, and this is
# incompatible with -fomit-frame-pointer with current GCC, so we don't use
# -fomit-frame-pointer with FUNCTION_TRACER.
ifndef CONFIG_FUNCTION_TRACER
KBUILD_CFLAGS	+= -fomit-frame-pointer
endif
endif

KBUILD_CFLAGS   += $(call cc-option, -fno-var-tracking-assignments)

ifdef CONFIG_DEBUG_INFO
ifdef CONFIG_DEBUG_INFO_SPLIT
KBUILD_CFLAGS   += $(call cc-option, -gsplit-dwarf, -g)
else
KBUILD_CFLAGS	+= -g
endif
KBUILD_AFLAGS	+= -Wa,-gdwarf-2
endif
ifdef CONFIG_DEBUG_INFO_DWARF4
KBUILD_CFLAGS	+= $(call cc-option, -gdwarf-4,)
endif

ifdef CONFIG_DEBUG_INFO_REDUCED
KBUILD_CFLAGS 	+= $(call cc-option, -femit-struct-debug-baseonly) \
		   $(call cc-option,-fno-var-tracking)
endif

ifdef CONFIG_FUNCTION_TRACER
ifdef CONFIG_FTRACE_MCOUNT_RECORD
  # gcc 5 supports generating the mcount tables directly
  ifeq ($(call cc-option-yn,-mrecord-mcount),y)
    CC_FLAGS_FTRACE	+= -mrecord-mcount
    export CC_USING_RECORD_MCOUNT := 1
  endif
  ifdef CONFIG_HAVE_NOP_MCOUNT
    ifeq ($(call cc-option-yn, -mnop-mcount),y)
      CC_FLAGS_FTRACE	+= -mnop-mcount
      CC_FLAGS_USING	+= -DCC_USING_NOP_MCOUNT
    endif
  endif
endif
ifdef CONFIG_HAVE_FENTRY
  ifeq ($(call cc-option-yn, -mfentry),y)
    CC_FLAGS_FTRACE	+= -mfentry
    CC_FLAGS_USING	+= -DCC_USING_FENTRY
  endif
endif
export CC_FLAGS_FTRACE
KBUILD_CFLAGS	+= $(CC_FLAGS_FTRACE) $(CC_FLAGS_USING)
KBUILD_AFLAGS	+= $(CC_FLAGS_USING)
ifdef CONFIG_DYNAMIC_FTRACE
	ifdef CONFIG_HAVE_C_RECORDMCOUNT
		BUILD_C_RECORDMCOUNT := y
		export BUILD_C_RECORDMCOUNT
	endif
endif
endif

# We trigger additional mismatches with less inlining
ifdef CONFIG_DEBUG_SECTION_MISMATCH
KBUILD_CFLAGS += $(call cc-option, -fno-inline-functions-called-once)
endif

ifdef CONFIG_LD_DEAD_CODE_DATA_ELIMINATION
KBUILD_CFLAGS_KERNEL += -ffunction-sections -fdata-sections
LDFLAGS_vmlinux += --gc-sections
endif

# arch Makefile may override CC so keep this after arch Makefile is included
NOSTDINC_FLAGS += -nostdinc -isystem $(shell $(CC) -print-file-name=include)

# warn about C99 declaration after statement
KBUILD_CFLAGS += $(call cc-option,-Wdeclaration-after-statement,)

# disable pointer signed / unsigned warnings in gcc 4.0
KBUILD_CFLAGS += $(call cc-disable-warning, pointer-sign)

# disable stringop warnings in gcc 8+
KBUILD_CFLAGS += $(call cc-disable-warning, stringop-truncation)

# disable invalid "can't wrap" optimizations for signed / pointers
KBUILD_CFLAGS	+= $(call cc-option,-fno-strict-overflow)

# clang sets -fmerge-all-constants by default as optimization, but this
# is non-conforming behavior for C and in fact breaks the kernel, so we
# need to disable it here generally.
KBUILD_CFLAGS	+= $(call cc-option,-fno-merge-all-constants)

# for gcc -fno-merge-all-constants disables everything, but it is fine
# to have actual conforming behavior enabled.
KBUILD_CFLAGS	+= $(call cc-option,-fmerge-constants)

# Make sure -fstack-check isn't enabled (like gentoo apparently did)
KBUILD_CFLAGS  += $(call cc-option,-fno-stack-check,)

# conserve stack if available
KBUILD_CFLAGS   += $(call cc-option,-fconserve-stack)

# disallow errors like 'EXPORT_GPL(foo);' with missing header
KBUILD_CFLAGS   += $(call cc-option,-Werror=implicit-int)

# require functions to have arguments in prototypes, not empty 'int foo()'
KBUILD_CFLAGS   += $(call cc-option,-Werror=strict-prototypes)

# Prohibit date/time macros, which would make the build non-deterministic
KBUILD_CFLAGS   += $(call cc-option,-Werror=date-time)

# enforce correct pointer usage
KBUILD_CFLAGS   += $(call cc-option,-Werror=incompatible-pointer-types)

# Require designated initializers for all marked structures
KBUILD_CFLAGS   += $(call cc-option,-Werror=designated-init)

# change __FILE__ to the relative path from the srctree
KBUILD_CFLAGS	+= $(call cc-option,-fmacro-prefix-map=$(srctree)/=)

# use the deterministic mode of AR if available
KBUILD_ARFLAGS := $(call ar-option,D)

include scripts/Makefile.kasan
include scripts/Makefile.extrawarn
include scripts/Makefile.ubsan

# Add any arch overrides and user supplied CPPFLAGS, AFLAGS and CFLAGS as the
# last assignments
KBUILD_CPPFLAGS += $(ARCH_CPPFLAGS) $(KCPPFLAGS)
KBUILD_AFLAGS   += $(ARCH_AFLAGS)   $(KAFLAGS)
KBUILD_CFLAGS   += $(ARCH_CFLAGS)   $(KCFLAGS)

# Use --build-id when available.
LDFLAGS_BUILD_ID := $(call ld-option, --build-id)
KBUILD_LDFLAGS_MODULE += $(LDFLAGS_BUILD_ID)
LDFLAGS_vmlinux += $(LDFLAGS_BUILD_ID)

ifeq ($(CONFIG_STRIP_ASM_SYMS),y)
LDFLAGS_vmlinux	+= $(call ld-option, -X,)
endif

# insure the checker run with the right endianness
CHECKFLAGS += $(if $(CONFIG_CPU_BIG_ENDIAN),-mbig-endian,-mlittle-endian)

# the checker needs the correct machine size
CHECKFLAGS += $(if $(CONFIG_64BIT),-m64,-m32)

# Default kernel image to build when no specific target is given.
# KBUILD_IMAGE may be overruled on the command line or
# set in the environment
# Also any assignments in arch/$(ARCH)/Makefile take precedence over
# this default value
export KBUILD_IMAGE ?= vmlinux

#
# INSTALL_PATH specifies where to place the updated kernel and system map
# images. Default is /boot, but you can set it to other values
export	INSTALL_PATH ?= /boot

#
# INSTALL_DTBS_PATH specifies a prefix for relocations required by build roots.
# Like INSTALL_MOD_PATH, it isn't defined in the Makefile, but can be passed as
# an argument if needed. Otherwise it defaults to the kernel install path
#
export INSTALL_DTBS_PATH ?= $(INSTALL_PATH)/dtbs/$(KERNELRELEASE)

#
# INSTALL_MOD_PATH specifies a prefix to MODLIB for module directory
# relocations required by build roots.  This is not defined in the
# makefile but the argument can be passed to make if needed.
#

MODLIB	= $(INSTALL_MOD_PATH)/lib/modules/$(KERNELRELEASE)
export MODLIB

#
# INSTALL_MOD_STRIP, if defined, will cause modules to be
# stripped after they are installed.  If INSTALL_MOD_STRIP is '1', then
# the default option --strip-debug will be used.  Otherwise,
# INSTALL_MOD_STRIP value will be used as the options to the strip command.

ifdef INSTALL_MOD_STRIP
ifeq ($(INSTALL_MOD_STRIP),1)
mod_strip_cmd = $(STRIP) --strip-debug
else
mod_strip_cmd = $(STRIP) $(INSTALL_MOD_STRIP)
endif # INSTALL_MOD_STRIP=1
else
mod_strip_cmd = true
endif # INSTALL_MOD_STRIP
export mod_strip_cmd

# CONFIG_MODULE_COMPRESS, if defined, will cause module to be compressed
# after they are installed in agreement with CONFIG_MODULE_COMPRESS_GZIP
# or CONFIG_MODULE_COMPRESS_XZ.

mod_compress_cmd = true
ifdef CONFIG_MODULE_COMPRESS
  ifdef CONFIG_MODULE_COMPRESS_GZIP
    mod_compress_cmd = gzip -n -f
  endif # CONFIG_MODULE_COMPRESS_GZIP
  ifdef CONFIG_MODULE_COMPRESS_XZ
    mod_compress_cmd = xz -f
  endif # CONFIG_MODULE_COMPRESS_XZ
endif # CONFIG_MODULE_COMPRESS
export mod_compress_cmd

# Select initial ramdisk compression format, default is gzip(1).
# This shall be used by the dracut(8) tool while creating an initramfs image.
#
INITRD_COMPRESS-y                  := gzip
INITRD_COMPRESS-$(CONFIG_RD_BZIP2) := bzip2
INITRD_COMPRESS-$(CONFIG_RD_LZMA)  := lzma
INITRD_COMPRESS-$(CONFIG_RD_XZ)    := xz
INITRD_COMPRESS-$(CONFIG_RD_LZO)   := lzo
INITRD_COMPRESS-$(CONFIG_RD_LZ4)   := lz4
# do not export INITRD_COMPRESS, since we didn't actually
# choose a sane default compression above.
# export INITRD_COMPRESS := $(INITRD_COMPRESS-y)

ifdef CONFIG_MODULE_SIG_ALL
$(eval $(call config_filename,MODULE_SIG_KEY))

mod_sign_cmd = scripts/sign-file $(CONFIG_MODULE_SIG_HASH) $(MODULE_SIG_KEY_SRCPREFIX)$(CONFIG_MODULE_SIG_KEY) certs/signing_key.x509
else
mod_sign_cmd = true
endif
export mod_sign_cmd

HOST_LIBELF_LIBS = $(shell pkg-config libelf --libs 2>/dev/null || echo -lelf)

ifdef CONFIG_STACK_VALIDATION
  has_libelf := $(call try-run,\
		echo "int main() {}" | $(HOSTCC) -xc -o /dev/null $(HOST_LIBELF_LIBS) -,1,0)
  ifeq ($(has_libelf),1)
    objtool_target := tools/objtool FORCE
  else
    SKIP_STACK_VALIDATION := 1
    export SKIP_STACK_VALIDATION
  endif
endif


ifeq ($(KBUILD_EXTMOD),)
core-y		+= kernel/ certs/ mm/ fs/ ipc/ security/ crypto/ block/

vmlinux-dirs	:= $(patsubst %/,%,$(filter %/, $(init-y) $(init-m) \
		     $(core-y) $(core-m) $(drivers-y) $(drivers-m) \
		     $(net-y) $(net-m) $(libs-y) $(libs-m) $(virt-y)))

vmlinux-alldirs	:= $(sort $(vmlinux-dirs) $(patsubst %/,%,$(filter %/, \
		     $(init-) $(core-) $(drivers-) $(net-) $(libs-) $(virt-))))

init-y		:= $(patsubst %/, %/built-in.a, $(init-y))
core-y		:= $(patsubst %/, %/built-in.a, $(core-y))
drivers-y	:= $(patsubst %/, %/built-in.a, $(drivers-y))
net-y		:= $(patsubst %/, %/built-in.a, $(net-y))
libs-y1		:= $(patsubst %/, %/lib.a, $(libs-y))
libs-y2		:= $(patsubst %/, %/built-in.a, $(filter-out %.a, $(libs-y)))
virt-y		:= $(patsubst %/, %/built-in.a, $(virt-y))

# Externally visible symbols (used by link-vmlinux.sh)
export KBUILD_VMLINUX_INIT := $(head-y) $(init-y)
export KBUILD_VMLINUX_MAIN := $(core-y) $(libs-y2) $(drivers-y) $(net-y) $(virt-y)
export KBUILD_VMLINUX_LIBS := $(libs-y1)
export KBUILD_LDS          := arch/$(SRCARCH)/kernel/vmlinux.lds
export LDFLAGS_vmlinux
# used by scripts/package/Makefile
export KBUILD_ALLDIRS := $(sort $(filter-out arch/%,$(vmlinux-alldirs)) arch Documentation include samples scripts tools)

vmlinux-deps := $(KBUILD_LDS) $(KBUILD_VMLINUX_INIT) $(KBUILD_VMLINUX_MAIN) $(KBUILD_VMLINUX_LIBS)

# Recurse until adjust_autoksyms.sh is satisfied
PHONY += autoksyms_recursive
autoksyms_recursive: $(vmlinux-deps)
ifdef CONFIG_TRIM_UNUSED_KSYMS
	$(Q)$(CONFIG_SHELL) $(srctree)/scripts/adjust_autoksyms.sh \
	  "$(MAKE) -f $(srctree)/Makefile vmlinux"
endif

# For the kernel to actually contain only the needed exported symbols,
# we have to build modules as well to determine what those symbols are.
# (this can be evaluated only once include/config/auto.conf has been included)
ifdef CONFIG_TRIM_UNUSED_KSYMS
  KBUILD_MODULES := 1
endif

autoksyms_h := $(if $(CONFIG_TRIM_UNUSED_KSYMS), include/generated/autoksyms.h)

$(autoksyms_h):
	$(Q)mkdir -p $(dir $@)
	$(Q)touch $@

ARCH_POSTLINK := $(wildcard $(srctree)/arch/$(SRCARCH)/Makefile.postlink)

# Final link of vmlinux with optional arch pass after final link
cmd_link-vmlinux =                                                 \
	$(CONFIG_SHELL) $< $(LD) $(KBUILD_LDFLAGS) $(LDFLAGS_vmlinux) ;    \
	$(if $(ARCH_POSTLINK), $(MAKE) -f $(ARCH_POSTLINK) $@, true)

vmlinux: scripts/link-vmlinux.sh autoksyms_recursive $(vmlinux-deps) FORCE
ifdef CONFIG_HEADERS_CHECK
	$(Q)$(MAKE) -f $(srctree)/Makefile headers_check
endif
ifdef CONFIG_GDB_SCRIPTS
	$(Q)ln -fsn $(abspath $(srctree)/scripts/gdb/vmlinux-gdb.py)
endif
	+$(call if_changed,link-vmlinux)

# Build samples along the rest of the kernel. This needs headers_install.
ifdef CONFIG_SAMPLES
vmlinux-dirs += samples
samples: headers_install
endif

# The actual objects are generated when descending,
# make sure no implicit rule kicks in
$(sort $(vmlinux-deps)): $(vmlinux-dirs) ;

# Handle descending into subdirectories listed in $(vmlinux-dirs)
# Preset locale variables to speed up the build process. Limit locale
# tweaks to this spot to avoid wrong language settings when running
# make menuconfig etc.
# Error messages still appears in the original language

PHONY += $(vmlinux-dirs)
$(vmlinux-dirs): prepare scripts
	$(Q)$(MAKE) $(build)=$@ need-builtin=1

define filechk_kernel.release
	echo "$(KERNELVERSION)$$($(CONFIG_SHELL) $(srctree)/scripts/setlocalversion $(srctree))"
endef

# Store (new) KERNELRELEASE string in include/config/kernel.release
include/config/kernel.release: $(srctree)/Makefile FORCE
	$(call filechk,kernel.release)

# Additional helpers built in scripts/
# Carefully list dependencies so we do not try to build scripts twice
# in parallel
PHONY += scripts
scripts: scripts_basic asm-generic gcc-plugins $(autoksyms_h)
	$(Q)$(MAKE) $(build)=$(@)

# Things we need to do before we recursively start building the kernel
# or the modules are listed in "prepare".
# A multi level approach is used. prepareN is processed before prepareN-1.
# archprepare is used in arch Makefiles and when processed asm symlink,
# version.h and scripts_basic is processed / created.

# Listed in dependency order
PHONY += prepare archprepare prepare0 prepare1 prepare2 prepare3

# prepare3 is used to check if we are building in a separate output directory,
# and if so do:
# 1) Check that make has not been executed in the kernel src $(srctree)
prepare3: include/config/kernel.release
ifneq ($(KBUILD_SRC),)
	@$(kecho) '  Using $(srctree) as source for kernel'
	$(Q)if [ -f $(srctree)/.config -o -d $(srctree)/include/config ]; then \
		echo >&2 "  $(srctree) is not clean, please run 'make mrproper'"; \
		echo >&2 "  in the '$(srctree)' directory.";\
		/bin/false; \
	fi;
endif

# prepare2 creates a makefile if using a separate output directory.
# From this point forward, .config has been reprocessed, so any rules
# that need to depend on updated CONFIG_* values can be checked here.
prepare2: prepare3 outputmakefile asm-generic

prepare1: prepare2 $(version_h) $(autoksyms_h) include/generated/utsrelease.h
	$(cmd_crmodverdir)

archprepare: archheaders archscripts prepare1 scripts_basic

prepare0: archprepare gcc-plugins
	$(Q)$(MAKE) $(build)=.

# All the preparing..
prepare: prepare0 prepare-objtool

# Support for using generic headers in asm-generic
PHONY += asm-generic uapi-asm-generic
asm-generic: uapi-asm-generic
	$(Q)$(MAKE) -f $(srctree)/scripts/Makefile.asm-generic \
	            src=asm obj=arch/$(SRCARCH)/include/generated/asm
uapi-asm-generic:
	$(Q)$(MAKE) -f $(srctree)/scripts/Makefile.asm-generic \
	            src=uapi/asm obj=arch/$(SRCARCH)/include/generated/uapi/asm

PHONY += prepare-objtool
prepare-objtool: $(objtool_target)
ifeq ($(SKIP_STACK_VALIDATION),1)
ifdef CONFIG_UNWINDER_ORC
	@echo "error: Cannot generate ORC metadata for CONFIG_UNWINDER_ORC=y, please install libelf-dev, libelf-devel or elfutils-libelf-devel" >&2
	@false
else
	@echo "warning: Cannot use CONFIG_STACK_VALIDATION=y, please install libelf-dev, libelf-devel or elfutils-libelf-devel" >&2
endif
endif

# Generate some files
# ---------------------------------------------------------------------------

# KERNELRELEASE can change from a few different places, meaning version.h
# needs to be updated, so this check is forced on all builds

uts_len := 64
define filechk_utsrelease.h
	if [ `echo -n "$(KERNELRELEASE)" | wc -c ` -gt $(uts_len) ]; then \
	  echo '"$(KERNELRELEASE)" exceeds $(uts_len) characters' >&2;    \
	  exit 1;                                                         \
	fi;                                                               \
	(echo \#define UTS_RELEASE \"$(KERNELRELEASE)\";)
endef

define filechk_version.h
	(echo \#define LINUX_VERSION_CODE $(shell                         \
	expr $(VERSION) \* 65536 + 0$(PATCHLEVEL) \* 256 + 0$(SUBLEVEL)); \
	echo '#define KERNEL_VERSION(a,b,c) (((a) << 16) + ((b) << 8) + (c))';)
endef

$(version_h): FORCE
	$(call filechk,version.h)
	$(Q)rm -f $(old_version_h)

include/generated/utsrelease.h: include/config/kernel.release FORCE
	$(call filechk,utsrelease.h)

PHONY += headerdep
headerdep:
	$(Q)find $(srctree)/include/ -name '*.h' | xargs --max-args 1 \
	$(srctree)/scripts/headerdep.pl -I$(srctree)/include

# ---------------------------------------------------------------------------
# Kernel headers

#Default location for installed headers
export INSTALL_HDR_PATH = $(objtree)/usr

# If we do an all arch process set dst to include/arch-$(SRCARCH)
hdr-dst = $(if $(KBUILD_HEADERS), dst=include/arch-$(SRCARCH), dst=include)

PHONY += archheaders
archheaders:

PHONY += archscripts
archscripts:

PHONY += __headers
__headers: $(version_h) scripts_basic uapi-asm-generic archheaders archscripts
	$(Q)$(MAKE) $(build)=scripts build_unifdef

PHONY += headers_install_all
headers_install_all:
	$(Q)$(CONFIG_SHELL) $(srctree)/scripts/headers.sh install

PHONY += headers_install
headers_install: __headers
	$(if $(wildcard $(srctree)/arch/$(SRCARCH)/include/uapi/asm/Kbuild),, \
	  $(error Headers not exportable for the $(SRCARCH) architecture))
	$(Q)$(MAKE) $(hdr-inst)=include/uapi dst=include
	$(Q)$(MAKE) $(hdr-inst)=arch/$(SRCARCH)/include/uapi $(hdr-dst)

PHONY += headers_check_all
headers_check_all: headers_install_all
	$(Q)$(CONFIG_SHELL) $(srctree)/scripts/headers.sh check

PHONY += headers_check
headers_check: headers_install
	$(Q)$(MAKE) $(hdr-inst)=include/uapi dst=include HDRCHECK=1
	$(Q)$(MAKE) $(hdr-inst)=arch/$(SRCARCH)/include/uapi $(hdr-dst) HDRCHECK=1

# ---------------------------------------------------------------------------
# Kernel selftest

PHONY += kselftest
kselftest:
	$(Q)$(MAKE) -C $(srctree)/tools/testing/selftests run_tests

PHONY += kselftest-clean
kselftest-clean:
	$(Q)$(MAKE) -C $(srctree)/tools/testing/selftests clean

PHONY += kselftest-merge
kselftest-merge:
	$(if $(wildcard $(objtree)/.config),, $(error No .config exists, config your kernel first!))
	$(Q)$(CONFIG_SHELL) $(srctree)/scripts/kconfig/merge_config.sh \
		-m $(objtree)/.config \
		$(srctree)/tools/testing/selftests/*/config
	+$(Q)$(MAKE) -f $(srctree)/Makefile olddefconfig

# ---------------------------------------------------------------------------
# Modules

ifdef CONFIG_MODULES

# By default, build modules as well

all: modules

# Build modules
#
# A module can be listed more than once in obj-m resulting in
# duplicate lines in modules.order files.  Those are removed
# using awk while concatenating to the final file.

PHONY += modules
modules: $(vmlinux-dirs) $(if $(KBUILD_BUILTIN),vmlinux) modules.builtin
	$(Q)$(AWK) '!x[$$0]++' $(vmlinux-dirs:%=$(objtree)/%/modules.order) > $(objtree)/modules.order
	@$(kecho) '  Building modules, stage 2.';
	$(Q)$(MAKE) -f $(srctree)/scripts/Makefile.modpost

modules.builtin: $(vmlinux-dirs:%=%/modules.builtin)
	$(Q)$(AWK) '!x[$$0]++' $^ > $(objtree)/modules.builtin

%/modules.builtin: include/config/auto.conf include/config/tristate.conf
	$(Q)$(MAKE) $(modbuiltin)=$*


# Target to prepare building external modules
PHONY += modules_prepare
modules_prepare: prepare scripts

# Target to install modules
PHONY += modules_install
modules_install: _modinst_ _modinst_post

PHONY += _modinst_
_modinst_:
	@rm -rf $(MODLIB)/kernel
	@rm -f $(MODLIB)/source
	@mkdir -p $(MODLIB)/kernel
	@ln -s $(abspath $(srctree)) $(MODLIB)/source
	@if [ ! $(objtree) -ef  $(MODLIB)/build ]; then \
		rm -f $(MODLIB)/build ; \
		ln -s $(CURDIR) $(MODLIB)/build ; \
	fi
	@cp -f $(objtree)/modules.order $(MODLIB)/
	@cp -f $(objtree)/modules.builtin $(MODLIB)/
	$(Q)$(MAKE) -f $(srctree)/scripts/Makefile.modinst

# This depmod is only for convenience to give the initial
# boot a modules.dep even before / is mounted read-write.  However the
# boot script depmod is the master version.
PHONY += _modinst_post
_modinst_post: _modinst_
	$(call cmd,depmod)

ifeq ($(CONFIG_MODULE_SIG), y)
PHONY += modules_sign
modules_sign:
	$(Q)$(MAKE) -f $(srctree)/scripts/Makefile.modsign
endif

else # CONFIG_MODULES

# Modules not configured
# ---------------------------------------------------------------------------

PHONY += modules modules_install
modules modules_install:
	@echo >&2
	@echo >&2 "The present kernel configuration has modules disabled."
	@echo >&2 "Type 'make config' and enable loadable module support."
	@echo >&2 "Then build a kernel with module support enabled."
	@echo >&2
	@exit 1

endif # CONFIG_MODULES

###
# Cleaning is done on three levels.
# make clean     Delete most generated files
#                Leave enough to build external modules
# make mrproper  Delete the current configuration, and all generated files
# make distclean Remove editor backup files, patch leftover files and the like

# Directories & files removed with 'make clean'
CLEAN_DIRS  += $(MODVERDIR) include/ksym

# Directories & files removed with 'make mrproper'
MRPROPER_DIRS  += include/config usr/include include/generated          \
		  arch/*/include/generated .tmp_objdiff
MRPROPER_FILES += .config .config.old .version \
		  Module.symvers tags TAGS cscope* GPATH GTAGS GRTAGS GSYMS \
		  signing_key.pem signing_key.priv signing_key.x509	\
		  x509.genkey extra_certificates signing_key.x509.keyid	\
		  signing_key.x509.signer vmlinux-gdb.py

# clean - Delete most, but leave enough to build external modules
#
clean: rm-dirs  := $(CLEAN_DIRS)
clean: rm-files := $(CLEAN_FILES)
clean-dirs      := $(addprefix _clean_, . $(vmlinux-alldirs) Documentation samples)

PHONY += $(clean-dirs) clean archclean vmlinuxclean
$(clean-dirs):
	$(Q)$(MAKE) $(clean)=$(patsubst _clean_%,%,$@)

vmlinuxclean:
	$(Q)$(CONFIG_SHELL) $(srctree)/scripts/link-vmlinux.sh clean
	$(Q)$(if $(ARCH_POSTLINK), $(MAKE) -f $(ARCH_POSTLINK) clean)

clean: archclean vmlinuxclean

# mrproper - Delete all generated files, including .config
#
mrproper: rm-dirs  := $(wildcard $(MRPROPER_DIRS))
mrproper: rm-files := $(wildcard $(MRPROPER_FILES))
mrproper-dirs      := $(addprefix _mrproper_,scripts)

PHONY += $(mrproper-dirs) mrproper archmrproper
$(mrproper-dirs):
	$(Q)$(MAKE) $(clean)=$(patsubst _mrproper_%,%,$@)

mrproper: clean archmrproper $(mrproper-dirs)
	$(call cmd,rmdirs)
	$(call cmd,rmfiles)

# distclean
#
PHONY += distclean

distclean: mrproper
	@find $(srctree) $(RCS_FIND_IGNORE) \
		\( -name '*.orig' -o -name '*.rej' -o -name '*~' \
		-o -name '*.bak' -o -name '#*#' -o -name '*%' \
		-o -name 'core' \) \
		-type f -print | xargs rm -f


# Packaging of the kernel to various formats
# ---------------------------------------------------------------------------
package-dir	:= scripts/package

%src-pkg: FORCE
	$(Q)$(MAKE) $(build)=$(package-dir) $@
%pkg: include/config/kernel.release FORCE
	$(Q)$(MAKE) $(build)=$(package-dir) $@


# Brief documentation of the typical targets used
# ---------------------------------------------------------------------------

boards := $(wildcard $(srctree)/arch/$(SRCARCH)/configs/*_defconfig)
boards := $(sort $(notdir $(boards)))
board-dirs := $(dir $(wildcard $(srctree)/arch/$(SRCARCH)/configs/*/*_defconfig))
board-dirs := $(sort $(notdir $(board-dirs:/=)))

PHONY += help
help:
	@echo  'Cleaning targets:'
	@echo  '  clean		  - Remove most generated files but keep the config and'
	@echo  '                    enough build support to build external modules'
	@echo  '  mrproper	  - Remove all generated files + config + various backup files'
	@echo  '  distclean	  - mrproper + remove editor backup and patch files'
	@echo  ''
	@echo  'Configuration targets:'
	@$(MAKE) -f $(srctree)/scripts/kconfig/Makefile help
	@echo  ''
	@echo  'Other generic targets:'
	@echo  '  all		  - Build all targets marked with [*]'
	@echo  '* vmlinux	  - Build the bare kernel'
	@echo  '* modules	  - Build all modules'
	@echo  '  modules_install - Install all modules to INSTALL_MOD_PATH (default: /)'
	@echo  '  dir/            - Build all files in dir and below'
	@echo  '  dir/file.[ois]  - Build specified target only'
	@echo  '  dir/file.ll     - Build the LLVM assembly file'
	@echo  '                    (requires compiler support for LLVM assembly generation)'
	@echo  '  dir/file.lst    - Build specified mixed source/assembly target only'
	@echo  '                    (requires a recent binutils and recent build (System.map))'
	@echo  '  dir/file.ko     - Build module including final link'
	@echo  '  modules_prepare - Set up for building external modules'
	@echo  '  tags/TAGS	  - Generate tags file for editors'
	@echo  '  cscope	  - Generate cscope index'
	@echo  '  gtags           - Generate GNU GLOBAL index'
	@echo  '  kernelrelease	  - Output the release version string (use with make -s)'
	@echo  '  kernelversion	  - Output the version stored in Makefile (use with make -s)'
	@echo  '  image_name	  - Output the image name (use with make -s)'
	@echo  '  headers_install - Install sanitised kernel headers to INSTALL_HDR_PATH'; \
	 echo  '                    (default: $(INSTALL_HDR_PATH))'; \
	 echo  ''
	@echo  'Static analysers:'
	@echo  '  checkstack      - Generate a list of stack hogs'
	@echo  '  namespacecheck  - Name space analysis on compiled kernel'
	@echo  '  versioncheck    - Sanity check on version.h usage'
	@echo  '  includecheck    - Check for duplicate included header files'
	@echo  '  export_report   - List the usages of all exported symbols'
	@echo  '  headers_check   - Sanity check on exported headers'
	@echo  '  headerdep       - Detect inclusion cycles in headers'
	@echo  '  coccicheck      - Check with Coccinelle'
	@echo  ''
	@echo  'Kernel selftest:'
	@echo  '  kselftest       - Build and run kernel selftest (run as root)'
	@echo  '                    Build, install, and boot kernel before'
	@echo  '                    running kselftest on it'
	@echo  '  kselftest-clean - Remove all generated kselftest files'
	@echo  '  kselftest-merge - Merge all the config dependencies of kselftest to existing'
	@echo  '                    .config.'
	@echo  ''
	@echo 'Userspace tools targets:'
	@echo '  use "make tools/help"'
	@echo '  or  "cd tools; make help"'
	@echo  ''
	@echo  'Kernel packaging:'
	@$(MAKE) $(build)=$(package-dir) help
	@echo  ''
	@echo  'Documentation targets:'
	@$(MAKE) -f $(srctree)/Documentation/Makefile dochelp
	@echo  ''
	@echo  'Architecture specific targets ($(SRCARCH)):'
	@$(if $(archhelp),$(archhelp),\
		echo '  No architecture specific help defined for $(SRCARCH)')
	@echo  ''
	@$(if $(boards), \
		$(foreach b, $(boards), \
		printf "  %-24s - Build for %s\\n" $(b) $(subst _defconfig,,$(b));) \
		echo '')
	@$(if $(board-dirs), \
		$(foreach b, $(board-dirs), \
		printf "  %-16s - Show %s-specific targets\\n" help-$(b) $(b);) \
		printf "  %-16s - Show all of the above\\n" help-boards; \
		echo '')

	@echo  '  make V=0|1 [targets] 0 => quiet build (default), 1 => verbose build'
	@echo  '  make V=2   [targets] 2 => give reason for rebuild of target'
	@echo  '  make O=dir [targets] Locate all output files in "dir", including .config'
	@echo  '  make C=1   [targets] Check re-compiled c source with $$CHECK (sparse by default)'
	@echo  '  make C=2   [targets] Force check of all c source with $$CHECK'
	@echo  '  make RECORDMCOUNT_WARN=1 [targets] Warn about ignored mcount sections'
	@echo  '  make W=n   [targets] Enable extra gcc checks, n=1,2,3 where'
	@echo  '		1: warnings which may be relevant and do not occur too often'
	@echo  '		2: warnings which occur quite often but may still be relevant'
	@echo  '		3: more obscure warnings, can most likely be ignored'
	@echo  '		Multiple levels can be combined with W=12 or W=123'
	@echo  ''
	@echo  'Execute "make" or "make all" to build all targets marked with [*] '
	@echo  'For further info see the ./README file'


help-board-dirs := $(addprefix help-,$(board-dirs))

help-boards: $(help-board-dirs)

boards-per-dir = $(sort $(notdir $(wildcard $(srctree)/arch/$(SRCARCH)/configs/$*/*_defconfig)))

$(help-board-dirs): help-%:
	@echo  'Architecture specific targets ($(SRCARCH) $*):'
	@$(if $(boards-per-dir), \
		$(foreach b, $(boards-per-dir), \
		printf "  %-24s - Build for %s\\n" $*/$(b) $(subst _defconfig,,$(b));) \
		echo '')


# Documentation targets
# ---------------------------------------------------------------------------
DOC_TARGETS := xmldocs latexdocs pdfdocs htmldocs epubdocs cleandocs \
	       linkcheckdocs dochelp refcheckdocs
PHONY += $(DOC_TARGETS)
$(DOC_TARGETS): scripts_basic FORCE
	$(Q)$(MAKE) $(build)=Documentation $@

else # KBUILD_EXTMOD

###
# External module support.
# When building external modules the kernel used as basis is considered
# read-only, and no consistency checks are made and the make
# system is not used on the basis kernel. If updates are required
# in the basis kernel ordinary make commands (without M=...) must
# be used.
#
# The following are the only valid targets when building external
# modules.
# make M=dir clean     Delete all automatically generated files
# make M=dir modules   Make all modules in specified dir
# make M=dir	       Same as 'make M=dir modules'
# make M=dir modules_install
#                      Install the modules built in the module directory
#                      Assumes install directory is already created

# We are always building modules
KBUILD_MODULES := 1
PHONY += crmodverdir
crmodverdir:
	$(cmd_crmodverdir)

PHONY += $(objtree)/Module.symvers
$(objtree)/Module.symvers:
	@test -e $(objtree)/Module.symvers || ( \
	echo; \
	echo "  WARNING: Symbol version dump $(objtree)/Module.symvers"; \
	echo "           is missing; modules will have no dependencies and modversions."; \
	echo )

module-dirs := $(addprefix _module_,$(KBUILD_EXTMOD))
PHONY += $(module-dirs) modules
$(module-dirs): crmodverdir $(objtree)/Module.symvers
	$(Q)$(MAKE) $(build)=$(patsubst _module_%,%,$@)

modules: $(module-dirs)
	@$(kecho) '  Building modules, stage 2.';
	$(Q)$(MAKE) -f $(srctree)/scripts/Makefile.modpost

PHONY += modules_install
modules_install: _emodinst_ _emodinst_post

install-dir := $(if $(INSTALL_MOD_DIR),$(INSTALL_MOD_DIR),extra)
PHONY += _emodinst_
_emodinst_:
	$(Q)mkdir -p $(MODLIB)/$(install-dir)
	$(Q)$(MAKE) -f $(srctree)/scripts/Makefile.modinst

PHONY += _emodinst_post
_emodinst_post: _emodinst_
	$(call cmd,depmod)

clean-dirs := $(addprefix _clean_,$(KBUILD_EXTMOD))

PHONY += $(clean-dirs) clean
$(clean-dirs):
	$(Q)$(MAKE) $(clean)=$(patsubst _clean_%,%,$@)

clean:	rm-dirs := $(MODVERDIR)
clean: rm-files := $(KBUILD_EXTMOD)/Module.symvers

PHONY += help
help:
	@echo  '  Building external modules.'
	@echo  '  Syntax: make -C path/to/kernel/src M=$$PWD target'
	@echo  ''
	@echo  '  modules         - default target, build the module(s)'
	@echo  '  modules_install - install the module'
	@echo  '  clean           - remove generated files in module directory only'
	@echo  ''

# Dummies...
PHONY += prepare scripts
prepare: ;
scripts: ;
endif # KBUILD_EXTMOD

clean: $(clean-dirs)
	$(call cmd,rmdirs)
	$(call cmd,rmfiles)
	@find $(if $(KBUILD_EXTMOD), $(KBUILD_EXTMOD), .) $(RCS_FIND_IGNORE) \
		\( -name '*.[aios]' -o -name '*.ko' -o -name '.*.cmd' \
		-o -name '*.ko.*' -o -name '*.dtb' -o -name '*.dtb.S' \
		-o -name '*.dwo' -o -name '*.lst' \
		-o -name '*.su'  \
		-o -name '.*.d' -o -name '.*.tmp' -o -name '*.mod.c' \
		-o -name '*.lex.c' -o -name '*.tab.[ch]' \
		-o -name '*.asn1.[ch]' \
		-o -name '*.symtypes' -o -name 'modules.order' \
		-o -name modules.builtin -o -name '.tmp_*.o.*' \
		-o -name '*.c.[012]*.*' \
		-o -name '*.ll' \
		-o -name '*.gcno' \) -type f -print | xargs rm -f

# Generate tags for editors
# ---------------------------------------------------------------------------
quiet_cmd_tags = GEN     $@
      cmd_tags = $(CONFIG_SHELL) $(srctree)/scripts/tags.sh $@

tags TAGS cscope gtags: FORCE
	$(call cmd,tags)

# Scripts to check various things for consistency
# ---------------------------------------------------------------------------

PHONY += includecheck versioncheck coccicheck namespacecheck export_report

includecheck:
	find $(srctree)/* $(RCS_FIND_IGNORE) \
		-name '*.[hcS]' -type f -print | sort \
		| xargs $(PERL) -w $(srctree)/scripts/checkincludes.pl

versioncheck:
	find $(srctree)/* $(RCS_FIND_IGNORE) \
		-name '*.[hcS]' -type f -print | sort \
		| xargs $(PERL) -w $(srctree)/scripts/checkversion.pl

coccicheck:
	$(Q)$(CONFIG_SHELL) $(srctree)/scripts/$@

namespacecheck:
	$(PERL) $(srctree)/scripts/namespace.pl

export_report:
	$(PERL) $(srctree)/scripts/export_report.pl

endif #ifeq ($(config-targets),1)
endif #ifeq ($(mixed-targets),1)

PHONY += checkstack kernelrelease kernelversion image_name

# UML needs a little special treatment here.  It wants to use the host
# toolchain, so needs $(SUBARCH) passed to checkstack.pl.  Everyone
# else wants $(ARCH), including people doing cross-builds, which means
# that $(SUBARCH) doesn't work here.
ifeq ($(ARCH), um)
CHECKSTACK_ARCH := $(SUBARCH)
else
CHECKSTACK_ARCH := $(ARCH)
endif
checkstack:
	$(OBJDUMP) -d vmlinux $$(find . -name '*.ko') | \
	$(PERL) $(src)/scripts/checkstack.pl $(CHECKSTACK_ARCH)

kernelrelease:
	@echo "$(KERNELVERSION)$$($(CONFIG_SHELL) $(srctree)/scripts/setlocalversion $(srctree))"

kernelversion:
	@echo $(KERNELVERSION)

image_name:
	@echo $(KBUILD_IMAGE)

# Clear a bunch of variables before executing the submake
tools/: FORCE
	$(Q)mkdir -p $(objtree)/tools
	$(Q)$(MAKE) LDFLAGS= MAKEFLAGS="$(tools_silent) $(filter --j% -j,$(MAKEFLAGS))" O=$(abspath $(objtree)) subdir=tools -C $(src)/tools/

tools/%: FORCE
	$(Q)mkdir -p $(objtree)/tools
	$(Q)$(MAKE) LDFLAGS= MAKEFLAGS="$(tools_silent) $(filter --j% -j,$(MAKEFLAGS))" O=$(abspath $(objtree)) subdir=tools -C $(src)/tools/ $*

# Single targets
# ---------------------------------------------------------------------------
# Single targets are compatible with:
# - build with mixed source and output
# - build with separate output dir 'make O=...'
# - external modules
#
#  target-dir => where to store outputfile
#  build-dir  => directory in kernel source tree to use

ifeq ($(KBUILD_EXTMOD),)
        build-dir  = $(patsubst %/,%,$(dir $@))
        target-dir = $(dir $@)
else
        zap-slash=$(filter-out .,$(patsubst %/,%,$(dir $@)))
        build-dir  = $(KBUILD_EXTMOD)$(if $(zap-slash),/$(zap-slash))
        target-dir = $(if $(KBUILD_EXTMOD),$(dir $<),$(dir $@))
endif

%.s: %.c prepare scripts FORCE
	$(Q)$(MAKE) $(build)=$(build-dir) $(target-dir)$(notdir $@)
%.i: %.c prepare scripts FORCE
	$(Q)$(MAKE) $(build)=$(build-dir) $(target-dir)$(notdir $@)
%.o: %.c prepare scripts FORCE
	$(Q)$(MAKE) $(build)=$(build-dir) $(target-dir)$(notdir $@)
%.lst: %.c prepare scripts FORCE
	$(Q)$(MAKE) $(build)=$(build-dir) $(target-dir)$(notdir $@)
%.s: %.S prepare scripts FORCE
	$(Q)$(MAKE) $(build)=$(build-dir) $(target-dir)$(notdir $@)
%.o: %.S prepare scripts FORCE
	$(Q)$(MAKE) $(build)=$(build-dir) $(target-dir)$(notdir $@)
%.symtypes: %.c prepare scripts FORCE
	$(Q)$(MAKE) $(build)=$(build-dir) $(target-dir)$(notdir $@)
%.ll: %.c prepare scripts FORCE
	$(Q)$(MAKE) $(build)=$(build-dir) $(target-dir)$(notdir $@)

# Modules
/: prepare scripts FORCE
	$(cmd_crmodverdir)
	$(Q)$(MAKE) KBUILD_MODULES=$(if $(CONFIG_MODULES),1) \
	$(build)=$(build-dir)
# Make sure the latest headers are built for Documentation
Documentation/ samples/: headers_install
%/: prepare scripts FORCE
	$(cmd_crmodverdir)
	$(Q)$(MAKE) KBUILD_MODULES=$(if $(CONFIG_MODULES),1) \
	$(build)=$(build-dir)
%.ko: prepare scripts FORCE
	$(cmd_crmodverdir)
	$(Q)$(MAKE) KBUILD_MODULES=$(if $(CONFIG_MODULES),1)   \
	$(build)=$(build-dir) $(@:.ko=.o)
	$(Q)$(MAKE) -f $(srctree)/scripts/Makefile.modpost

# FIXME Should go into a make.lib or something
# ===========================================================================

quiet_cmd_rmdirs = $(if $(wildcard $(rm-dirs)),CLEAN   $(wildcard $(rm-dirs)))
      cmd_rmdirs = rm -rf $(rm-dirs)

quiet_cmd_rmfiles = $(if $(wildcard $(rm-files)),CLEAN   $(wildcard $(rm-files)))
      cmd_rmfiles = rm -f $(rm-files)

# Run depmod only if we have System.map and depmod is executable
quiet_cmd_depmod = DEPMOD  $(KERNELRELEASE)
      cmd_depmod = $(CONFIG_SHELL) $(srctree)/scripts/depmod.sh $(DEPMOD) \
                   $(KERNELRELEASE)

# Create temporary dir for module support files
# clean it up only when building all modules
cmd_crmodverdir = $(Q)mkdir -p $(MODVERDIR) \
                  $(if $(KBUILD_MODULES),; rm -f $(MODVERDIR)/*)

# read all saved command lines

cmd_files := $(wildcard .*.cmd $(foreach f,$(sort $(targets)),$(dir $(f)).$(notdir $(f)).cmd))

ifneq ($(cmd_files),)
  $(cmd_files): ;	# Do not try to update included dependency files
  include $(cmd_files)
endif

endif	# skip-makefile

PHONY += FORCE
FORCE:

# Declare the contents of the PHONY variable as phony.  We keep that
# information in a variable so we can use it in if_changed and friends.
.PHONY: $(PHONY)<|MERGE_RESOLUTION|>--- conflicted
+++ resolved
@@ -1,15 +1,9 @@
 # SPDX-License-Identifier: GPL-2.0
 VERSION = 4
 PATCHLEVEL = 19
-<<<<<<< HEAD
-SUBLEVEL = 39
+SUBLEVEL = 41
 EXTRAVERSION = -zen
 NAME = Neo Mir
-=======
-SUBLEVEL = 41
-EXTRAVERSION =
-NAME = "People's Front"
->>>>>>> 21de7eb6
 
 # *DOCUMENTATION*
 # To see a list of typical targets execute "make help"

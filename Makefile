--- conflicted
+++ resolved
@@ -1,15 +1,9 @@
 # SPDX-License-Identifier: GPL-2.0
 VERSION = 5
 PATCHLEVEL = 4
-<<<<<<< HEAD
-SUBLEVEL = 8
+SUBLEVEL = 10
 EXTRAVERSION = -zen
 NAME = Pudding River
-=======
-SUBLEVEL = 10
-EXTRAVERSION =
-NAME = Kleptomaniac Octopus
->>>>>>> 7a02c193
 
 # *DOCUMENTATION*
 # To see a list of typical targets execute "make help"

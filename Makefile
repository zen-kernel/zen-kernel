# SPDX-License-Identifier: GPL-2.0
VERSION = 5
PATCHLEVEL = 0
<<<<<<< HEAD
SUBLEVEL = 19
EXTRAVERSION = -zen
NAME = High Five
=======
SUBLEVEL = 20
EXTRAVERSION =
NAME = Shy Crocodile
>>>>>>> 227ab209

# *DOCUMENTATION*
# To see a list of typical targets execute "make help"
# More info can be located in ./README
# Comments in this file are targeted only to the developer, do not
# expect to learn how to build the kernel reading this file.

# That's our default target when none is given on the command line
PHONY := _all
_all:

# We are using a recursive build, so we need to do a little thinking
# to get the ordering right.
#
# Most importantly: sub-Makefiles should only ever modify files in
# their own directory. If in some directory we have a dependency on
# a file in another dir (which doesn't happen often, but it's often
# unavoidable when linking the built-in.a targets which finally
# turn into vmlinux), we will call a sub make in that other dir, and
# after that we are sure that everything which is in that other dir
# is now up to date.
#
# The only cases where we need to modify files which have global
# effects are thus separated out and done before the recursive
# descending is started. They are now explicitly listed as the
# prepare rule.

ifneq ($(sub_make_done),1)

# Do not use make's built-in rules and variables
# (this increases performance and avoids hard-to-debug behaviour)
MAKEFLAGS += -rR

# Avoid funny character set dependencies
unexport LC_ALL
LC_COLLATE=C
LC_NUMERIC=C
export LC_COLLATE LC_NUMERIC

# Avoid interference with shell env settings
unexport GREP_OPTIONS

# Beautify output
# ---------------------------------------------------------------------------
#
# Normally, we echo the whole command before executing it. By making
# that echo $($(quiet)$(cmd)), we now have the possibility to set
# $(quiet) to choose other forms of output instead, e.g.
#
#         quiet_cmd_cc_o_c = Compiling $(RELDIR)/$@
#         cmd_cc_o_c       = $(CC) $(c_flags) -c -o $@ $<
#
# If $(quiet) is empty, the whole command will be printed.
# If it is set to "quiet_", only the short version will be printed.
# If it is set to "silent_", nothing will be printed at all, since
# the variable $(silent_cmd_cc_o_c) doesn't exist.
#
# A simple variant is to prefix commands with $(Q) - that's useful
# for commands that shall be hidden in non-verbose mode.
#
#	$(Q)ln $@ :<
#
# If KBUILD_VERBOSE equals 0 then the above command will be hidden.
# If KBUILD_VERBOSE equals 1 then the above command is displayed.
#
# To put more focus on warnings, be less verbose as default
# Use 'make V=1' to see the full commands

ifeq ("$(origin V)", "command line")
  KBUILD_VERBOSE = $(V)
endif
ifndef KBUILD_VERBOSE
  KBUILD_VERBOSE = 0
endif

ifeq ($(KBUILD_VERBOSE),1)
  quiet =
  Q =
else
  quiet=quiet_
  Q = @
endif

# If the user is running make -s (silent mode), suppress echoing of
# commands

ifneq ($(findstring s,$(filter-out --%,$(MAKEFLAGS))),)
  quiet=silent_
  tools_silent=s
endif

export quiet Q KBUILD_VERBOSE

# kbuild supports saving output files in a separate directory.
# To locate output files in a separate directory two syntaxes are supported.
# In both cases the working directory must be the root of the kernel src.
# 1) O=
# Use "make O=dir/to/store/output/files/"
#
# 2) Set KBUILD_OUTPUT
# Set the environment variable KBUILD_OUTPUT to point to the directory
# where the output files shall be placed.
# export KBUILD_OUTPUT=dir/to/store/output/files/
# make
#
# The O= assignment takes precedence over the KBUILD_OUTPUT environment
# variable.

# KBUILD_SRC is not intended to be used by the regular user (for now),
# it is set on invocation of make with KBUILD_OUTPUT or O= specified.

# OK, Make called in directory where kernel src resides
# Do we want to locate output files in a separate directory?
ifeq ("$(origin O)", "command line")
  KBUILD_OUTPUT := $(O)
endif

# Cancel implicit rules on top Makefile
$(CURDIR)/Makefile Makefile: ;

ifneq ($(words $(subst :, ,$(CURDIR))), 1)
  $(error main directory cannot contain spaces nor colons)
endif

ifneq ($(KBUILD_OUTPUT),)
# check that the output directory actually exists
saved-output := $(KBUILD_OUTPUT)
KBUILD_OUTPUT := $(shell mkdir -p $(KBUILD_OUTPUT) && cd $(KBUILD_OUTPUT) \
								&& pwd)
$(if $(KBUILD_OUTPUT),, \
     $(error failed to create output directory "$(saved-output)"))

# Look for make include files relative to root of kernel src
#
# This does not become effective immediately because MAKEFLAGS is re-parsed
# once after the Makefile is read.  It is OK since we are going to invoke
# 'sub-make' below.
MAKEFLAGS += --include-dir=$(CURDIR)

need-sub-make := 1
else

# Do not print "Entering directory ..." at all for in-tree build.
MAKEFLAGS += --no-print-directory

endif # ifneq ($(KBUILD_OUTPUT),)

ifneq ($(filter 3.%,$(MAKE_VERSION)),)
# 'MAKEFLAGS += -rR' does not immediately become effective for GNU Make 3.x
# We need to invoke sub-make to avoid implicit rules in the top Makefile.
need-sub-make := 1
# Cancel implicit rules for this Makefile.
$(lastword $(MAKEFILE_LIST)): ;
endif

export sub_make_done := 1

ifeq ($(need-sub-make),1)

PHONY += $(MAKECMDGOALS) sub-make

$(filter-out _all sub-make $(CURDIR)/Makefile, $(MAKECMDGOALS)) _all: sub-make
	@:

# Invoke a second make in the output directory, passing relevant variables
sub-make:
	$(Q)$(MAKE) \
	$(if $(KBUILD_OUTPUT),-C $(KBUILD_OUTPUT) KBUILD_SRC=$(CURDIR)) \
	-f $(CURDIR)/Makefile $(filter-out _all sub-make,$(MAKECMDGOALS))

endif # need-sub-make
endif # sub_make_done

# We process the rest of the Makefile if this is the final invocation of make
ifeq ($(need-sub-make),)

# Do not print "Entering directory ...",
# but we want to display it when entering to the output directory
# so that IDEs/editors are able to understand relative filenames.
MAKEFLAGS += --no-print-directory

# Call a source code checker (by default, "sparse") as part of the
# C compilation.
#
# Use 'make C=1' to enable checking of only re-compiled files.
# Use 'make C=2' to enable checking of *all* source files, regardless
# of whether they are re-compiled or not.
#
# See the file "Documentation/dev-tools/sparse.rst" for more details,
# including where to get the "sparse" utility.

ifeq ("$(origin C)", "command line")
  KBUILD_CHECKSRC = $(C)
endif
ifndef KBUILD_CHECKSRC
  KBUILD_CHECKSRC = 0
endif

# Use make M=dir to specify directory of external module to build
# Old syntax make ... SUBDIRS=$PWD is still supported
# Setting the environment variable KBUILD_EXTMOD take precedence
ifdef SUBDIRS
  $(warning ================= WARNING ================)
  $(warning 'SUBDIRS' will be removed after Linux 5.3)
  $(warning Please use 'M=' or 'KBUILD_EXTMOD' instead)
  $(warning ==========================================)
  KBUILD_EXTMOD ?= $(SUBDIRS)
endif

ifeq ("$(origin M)", "command line")
  KBUILD_EXTMOD := $(M)
endif

ifeq ($(KBUILD_SRC),)
        # building in the source tree
        srctree := .
else
        ifeq ($(KBUILD_SRC)/,$(dir $(CURDIR)))
                # building in a subdirectory of the source tree
                srctree := ..
        else
                srctree := $(KBUILD_SRC)
        endif
endif

export KBUILD_CHECKSRC KBUILD_EXTMOD KBUILD_SRC

objtree		:= .
src		:= $(srctree)
obj		:= $(objtree)

VPATH		:= $(srctree)$(if $(KBUILD_EXTMOD),:$(KBUILD_EXTMOD))

export srctree objtree VPATH

# To make sure we do not include .config for any of the *config targets
# catch them early, and hand them over to scripts/kconfig/Makefile
# It is allowed to specify more targets when calling make, including
# mixing *config targets and build targets.
# For example 'make oldconfig all'.
# Detect when mixed targets is specified, and make a second invocation
# of make so .config is not included in this case either (for *config).

version_h := include/generated/uapi/linux/version.h
old_version_h := include/linux/version.h

clean-targets := %clean mrproper cleandocs
no-dot-config-targets := $(clean-targets) \
			 cscope gtags TAGS tags help% %docs check% coccicheck \
			 $(version_h) headers_% archheaders archscripts \
			 %asm-generic kernelversion %src-pkg
no-sync-config-targets := $(no-dot-config-targets) install %install \
			   kernelrelease

config-targets  := 0
mixed-targets   := 0
dot-config      := 1
may-sync-config := 1

ifneq ($(filter $(no-dot-config-targets), $(MAKECMDGOALS)),)
	ifeq ($(filter-out $(no-dot-config-targets), $(MAKECMDGOALS)),)
		dot-config := 0
	endif
endif

ifneq ($(filter $(no-sync-config-targets), $(MAKECMDGOALS)),)
	ifeq ($(filter-out $(no-sync-config-targets), $(MAKECMDGOALS)),)
		may-sync-config := 0
	endif
endif

ifneq ($(KBUILD_EXTMOD),)
	may-sync-config := 0
endif

ifeq ($(KBUILD_EXTMOD),)
        ifneq ($(filter config %config,$(MAKECMDGOALS)),)
                config-targets := 1
                ifneq ($(words $(MAKECMDGOALS)),1)
                        mixed-targets := 1
                endif
        endif
endif

# For "make -j clean all", "make -j mrproper defconfig all", etc.
ifneq ($(filter $(clean-targets),$(MAKECMDGOALS)),)
        ifneq ($(filter-out $(clean-targets),$(MAKECMDGOALS)),)
                mixed-targets := 1
        endif
endif

# install and modules_install need also be processed one by one
ifneq ($(filter install,$(MAKECMDGOALS)),)
        ifneq ($(filter modules_install,$(MAKECMDGOALS)),)
	        mixed-targets := 1
        endif
endif

ifeq ($(mixed-targets),1)
# ===========================================================================
# We're called with mixed targets (*config and build targets).
# Handle them one by one.

PHONY += $(MAKECMDGOALS) __build_one_by_one

$(filter-out __build_one_by_one, $(MAKECMDGOALS)): __build_one_by_one
	@:

__build_one_by_one:
	$(Q)set -e; \
	for i in $(MAKECMDGOALS); do \
		$(MAKE) -f $(srctree)/Makefile $$i; \
	done

else

# We need some generic definitions (do not try to remake the file).
scripts/Kbuild.include: ;
include scripts/Kbuild.include

# Read KERNELRELEASE from include/config/kernel.release (if it exists)
KERNELRELEASE = $(shell cat include/config/kernel.release 2> /dev/null)
KERNELVERSION = $(VERSION)$(if $(PATCHLEVEL),.$(PATCHLEVEL)$(if $(SUBLEVEL),.$(SUBLEVEL)))$(EXTRAVERSION)
export VERSION PATCHLEVEL SUBLEVEL KERNELRELEASE KERNELVERSION

include scripts/subarch.include

# Cross compiling and selecting different set of gcc/bin-utils
# ---------------------------------------------------------------------------
#
# When performing cross compilation for other architectures ARCH shall be set
# to the target architecture. (See arch/* for the possibilities).
# ARCH can be set during invocation of make:
# make ARCH=ia64
# Another way is to have ARCH set in the environment.
# The default ARCH is the host where make is executed.

# CROSS_COMPILE specify the prefix used for all executables used
# during compilation. Only gcc and related bin-utils executables
# are prefixed with $(CROSS_COMPILE).
# CROSS_COMPILE can be set on the command line
# make CROSS_COMPILE=ia64-linux-
# Alternatively CROSS_COMPILE can be set in the environment.
# Default value for CROSS_COMPILE is not to prefix executables
# Note: Some architectures assign CROSS_COMPILE in their arch/*/Makefile
ARCH		?= $(SUBARCH)

# Architecture as present in compile.h
UTS_MACHINE 	:= $(ARCH)
SRCARCH 	:= $(ARCH)

# Additional ARCH settings for x86
ifeq ($(ARCH),i386)
        SRCARCH := x86
endif
ifeq ($(ARCH),x86_64)
        SRCARCH := x86
endif

# Additional ARCH settings for sparc
ifeq ($(ARCH),sparc32)
       SRCARCH := sparc
endif
ifeq ($(ARCH),sparc64)
       SRCARCH := sparc
endif

# Additional ARCH settings for sh
ifeq ($(ARCH),sh64)
       SRCARCH := sh
endif

KCONFIG_CONFIG	?= .config
export KCONFIG_CONFIG

# SHELL used by kbuild
CONFIG_SHELL := $(shell if [ -x "$$BASH" ]; then echo $$BASH; \
	  else if [ -x /bin/bash ]; then echo /bin/bash; \
	  else echo sh; fi ; fi)

HOST_LFS_CFLAGS := $(shell getconf LFS_CFLAGS 2>/dev/null)
HOST_LFS_LDFLAGS := $(shell getconf LFS_LDFLAGS 2>/dev/null)
HOST_LFS_LIBS := $(shell getconf LFS_LIBS 2>/dev/null)

HOSTCC       = gcc
HOSTCXX      = g++
KBUILD_HOSTCFLAGS   := -Wall -Wmissing-prototypes -Wstrict-prototypes -O2 \
		-fomit-frame-pointer -std=gnu89 $(HOST_LFS_CFLAGS) \
		$(HOSTCFLAGS)
KBUILD_HOSTCXXFLAGS := -O2 $(HOST_LFS_CFLAGS) $(HOSTCXXFLAGS)
KBUILD_HOSTLDFLAGS  := $(HOST_LFS_LDFLAGS) $(HOSTLDFLAGS)
KBUILD_HOSTLDLIBS   := $(HOST_LFS_LIBS) $(HOSTLDLIBS)

# Make variables (CC, etc...)
AS		= $(CROSS_COMPILE)as
LD		= $(CROSS_COMPILE)ld
CC		= $(CROSS_COMPILE)gcc
CPP		= $(CC) -E
AR		= $(CROSS_COMPILE)ar
NM		= $(CROSS_COMPILE)nm
STRIP		= $(CROSS_COMPILE)strip
OBJCOPY		= $(CROSS_COMPILE)objcopy
OBJDUMP		= $(CROSS_COMPILE)objdump
LEX		= flex
YACC		= bison
AWK		= awk
GENKSYMS	= scripts/genksyms/genksyms
INSTALLKERNEL  := installkernel
DEPMOD		= /sbin/depmod
PERL		= perl
PYTHON		= python
PYTHON2		= python2
PYTHON3		= python3
CHECK		= sparse

CHECKFLAGS     := -D__linux__ -Dlinux -D__STDC__ -Dunix -D__unix__ \
		  -Wbitwise -Wno-return-void -Wno-unknown-attribute $(CF)
NOSTDINC_FLAGS  =
CFLAGS_MODULE   =
AFLAGS_MODULE   =
LDFLAGS_MODULE  =
CFLAGS_KERNEL	=
AFLAGS_KERNEL	=
LDFLAGS_vmlinux =

# Use USERINCLUDE when you must reference the UAPI directories only.
USERINCLUDE    := \
		-I$(srctree)/arch/$(SRCARCH)/include/uapi \
		-I$(objtree)/arch/$(SRCARCH)/include/generated/uapi \
		-I$(srctree)/include/uapi \
		-I$(objtree)/include/generated/uapi \
                -include $(srctree)/include/linux/kconfig.h

# Use LINUXINCLUDE when you must reference the include/ directory.
# Needed to be compatible with the O= option
LINUXINCLUDE    := \
		-I$(srctree)/arch/$(SRCARCH)/include \
		-I$(objtree)/arch/$(SRCARCH)/include/generated \
		$(if $(KBUILD_SRC), -I$(srctree)/include) \
		-I$(objtree)/include \
		$(USERINCLUDE)

KBUILD_AFLAGS   := -D__ASSEMBLY__ -fno-PIE
KBUILD_CFLAGS   := -Wall -Wundef -Werror=strict-prototypes -Wno-trigraphs \
		   -fno-strict-aliasing -fno-common -fshort-wchar -fno-PIE \
		   -Werror-implicit-function-declaration -Werror=implicit-int \
		   -Wno-format-security \
		   -std=gnu89
KBUILD_CPPFLAGS := -D__KERNEL__
KBUILD_AFLAGS_KERNEL :=
KBUILD_CFLAGS_KERNEL :=
KBUILD_AFLAGS_MODULE  := -DMODULE
KBUILD_CFLAGS_MODULE  := -DMODULE
KBUILD_LDFLAGS_MODULE := -T $(srctree)/scripts/module-common.lds
KBUILD_LDFLAGS :=
GCC_PLUGINS_CFLAGS :=

export ARCH SRCARCH CONFIG_SHELL HOSTCC KBUILD_HOSTCFLAGS CROSS_COMPILE AS LD CC
export CPP AR NM STRIP OBJCOPY OBJDUMP KBUILD_HOSTLDFLAGS KBUILD_HOSTLDLIBS
export MAKE LEX YACC AWK GENKSYMS INSTALLKERNEL PERL PYTHON PYTHON2 PYTHON3 UTS_MACHINE
export HOSTCXX KBUILD_HOSTCXXFLAGS LDFLAGS_MODULE CHECK CHECKFLAGS

export KBUILD_CPPFLAGS NOSTDINC_FLAGS LINUXINCLUDE OBJCOPYFLAGS KBUILD_LDFLAGS
export KBUILD_CFLAGS CFLAGS_KERNEL CFLAGS_MODULE
export CFLAGS_KASAN CFLAGS_KASAN_NOSANITIZE CFLAGS_UBSAN
export KBUILD_AFLAGS AFLAGS_KERNEL AFLAGS_MODULE
export KBUILD_AFLAGS_MODULE KBUILD_CFLAGS_MODULE KBUILD_LDFLAGS_MODULE
export KBUILD_AFLAGS_KERNEL KBUILD_CFLAGS_KERNEL
export KBUILD_ARFLAGS

# When compiling out-of-tree modules, put MODVERDIR in the module
# tree rather than in the kernel tree. The kernel tree might
# even be read-only.
export MODVERDIR := $(if $(KBUILD_EXTMOD),$(firstword $(KBUILD_EXTMOD))/).tmp_versions

# Files to ignore in find ... statements

export RCS_FIND_IGNORE := \( -name SCCS -o -name BitKeeper -o -name .svn -o    \
			  -name CVS -o -name .pc -o -name .hg -o -name .git \) \
			  -prune -o
export RCS_TAR_IGNORE := --exclude SCCS --exclude BitKeeper --exclude .svn \
			 --exclude CVS --exclude .pc --exclude .hg --exclude .git

# ===========================================================================
# Rules shared between *config targets and build targets

# Basic helpers built in scripts/basic/
PHONY += scripts_basic
scripts_basic:
	$(Q)$(MAKE) $(build)=scripts/basic
	$(Q)rm -f .tmp_quiet_recordmcount

# To avoid any implicit rule to kick in, define an empty command.
scripts/basic/%: scripts_basic ;

PHONY += outputmakefile
# outputmakefile generates a Makefile in the output directory, if using a
# separate output directory. This allows convenient use of make in the
# output directory.
outputmakefile:
ifneq ($(KBUILD_SRC),)
	$(Q)ln -fsn $(srctree) source
	$(Q)$(CONFIG_SHELL) $(srctree)/scripts/mkmakefile $(srctree)
endif

ifneq ($(shell $(CC) --version 2>&1 | head -n 1 | grep clang),)
ifneq ($(CROSS_COMPILE),)
CLANG_FLAGS	:= --target=$(notdir $(CROSS_COMPILE:%-=%))
GCC_TOOLCHAIN_DIR := $(dir $(shell which $(CROSS_COMPILE)elfedit))
CLANG_FLAGS	+= --prefix=$(GCC_TOOLCHAIN_DIR)
GCC_TOOLCHAIN	:= $(realpath $(GCC_TOOLCHAIN_DIR)/..)
endif
ifneq ($(GCC_TOOLCHAIN),)
CLANG_FLAGS	+= --gcc-toolchain=$(GCC_TOOLCHAIN)
endif
CLANG_FLAGS	+= -no-integrated-as
KBUILD_CFLAGS	+= $(CLANG_FLAGS)
KBUILD_AFLAGS	+= $(CLANG_FLAGS)
export CLANG_FLAGS
endif

RETPOLINE_CFLAGS_GCC := -mindirect-branch=thunk-extern -mindirect-branch-register
RETPOLINE_VDSO_CFLAGS_GCC := -mindirect-branch=thunk-inline -mindirect-branch-register
RETPOLINE_CFLAGS_CLANG := -mretpoline-external-thunk
RETPOLINE_VDSO_CFLAGS_CLANG := -mretpoline
RETPOLINE_CFLAGS := $(call cc-option,$(RETPOLINE_CFLAGS_GCC),$(call cc-option,$(RETPOLINE_CFLAGS_CLANG)))
RETPOLINE_VDSO_CFLAGS := $(call cc-option,$(RETPOLINE_VDSO_CFLAGS_GCC),$(call cc-option,$(RETPOLINE_VDSO_CFLAGS_CLANG)))
export RETPOLINE_CFLAGS
export RETPOLINE_VDSO_CFLAGS

# The expansion should be delayed until arch/$(SRCARCH)/Makefile is included.
# Some architectures define CROSS_COMPILE in arch/$(SRCARCH)/Makefile.
# CC_VERSION_TEXT is referenced from Kconfig (so it needs export),
# and from include/config/auto.conf.cmd to detect the compiler upgrade.
CC_VERSION_TEXT = $(shell $(CC) --version | head -n 1)

ifeq ($(config-targets),1)
# ===========================================================================
# *config targets only - make sure prerequisites are updated, and descend
# in scripts/kconfig to make the *config target

# Read arch specific Makefile to set KBUILD_DEFCONFIG as needed.
# KBUILD_DEFCONFIG may point out an alternative default configuration
# used for 'make defconfig'
include arch/$(SRCARCH)/Makefile
export KBUILD_DEFCONFIG KBUILD_KCONFIG CC_VERSION_TEXT

config: scripts_basic outputmakefile FORCE
	$(Q)$(MAKE) $(build)=scripts/kconfig $@

%config: scripts_basic outputmakefile FORCE
	$(Q)$(MAKE) $(build)=scripts/kconfig $@

else
# ===========================================================================
# Build targets only - this includes vmlinux, arch specific targets, clean
# targets and others. In general all targets except *config targets.

# If building an external module we do not care about the all: rule
# but instead _all depend on modules
PHONY += all
ifeq ($(KBUILD_EXTMOD),)
_all: all
else
_all: modules
endif

# Decide whether to build built-in, modular, or both.
# Normally, just do built-in.

KBUILD_MODULES :=
KBUILD_BUILTIN := 1

# If we have only "make modules", don't compile built-in objects.
# When we're building modules with modversions, we need to consider
# the built-in objects during the descend as well, in order to
# make sure the checksums are up to date before we record them.

ifeq ($(MAKECMDGOALS),modules)
  KBUILD_BUILTIN := $(if $(CONFIG_MODVERSIONS),1)
endif

# If we have "make <whatever> modules", compile modules
# in addition to whatever we do anyway.
# Just "make" or "make all" shall build modules as well

ifneq ($(filter all _all modules,$(MAKECMDGOALS)),)
  KBUILD_MODULES := 1
endif

ifeq ($(MAKECMDGOALS),)
  KBUILD_MODULES := 1
endif

export KBUILD_MODULES KBUILD_BUILTIN

ifeq ($(KBUILD_EXTMOD),)
# Objects we will link into vmlinux / subdirs we need to visit
init-y		:= init/
drivers-y	:= drivers/ sound/ firmware/
net-y		:= net/
libs-y		:= lib/
core-y		:= usr/
virt-y		:= virt/
endif # KBUILD_EXTMOD

ifeq ($(dot-config),1)
include include/config/auto.conf
endif

# The all: target is the default when no target is given on the
# command line.
# This allow a user to issue only 'make' to build a kernel including modules
# Defaults to vmlinux, but the arch makefile usually adds further targets
all: vmlinux

CFLAGS_GCOV	:= -fprofile-arcs -ftest-coverage \
	$(call cc-option,-fno-tree-loop-im) \
	$(call cc-disable-warning,maybe-uninitialized,)
export CFLAGS_GCOV

# The arch Makefiles can override CC_FLAGS_FTRACE. We may also append it later.
ifdef CONFIG_FUNCTION_TRACER
  CC_FLAGS_FTRACE := -pg
endif

# The arch Makefile can set ARCH_{CPP,A,C}FLAGS to override the default
# values of the respective KBUILD_* variables
ARCH_CPPFLAGS :=
ARCH_AFLAGS :=
ARCH_CFLAGS :=
include arch/$(SRCARCH)/Makefile

ifeq ($(dot-config),1)
ifeq ($(may-sync-config),1)
# Read in dependencies to all Kconfig* files, make sure to run syncconfig if
# changes are detected. This should be included after arch/$(SRCARCH)/Makefile
# because some architectures define CROSS_COMPILE there.
include include/config/auto.conf.cmd

# To avoid any implicit rule to kick in, define an empty command
$(KCONFIG_CONFIG): ;

# The actual configuration files used during the build are stored in
# include/generated/ and include/config/. Update them if .config is newer than
# include/config/auto.conf (which mirrors .config).
#
# This exploits the 'multi-target pattern rule' trick.
# The syncconfig should be executed only once to make all the targets.
%/auto.conf %/auto.conf.cmd %/tristate.conf: $(KCONFIG_CONFIG)
	$(Q)$(MAKE) -f $(srctree)/Makefile syncconfig
else
# External modules and some install targets need include/generated/autoconf.h
# and include/config/auto.conf but do not care if they are up-to-date.
# Use auto.conf to trigger the test
PHONY += include/config/auto.conf

include/config/auto.conf:
	$(Q)test -e include/generated/autoconf.h -a -e $@ || (		\
	echo >&2;							\
	echo >&2 "  ERROR: Kernel configuration is invalid.";		\
	echo >&2 "         include/generated/autoconf.h or $@ are missing.";\
	echo >&2 "         Run 'make oldconfig && make prepare' on kernel src to fix it.";	\
	echo >&2 ;							\
	/bin/false)

endif # may-sync-config
endif # $(dot-config)

KBUILD_CFLAGS	+= $(call cc-option,-fno-delete-null-pointer-checks,)
KBUILD_CFLAGS	+= $(call cc-disable-warning,frame-address,)
KBUILD_CFLAGS	+= $(call cc-disable-warning, format-truncation)
KBUILD_CFLAGS	+= $(call cc-disable-warning, format-overflow)
KBUILD_CFLAGS	+= $(call cc-disable-warning, int-in-bool-context)

ifdef CONFIG_CC_OPTIMIZE_FOR_SIZE
KBUILD_CFLAGS	+= -Os $(call cc-disable-warning,maybe-uninitialized,)
else
ifdef CONFIG_CC_OPTIMIZE_HARDER
KBUILD_CFLAGS	+= -O3 $(call cc-disable-warning,maybe-uninitialized,)
else
ifdef CONFIG_PROFILE_ALL_BRANCHES
KBUILD_CFLAGS	+= -O2 $(call cc-disable-warning,maybe-uninitialized,)
else
KBUILD_CFLAGS   += -O2
endif
endif
endif

KBUILD_CFLAGS += $(call cc-ifversion, -lt, 0409, \
			$(call cc-disable-warning,maybe-uninitialized,))

# Tell gcc to never replace conditional load with a non-conditional one
KBUILD_CFLAGS	+= $(call cc-option,--param=allow-store-data-races=0)

include scripts/Makefile.kcov
include scripts/Makefile.gcc-plugins

ifdef CONFIG_READABLE_ASM
# Disable optimizations that make assembler listings hard to read.
# reorder blocks reorders the control in the function
# ipa clone creates specialized cloned functions
# partial inlining inlines only parts of functions
KBUILD_CFLAGS += $(call cc-option,-fno-reorder-blocks,) \
                 $(call cc-option,-fno-ipa-cp-clone,) \
                 $(call cc-option,-fno-partial-inlining)
endif

ifneq ($(CONFIG_FRAME_WARN),0)
KBUILD_CFLAGS += $(call cc-option,-Wframe-larger-than=${CONFIG_FRAME_WARN})
endif

stackp-flags-$(CONFIG_CC_HAS_STACKPROTECTOR_NONE) := -fno-stack-protector
stackp-flags-$(CONFIG_STACKPROTECTOR)             := -fstack-protector
stackp-flags-$(CONFIG_STACKPROTECTOR_STRONG)      := -fstack-protector-strong

KBUILD_CFLAGS += $(stackp-flags-y)

ifdef CONFIG_CC_IS_CLANG
KBUILD_CPPFLAGS += $(call cc-option,-Qunused-arguments,)
KBUILD_CFLAGS += $(call cc-disable-warning, format-invalid-specifier)
KBUILD_CFLAGS += $(call cc-disable-warning, gnu)
KBUILD_CFLAGS += $(call cc-disable-warning, address-of-packed-member)
# Quiet clang warning: comparison of unsigned expression < 0 is always false
KBUILD_CFLAGS += $(call cc-disable-warning, tautological-compare)
# CLANG uses a _MergedGlobals as optimization, but this breaks modpost, as the
# source of a reference will be _MergedGlobals and not on of the whitelisted names.
# See modpost pattern 2
KBUILD_CFLAGS += $(call cc-option, -mno-global-merge,)
KBUILD_CFLAGS += $(call cc-option, -fcatch-undefined-behavior)
else

# These warnings generated too much noise in a regular build.
# Use make W=1 to enable them (see scripts/Makefile.extrawarn)
KBUILD_CFLAGS += -Wno-unused-but-set-variable
endif

KBUILD_CFLAGS += $(call cc-disable-warning, unused-const-variable)
ifdef CONFIG_FRAME_POINTER
KBUILD_CFLAGS	+= -fno-omit-frame-pointer -fno-optimize-sibling-calls
else
# Some targets (ARM with Thumb2, for example), can't be built with frame
# pointers.  For those, we don't have FUNCTION_TRACER automatically
# select FRAME_POINTER.  However, FUNCTION_TRACER adds -pg, and this is
# incompatible with -fomit-frame-pointer with current GCC, so we don't use
# -fomit-frame-pointer with FUNCTION_TRACER.
ifndef CONFIG_FUNCTION_TRACER
KBUILD_CFLAGS	+= -fomit-frame-pointer
endif
endif

KBUILD_CFLAGS   += $(call cc-option, -fno-var-tracking-assignments)

ifdef CONFIG_DEBUG_INFO
ifdef CONFIG_DEBUG_INFO_SPLIT
KBUILD_CFLAGS   += $(call cc-option, -gsplit-dwarf, -g)
else
KBUILD_CFLAGS	+= -g
endif
KBUILD_AFLAGS	+= -Wa,-gdwarf-2
endif
ifdef CONFIG_DEBUG_INFO_DWARF4
KBUILD_CFLAGS	+= $(call cc-option, -gdwarf-4,)
endif

ifdef CONFIG_DEBUG_INFO_REDUCED
KBUILD_CFLAGS 	+= $(call cc-option, -femit-struct-debug-baseonly) \
		   $(call cc-option,-fno-var-tracking)
endif

ifdef CONFIG_FUNCTION_TRACER
ifdef CONFIG_FTRACE_MCOUNT_RECORD
  # gcc 5 supports generating the mcount tables directly
  ifeq ($(call cc-option-yn,-mrecord-mcount),y)
    CC_FLAGS_FTRACE	+= -mrecord-mcount
    export CC_USING_RECORD_MCOUNT := 1
  endif
  ifdef CONFIG_HAVE_NOP_MCOUNT
    ifeq ($(call cc-option-yn, -mnop-mcount),y)
      CC_FLAGS_FTRACE	+= -mnop-mcount
      CC_FLAGS_USING	+= -DCC_USING_NOP_MCOUNT
    endif
  endif
endif
ifdef CONFIG_HAVE_FENTRY
  ifeq ($(call cc-option-yn, -mfentry),y)
    CC_FLAGS_FTRACE	+= -mfentry
    CC_FLAGS_USING	+= -DCC_USING_FENTRY
  endif
endif
export CC_FLAGS_FTRACE
KBUILD_CFLAGS	+= $(CC_FLAGS_FTRACE) $(CC_FLAGS_USING)
KBUILD_AFLAGS	+= $(CC_FLAGS_USING)
ifdef CONFIG_DYNAMIC_FTRACE
	ifdef CONFIG_HAVE_C_RECORDMCOUNT
		BUILD_C_RECORDMCOUNT := y
		export BUILD_C_RECORDMCOUNT
	endif
endif
endif

# We trigger additional mismatches with less inlining
ifdef CONFIG_DEBUG_SECTION_MISMATCH
KBUILD_CFLAGS += $(call cc-option, -fno-inline-functions-called-once)
endif

ifdef CONFIG_LD_DEAD_CODE_DATA_ELIMINATION
KBUILD_CFLAGS_KERNEL += -ffunction-sections -fdata-sections
LDFLAGS_vmlinux += --gc-sections
endif

# arch Makefile may override CC so keep this after arch Makefile is included
NOSTDINC_FLAGS += -nostdinc -isystem $(shell $(CC) -print-file-name=include)

# warn about C99 declaration after statement
KBUILD_CFLAGS += -Wdeclaration-after-statement

# Variable Length Arrays (VLAs) should not be used anywhere in the kernel
KBUILD_CFLAGS += $(call cc-option,-Wvla)

# disable pointer signed / unsigned warnings in gcc 4.0
KBUILD_CFLAGS += -Wno-pointer-sign

# disable stringop warnings in gcc 8+
KBUILD_CFLAGS += $(call cc-disable-warning, stringop-truncation)

# disable invalid "can't wrap" optimizations for signed / pointers
KBUILD_CFLAGS	+= $(call cc-option,-fno-strict-overflow)

# clang sets -fmerge-all-constants by default as optimization, but this
# is non-conforming behavior for C and in fact breaks the kernel, so we
# need to disable it here generally.
KBUILD_CFLAGS	+= $(call cc-option,-fno-merge-all-constants)

# for gcc -fno-merge-all-constants disables everything, but it is fine
# to have actual conforming behavior enabled.
KBUILD_CFLAGS	+= $(call cc-option,-fmerge-constants)

# Make sure -fstack-check isn't enabled (like gentoo apparently did)
KBUILD_CFLAGS  += $(call cc-option,-fno-stack-check,)

# conserve stack if available
KBUILD_CFLAGS   += $(call cc-option,-fconserve-stack)

# Prohibit date/time macros, which would make the build non-deterministic
KBUILD_CFLAGS   += $(call cc-option,-Werror=date-time)

# enforce correct pointer usage
KBUILD_CFLAGS   += $(call cc-option,-Werror=incompatible-pointer-types)

# Require designated initializers for all marked structures
KBUILD_CFLAGS   += $(call cc-option,-Werror=designated-init)

# change __FILE__ to the relative path from the srctree
KBUILD_CFLAGS	+= $(call cc-option,-fmacro-prefix-map=$(srctree)/=)

# use the deterministic mode of AR if available
KBUILD_ARFLAGS := $(call ar-option,D)

include scripts/Makefile.kasan
include scripts/Makefile.extrawarn
include scripts/Makefile.ubsan

# Add any arch overrides and user supplied CPPFLAGS, AFLAGS and CFLAGS as the
# last assignments
KBUILD_CPPFLAGS += $(ARCH_CPPFLAGS) $(KCPPFLAGS)
KBUILD_AFLAGS   += $(ARCH_AFLAGS)   $(KAFLAGS)
KBUILD_CFLAGS   += $(ARCH_CFLAGS)   $(KCFLAGS)

# Use --build-id when available.
LDFLAGS_BUILD_ID := $(call ld-option, --build-id)
KBUILD_LDFLAGS_MODULE += $(LDFLAGS_BUILD_ID)
LDFLAGS_vmlinux += $(LDFLAGS_BUILD_ID)

ifeq ($(CONFIG_STRIP_ASM_SYMS),y)
LDFLAGS_vmlinux	+= $(call ld-option, -X,)
endif

# insure the checker run with the right endianness
CHECKFLAGS += $(if $(CONFIG_CPU_BIG_ENDIAN),-mbig-endian,-mlittle-endian)

# the checker needs the correct machine size
CHECKFLAGS += $(if $(CONFIG_64BIT),-m64,-m32)

# Default kernel image to build when no specific target is given.
# KBUILD_IMAGE may be overruled on the command line or
# set in the environment
# Also any assignments in arch/$(ARCH)/Makefile take precedence over
# this default value
export KBUILD_IMAGE ?= vmlinux

#
# INSTALL_PATH specifies where to place the updated kernel and system map
# images. Default is /boot, but you can set it to other values
export	INSTALL_PATH ?= /boot

#
# INSTALL_DTBS_PATH specifies a prefix for relocations required by build roots.
# Like INSTALL_MOD_PATH, it isn't defined in the Makefile, but can be passed as
# an argument if needed. Otherwise it defaults to the kernel install path
#
export INSTALL_DTBS_PATH ?= $(INSTALL_PATH)/dtbs/$(KERNELRELEASE)

#
# INSTALL_MOD_PATH specifies a prefix to MODLIB for module directory
# relocations required by build roots.  This is not defined in the
# makefile but the argument can be passed to make if needed.
#

MODLIB	= $(INSTALL_MOD_PATH)/lib/modules/$(KERNELRELEASE)
export MODLIB

#
# INSTALL_MOD_STRIP, if defined, will cause modules to be
# stripped after they are installed.  If INSTALL_MOD_STRIP is '1', then
# the default option --strip-debug will be used.  Otherwise,
# INSTALL_MOD_STRIP value will be used as the options to the strip command.

ifdef INSTALL_MOD_STRIP
ifeq ($(INSTALL_MOD_STRIP),1)
mod_strip_cmd = $(STRIP) --strip-debug
else
mod_strip_cmd = $(STRIP) $(INSTALL_MOD_STRIP)
endif # INSTALL_MOD_STRIP=1
else
mod_strip_cmd = true
endif # INSTALL_MOD_STRIP
export mod_strip_cmd

# CONFIG_MODULE_COMPRESS, if defined, will cause module to be compressed
# after they are installed in agreement with CONFIG_MODULE_COMPRESS_GZIP
# or CONFIG_MODULE_COMPRESS_XZ.

mod_compress_cmd = true
ifdef CONFIG_MODULE_COMPRESS
  ifdef CONFIG_MODULE_COMPRESS_GZIP
    mod_compress_cmd = gzip -n -f
  endif # CONFIG_MODULE_COMPRESS_GZIP
  ifdef CONFIG_MODULE_COMPRESS_XZ
    mod_compress_cmd = xz -f
  endif # CONFIG_MODULE_COMPRESS_XZ
endif # CONFIG_MODULE_COMPRESS
export mod_compress_cmd

# Select initial ramdisk compression format, default is gzip(1).
# This shall be used by the dracut(8) tool while creating an initramfs image.
#
INITRD_COMPRESS-y                  := gzip
INITRD_COMPRESS-$(CONFIG_RD_BZIP2) := bzip2
INITRD_COMPRESS-$(CONFIG_RD_LZMA)  := lzma
INITRD_COMPRESS-$(CONFIG_RD_XZ)    := xz
INITRD_COMPRESS-$(CONFIG_RD_LZO)   := lzo
INITRD_COMPRESS-$(CONFIG_RD_LZ4)   := lz4
# do not export INITRD_COMPRESS, since we didn't actually
# choose a sane default compression above.
# export INITRD_COMPRESS := $(INITRD_COMPRESS-y)

ifdef CONFIG_MODULE_SIG_ALL
$(eval $(call config_filename,MODULE_SIG_KEY))

mod_sign_cmd = scripts/sign-file $(CONFIG_MODULE_SIG_HASH) $(MODULE_SIG_KEY_SRCPREFIX)$(CONFIG_MODULE_SIG_KEY) certs/signing_key.x509
else
mod_sign_cmd = true
endif
export mod_sign_cmd

HOST_LIBELF_LIBS = $(shell pkg-config libelf --libs 2>/dev/null || echo -lelf)

ifdef CONFIG_STACK_VALIDATION
  has_libelf := $(call try-run,\
		echo "int main() {}" | $(HOSTCC) -xc -o /dev/null $(HOST_LIBELF_LIBS) -,1,0)
  ifeq ($(has_libelf),1)
    objtool_target := tools/objtool FORCE
  else
    SKIP_STACK_VALIDATION := 1
    export SKIP_STACK_VALIDATION
  endif
endif

PHONY += prepare0

ifeq ($(KBUILD_EXTMOD),)
core-y		+= kernel/ certs/ mm/ fs/ ipc/ security/ crypto/ block/

vmlinux-dirs	:= $(patsubst %/,%,$(filter %/, $(init-y) $(init-m) \
		     $(core-y) $(core-m) $(drivers-y) $(drivers-m) \
		     $(net-y) $(net-m) $(libs-y) $(libs-m) $(virt-y)))

vmlinux-alldirs	:= $(sort $(vmlinux-dirs) $(patsubst %/,%,$(filter %/, \
		     $(init-) $(core-) $(drivers-) $(net-) $(libs-) $(virt-))))

init-y		:= $(patsubst %/, %/built-in.a, $(init-y))
core-y		:= $(patsubst %/, %/built-in.a, $(core-y))
drivers-y	:= $(patsubst %/, %/built-in.a, $(drivers-y))
net-y		:= $(patsubst %/, %/built-in.a, $(net-y))
libs-y1		:= $(patsubst %/, %/lib.a, $(libs-y))
libs-y2		:= $(patsubst %/, %/built-in.a, $(filter-out %.a, $(libs-y)))
virt-y		:= $(patsubst %/, %/built-in.a, $(virt-y))

# Externally visible symbols (used by link-vmlinux.sh)
export KBUILD_VMLINUX_INIT := $(head-y) $(init-y)
export KBUILD_VMLINUX_MAIN := $(core-y) $(libs-y2) $(drivers-y) $(net-y) $(virt-y)
export KBUILD_VMLINUX_LIBS := $(libs-y1)
export KBUILD_LDS          := arch/$(SRCARCH)/kernel/vmlinux.lds
export LDFLAGS_vmlinux
# used by scripts/package/Makefile
export KBUILD_ALLDIRS := $(sort $(filter-out arch/%,$(vmlinux-alldirs)) arch Documentation include samples scripts tools)

vmlinux-deps := $(KBUILD_LDS) $(KBUILD_VMLINUX_INIT) $(KBUILD_VMLINUX_MAIN) $(KBUILD_VMLINUX_LIBS)

# Recurse until adjust_autoksyms.sh is satisfied
PHONY += autoksyms_recursive
autoksyms_recursive: $(vmlinux-deps)
ifdef CONFIG_TRIM_UNUSED_KSYMS
	$(Q)$(CONFIG_SHELL) $(srctree)/scripts/adjust_autoksyms.sh \
	  "$(MAKE) -f $(srctree)/Makefile vmlinux"
endif

# For the kernel to actually contain only the needed exported symbols,
# we have to build modules as well to determine what those symbols are.
# (this can be evaluated only once include/config/auto.conf has been included)
ifdef CONFIG_TRIM_UNUSED_KSYMS
  KBUILD_MODULES := 1
endif

autoksyms_h := $(if $(CONFIG_TRIM_UNUSED_KSYMS), include/generated/autoksyms.h)

$(autoksyms_h):
	$(Q)mkdir -p $(dir $@)
	$(Q)touch $@

ARCH_POSTLINK := $(wildcard $(srctree)/arch/$(SRCARCH)/Makefile.postlink)

# Final link of vmlinux with optional arch pass after final link
cmd_link-vmlinux =                                                 \
	$(CONFIG_SHELL) $< $(LD) $(KBUILD_LDFLAGS) $(LDFLAGS_vmlinux) ;    \
	$(if $(ARCH_POSTLINK), $(MAKE) -f $(ARCH_POSTLINK) $@, true)

vmlinux: scripts/link-vmlinux.sh autoksyms_recursive $(vmlinux-deps) FORCE
ifdef CONFIG_GDB_SCRIPTS
	$(Q)ln -fsn $(abspath $(srctree)/scripts/gdb/vmlinux-gdb.py)
endif
	+$(call if_changed,link-vmlinux)

targets := vmlinux

# Build samples along the rest of the kernel. This needs headers_install.
ifdef CONFIG_SAMPLES
vmlinux-dirs += samples
samples: headers_install
endif

# The actual objects are generated when descending,
# make sure no implicit rule kicks in
$(sort $(vmlinux-deps)): $(vmlinux-dirs) ;

# Handle descending into subdirectories listed in $(vmlinux-dirs)
# Preset locale variables to speed up the build process. Limit locale
# tweaks to this spot to avoid wrong language settings when running
# make menuconfig etc.
# Error messages still appears in the original language

PHONY += $(vmlinux-dirs)
$(vmlinux-dirs): prepare
	$(Q)$(MAKE) $(build)=$@ need-builtin=1

filechk_kernel.release = \
	echo "$(KERNELVERSION)$$($(CONFIG_SHELL) $(srctree)/scripts/setlocalversion $(srctree))"

# Store (new) KERNELRELEASE string in include/config/kernel.release
include/config/kernel.release: $(srctree)/Makefile FORCE
	$(call filechk,kernel.release)

# Additional helpers built in scripts/
# Carefully list dependencies so we do not try to build scripts twice
# in parallel
PHONY += scripts
scripts: scripts_basic scripts_dtc
	$(Q)$(MAKE) $(build)=$(@)

# Things we need to do before we recursively start building the kernel
# or the modules are listed in "prepare".
# A multi level approach is used. prepareN is processed before prepareN-1.
# archprepare is used in arch Makefiles and when processed asm symlink,
# version.h and scripts_basic is processed / created.

PHONY += prepare archprepare prepare1 prepare2 prepare3

# prepare3 is used to check if we are building in a separate output directory,
# and if so do:
# 1) Check that make has not been executed in the kernel src $(srctree)
prepare3: include/config/kernel.release
ifneq ($(KBUILD_SRC),)
	@$(kecho) '  Using $(srctree) as source for kernel'
	$(Q)if [ -f $(srctree)/.config -o -d $(srctree)/include/config ]; then \
		echo >&2 "  $(srctree) is not clean, please run 'make mrproper'"; \
		echo >&2 "  in the '$(srctree)' directory.";\
		/bin/false; \
	fi;
endif

# prepare2 creates a makefile if using a separate output directory.
# From this point forward, .config has been reprocessed, so any rules
# that need to depend on updated CONFIG_* values can be checked here.
prepare2: prepare3 outputmakefile asm-generic

prepare1: prepare2 $(version_h) $(autoksyms_h) include/generated/utsrelease.h
	$(cmd_crmodverdir)

archprepare: archheaders archscripts prepare1 scripts

prepare0: archprepare
	$(Q)$(MAKE) $(build)=scripts/mod
	$(Q)$(MAKE) $(build)=.

# All the preparing..
prepare: prepare0 prepare-objtool

# Support for using generic headers in asm-generic
asm-generic := -f $(srctree)/scripts/Makefile.asm-generic obj

PHONY += asm-generic uapi-asm-generic
asm-generic: uapi-asm-generic
	$(Q)$(MAKE) $(asm-generic)=arch/$(SRCARCH)/include/generated/asm
uapi-asm-generic:
	$(Q)$(MAKE) $(asm-generic)=arch/$(SRCARCH)/include/generated/uapi/asm

PHONY += prepare-objtool
prepare-objtool: $(objtool_target)
ifeq ($(SKIP_STACK_VALIDATION),1)
ifdef CONFIG_UNWINDER_ORC
	@echo "error: Cannot generate ORC metadata for CONFIG_UNWINDER_ORC=y, please install libelf-dev, libelf-devel or elfutils-libelf-devel" >&2
	@false
else
	@echo "warning: Cannot use CONFIG_STACK_VALIDATION=y, please install libelf-dev, libelf-devel or elfutils-libelf-devel" >&2
endif
endif

# Generate some files
# ---------------------------------------------------------------------------

# KERNELRELEASE can change from a few different places, meaning version.h
# needs to be updated, so this check is forced on all builds

uts_len := 64
define filechk_utsrelease.h
	if [ `echo -n "$(KERNELRELEASE)" | wc -c ` -gt $(uts_len) ]; then \
	  echo '"$(KERNELRELEASE)" exceeds $(uts_len) characters' >&2;    \
	  exit 1;                                                         \
	fi;                                                               \
	echo \#define UTS_RELEASE \"$(KERNELRELEASE)\"
endef

define filechk_version.h
	echo \#define LINUX_VERSION_CODE $(shell                         \
	expr $(VERSION) \* 65536 + 0$(PATCHLEVEL) \* 256 + 0$(SUBLEVEL)); \
	echo '#define KERNEL_VERSION(a,b,c) (((a) << 16) + ((b) << 8) + (c))'
endef

$(version_h): FORCE
	$(call filechk,version.h)
	$(Q)rm -f $(old_version_h)

include/generated/utsrelease.h: include/config/kernel.release FORCE
	$(call filechk,utsrelease.h)

PHONY += headerdep
headerdep:
	$(Q)find $(srctree)/include/ -name '*.h' | xargs --max-args 1 \
	$(srctree)/scripts/headerdep.pl -I$(srctree)/include

# ---------------------------------------------------------------------------
# Kernel headers

#Default location for installed headers
export INSTALL_HDR_PATH = $(objtree)/usr

# If we do an all arch process set dst to include/arch-$(SRCARCH)
hdr-dst = $(if $(KBUILD_HEADERS), dst=include/arch-$(SRCARCH), dst=include)

PHONY += archheaders archscripts

PHONY += __headers
__headers: $(version_h) scripts_basic uapi-asm-generic archheaders archscripts
	$(Q)$(MAKE) $(build)=scripts build_unifdef

PHONY += headers_install_all
headers_install_all:
	$(Q)$(CONFIG_SHELL) $(srctree)/scripts/headers.sh install

PHONY += headers_install
headers_install: __headers
	$(if $(wildcard $(srctree)/arch/$(SRCARCH)/include/uapi/asm/Kbuild),, \
	  $(error Headers not exportable for the $(SRCARCH) architecture))
	$(Q)$(MAKE) $(hdr-inst)=include/uapi dst=include
	$(Q)$(MAKE) $(hdr-inst)=arch/$(SRCARCH)/include/uapi $(hdr-dst)

PHONY += headers_check_all
headers_check_all: headers_install_all
	$(Q)$(CONFIG_SHELL) $(srctree)/scripts/headers.sh check

PHONY += headers_check
headers_check: headers_install
	$(Q)$(MAKE) $(hdr-inst)=include/uapi dst=include HDRCHECK=1
	$(Q)$(MAKE) $(hdr-inst)=arch/$(SRCARCH)/include/uapi $(hdr-dst) HDRCHECK=1

ifdef CONFIG_HEADERS_CHECK
all: headers_check
endif

# ---------------------------------------------------------------------------
# Kernel selftest

PHONY += kselftest
kselftest:
	$(Q)$(MAKE) -C $(srctree)/tools/testing/selftests run_tests

PHONY += kselftest-clean
kselftest-clean:
	$(Q)$(MAKE) -C $(srctree)/tools/testing/selftests clean

PHONY += kselftest-merge
kselftest-merge:
	$(if $(wildcard $(objtree)/.config),, $(error No .config exists, config your kernel first!))
	$(Q)$(CONFIG_SHELL) $(srctree)/scripts/kconfig/merge_config.sh \
		-m $(objtree)/.config \
		$(srctree)/tools/testing/selftests/*/config
	+$(Q)$(MAKE) -f $(srctree)/Makefile olddefconfig

# ---------------------------------------------------------------------------
# Devicetree files

ifneq ($(wildcard $(srctree)/arch/$(SRCARCH)/boot/dts/),)
dtstree := arch/$(SRCARCH)/boot/dts
endif

ifneq ($(dtstree),)

%.dtb: prepare3 scripts_dtc
	$(Q)$(MAKE) $(build)=$(dtstree) $(dtstree)/$@

PHONY += dtbs dtbs_install dt_binding_check
dtbs dtbs_check: prepare3 scripts_dtc
	$(Q)$(MAKE) $(build)=$(dtstree)

dtbs_check: export CHECK_DTBS=1
dtbs_check: dt_binding_check

dtbs_install:
	$(Q)$(MAKE) $(dtbinst)=$(dtstree)

ifdef CONFIG_OF_EARLY_FLATTREE
all: dtbs
endif

endif

PHONY += scripts_dtc
scripts_dtc: scripts_basic
	$(Q)$(MAKE) $(build)=scripts/dtc

dt_binding_check: scripts_dtc
	$(Q)$(MAKE) $(build)=Documentation/devicetree/bindings

# ---------------------------------------------------------------------------
# Modules

ifdef CONFIG_MODULES

# By default, build modules as well

all: modules

# Build modules
#
# A module can be listed more than once in obj-m resulting in
# duplicate lines in modules.order files.  Those are removed
# using awk while concatenating to the final file.

PHONY += modules
modules: $(vmlinux-dirs) $(if $(KBUILD_BUILTIN),vmlinux) modules.builtin
	$(Q)$(AWK) '!x[$$0]++' $(vmlinux-dirs:%=$(objtree)/%/modules.order) > $(objtree)/modules.order
	@$(kecho) '  Building modules, stage 2.';
	$(Q)$(MAKE) -f $(srctree)/scripts/Makefile.modpost

modules.builtin: $(vmlinux-dirs:%=%/modules.builtin)
	$(Q)$(AWK) '!x[$$0]++' $^ > $(objtree)/modules.builtin

%/modules.builtin: include/config/auto.conf include/config/tristate.conf
	$(Q)$(MAKE) $(modbuiltin)=$*


# Target to prepare building external modules
PHONY += modules_prepare
modules_prepare: prepare

# Target to install modules
PHONY += modules_install
modules_install: _modinst_ _modinst_post

PHONY += _modinst_
_modinst_:
	@rm -rf $(MODLIB)/kernel
	@rm -f $(MODLIB)/source
	@mkdir -p $(MODLIB)/kernel
	@ln -s $(abspath $(srctree)) $(MODLIB)/source
	@if [ ! $(objtree) -ef  $(MODLIB)/build ]; then \
		rm -f $(MODLIB)/build ; \
		ln -s $(CURDIR) $(MODLIB)/build ; \
	fi
	@cp -f $(objtree)/modules.order $(MODLIB)/
	@cp -f $(objtree)/modules.builtin $(MODLIB)/
	$(Q)$(MAKE) -f $(srctree)/scripts/Makefile.modinst

# This depmod is only for convenience to give the initial
# boot a modules.dep even before / is mounted read-write.  However the
# boot script depmod is the master version.
PHONY += _modinst_post
_modinst_post: _modinst_
	$(call cmd,depmod)

ifeq ($(CONFIG_MODULE_SIG), y)
PHONY += modules_sign
modules_sign:
	$(Q)$(MAKE) -f $(srctree)/scripts/Makefile.modsign
endif

else # CONFIG_MODULES

# Modules not configured
# ---------------------------------------------------------------------------

PHONY += modules modules_install
modules modules_install:
	@echo >&2
	@echo >&2 "The present kernel configuration has modules disabled."
	@echo >&2 "Type 'make config' and enable loadable module support."
	@echo >&2 "Then build a kernel with module support enabled."
	@echo >&2
	@exit 1

endif # CONFIG_MODULES

###
# Cleaning is done on three levels.
# make clean     Delete most generated files
#                Leave enough to build external modules
# make mrproper  Delete the current configuration, and all generated files
# make distclean Remove editor backup files, patch leftover files and the like

# Directories & files removed with 'make clean'
CLEAN_DIRS  += $(MODVERDIR) include/ksym

# Directories & files removed with 'make mrproper'
MRPROPER_DIRS  += include/config usr/include include/generated          \
		  arch/*/include/generated .tmp_objdiff
MRPROPER_FILES += .config .config.old .version \
		  Module.symvers tags TAGS cscope* GPATH GTAGS GRTAGS GSYMS \
		  signing_key.pem signing_key.priv signing_key.x509	\
		  x509.genkey extra_certificates signing_key.x509.keyid	\
		  signing_key.x509.signer vmlinux-gdb.py

# clean - Delete most, but leave enough to build external modules
#
clean: rm-dirs  := $(CLEAN_DIRS)
clean: rm-files := $(CLEAN_FILES)
clean-dirs      := $(addprefix _clean_, . $(vmlinux-alldirs) Documentation samples)

PHONY += $(clean-dirs) clean archclean vmlinuxclean
$(clean-dirs):
	$(Q)$(MAKE) $(clean)=$(patsubst _clean_%,%,$@)

vmlinuxclean:
	$(Q)$(CONFIG_SHELL) $(srctree)/scripts/link-vmlinux.sh clean
	$(Q)$(if $(ARCH_POSTLINK), $(MAKE) -f $(ARCH_POSTLINK) clean)

clean: archclean vmlinuxclean

# mrproper - Delete all generated files, including .config
#
mrproper: rm-dirs  := $(wildcard $(MRPROPER_DIRS))
mrproper: rm-files := $(wildcard $(MRPROPER_FILES))
mrproper-dirs      := $(addprefix _mrproper_,scripts)

PHONY += $(mrproper-dirs) mrproper
$(mrproper-dirs):
	$(Q)$(MAKE) $(clean)=$(patsubst _mrproper_%,%,$@)

mrproper: clean $(mrproper-dirs)
	$(call cmd,rmdirs)
	$(call cmd,rmfiles)

# distclean
#
PHONY += distclean

distclean: mrproper
	@find $(srctree) $(RCS_FIND_IGNORE) \
		\( -name '*.orig' -o -name '*.rej' -o -name '*~' \
		-o -name '*.bak' -o -name '#*#' -o -name '*%' \
		-o -name 'core' \) \
		-type f -print | xargs rm -f


# Packaging of the kernel to various formats
# ---------------------------------------------------------------------------
package-dir	:= scripts/package

%src-pkg: FORCE
	$(Q)$(MAKE) $(build)=$(package-dir) $@
%pkg: include/config/kernel.release FORCE
	$(Q)$(MAKE) $(build)=$(package-dir) $@


# Brief documentation of the typical targets used
# ---------------------------------------------------------------------------

boards := $(wildcard $(srctree)/arch/$(SRCARCH)/configs/*_defconfig)
boards := $(sort $(notdir $(boards)))
board-dirs := $(dir $(wildcard $(srctree)/arch/$(SRCARCH)/configs/*/*_defconfig))
board-dirs := $(sort $(notdir $(board-dirs:/=)))

PHONY += help
help:
	@echo  'Cleaning targets:'
	@echo  '  clean		  - Remove most generated files but keep the config and'
	@echo  '                    enough build support to build external modules'
	@echo  '  mrproper	  - Remove all generated files + config + various backup files'
	@echo  '  distclean	  - mrproper + remove editor backup and patch files'
	@echo  ''
	@echo  'Configuration targets:'
	@$(MAKE) -f $(srctree)/scripts/kconfig/Makefile help
	@echo  ''
	@echo  'Other generic targets:'
	@echo  '  all		  - Build all targets marked with [*]'
	@echo  '* vmlinux	  - Build the bare kernel'
	@echo  '* modules	  - Build all modules'
	@echo  '  modules_install - Install all modules to INSTALL_MOD_PATH (default: /)'
	@echo  '  dir/            - Build all files in dir and below'
	@echo  '  dir/file.[ois]  - Build specified target only'
	@echo  '  dir/file.ll     - Build the LLVM assembly file'
	@echo  '                    (requires compiler support for LLVM assembly generation)'
	@echo  '  dir/file.lst    - Build specified mixed source/assembly target only'
	@echo  '                    (requires a recent binutils and recent build (System.map))'
	@echo  '  dir/file.ko     - Build module including final link'
	@echo  '  modules_prepare - Set up for building external modules'
	@echo  '  tags/TAGS	  - Generate tags file for editors'
	@echo  '  cscope	  - Generate cscope index'
	@echo  '  gtags           - Generate GNU GLOBAL index'
	@echo  '  kernelrelease	  - Output the release version string (use with make -s)'
	@echo  '  kernelversion	  - Output the version stored in Makefile (use with make -s)'
	@echo  '  image_name	  - Output the image name (use with make -s)'
	@echo  '  headers_install - Install sanitised kernel headers to INSTALL_HDR_PATH'; \
	 echo  '                    (default: $(INSTALL_HDR_PATH))'; \
	 echo  ''
	@echo  'Static analysers:'
	@echo  '  checkstack      - Generate a list of stack hogs'
	@echo  '  namespacecheck  - Name space analysis on compiled kernel'
	@echo  '  versioncheck    - Sanity check on version.h usage'
	@echo  '  includecheck    - Check for duplicate included header files'
	@echo  '  export_report   - List the usages of all exported symbols'
	@echo  '  headers_check   - Sanity check on exported headers'
	@echo  '  headerdep       - Detect inclusion cycles in headers'
	@echo  '  coccicheck      - Check with Coccinelle'
	@echo  ''
	@echo  'Kernel selftest:'
	@echo  '  kselftest       - Build and run kernel selftest (run as root)'
	@echo  '                    Build, install, and boot kernel before'
	@echo  '                    running kselftest on it'
	@echo  '  kselftest-clean - Remove all generated kselftest files'
	@echo  '  kselftest-merge - Merge all the config dependencies of kselftest to existing'
	@echo  '                    .config.'
	@echo  ''
	@$(if $(dtstree), \
		echo 'Devicetree:'; \
		echo '* dtbs            - Build device tree blobs for enabled boards'; \
		echo '  dtbs_install    - Install dtbs to $(INSTALL_DTBS_PATH)'; \
		echo '')

	@echo 'Userspace tools targets:'
	@echo '  use "make tools/help"'
	@echo '  or  "cd tools; make help"'
	@echo  ''
	@echo  'Kernel packaging:'
	@$(MAKE) $(build)=$(package-dir) help
	@echo  ''
	@echo  'Documentation targets:'
	@$(MAKE) -f $(srctree)/Documentation/Makefile dochelp
	@echo  ''
	@echo  'Architecture specific targets ($(SRCARCH)):'
	@$(if $(archhelp),$(archhelp),\
		echo '  No architecture specific help defined for $(SRCARCH)')
	@echo  ''
	@$(if $(boards), \
		$(foreach b, $(boards), \
		printf "  %-24s - Build for %s\\n" $(b) $(subst _defconfig,,$(b));) \
		echo '')
	@$(if $(board-dirs), \
		$(foreach b, $(board-dirs), \
		printf "  %-16s - Show %s-specific targets\\n" help-$(b) $(b);) \
		printf "  %-16s - Show all of the above\\n" help-boards; \
		echo '')

	@echo  '  make V=0|1 [targets] 0 => quiet build (default), 1 => verbose build'
	@echo  '  make V=2   [targets] 2 => give reason for rebuild of target'
	@echo  '  make O=dir [targets] Locate all output files in "dir", including .config'
	@echo  '  make C=1   [targets] Check re-compiled c source with $$CHECK (sparse by default)'
	@echo  '  make C=2   [targets] Force check of all c source with $$CHECK'
	@echo  '  make RECORDMCOUNT_WARN=1 [targets] Warn about ignored mcount sections'
	@echo  '  make W=n   [targets] Enable extra gcc checks, n=1,2,3 where'
	@echo  '		1: warnings which may be relevant and do not occur too often'
	@echo  '		2: warnings which occur quite often but may still be relevant'
	@echo  '		3: more obscure warnings, can most likely be ignored'
	@echo  '		Multiple levels can be combined with W=12 or W=123'
	@echo  ''
	@echo  'Execute "make" or "make all" to build all targets marked with [*] '
	@echo  'For further info see the ./README file'


help-board-dirs := $(addprefix help-,$(board-dirs))

help-boards: $(help-board-dirs)

boards-per-dir = $(sort $(notdir $(wildcard $(srctree)/arch/$(SRCARCH)/configs/$*/*_defconfig)))

$(help-board-dirs): help-%:
	@echo  'Architecture specific targets ($(SRCARCH) $*):'
	@$(if $(boards-per-dir), \
		$(foreach b, $(boards-per-dir), \
		printf "  %-24s - Build for %s\\n" $*/$(b) $(subst _defconfig,,$(b));) \
		echo '')


# Documentation targets
# ---------------------------------------------------------------------------
DOC_TARGETS := xmldocs latexdocs pdfdocs htmldocs epubdocs cleandocs \
	       linkcheckdocs dochelp refcheckdocs
PHONY += $(DOC_TARGETS)
$(DOC_TARGETS): scripts_basic FORCE
	$(Q)$(MAKE) $(build)=Documentation $@

else # KBUILD_EXTMOD

###
# External module support.
# When building external modules the kernel used as basis is considered
# read-only, and no consistency checks are made and the make
# system is not used on the basis kernel. If updates are required
# in the basis kernel ordinary make commands (without M=...) must
# be used.
#
# The following are the only valid targets when building external
# modules.
# make M=dir clean     Delete all automatically generated files
# make M=dir modules   Make all modules in specified dir
# make M=dir	       Same as 'make M=dir modules'
# make M=dir modules_install
#                      Install the modules built in the module directory
#                      Assumes install directory is already created

# We are always building modules
KBUILD_MODULES := 1

PHONY += $(objtree)/Module.symvers
$(objtree)/Module.symvers:
	@test -e $(objtree)/Module.symvers || ( \
	echo; \
	echo "  WARNING: Symbol version dump $(objtree)/Module.symvers"; \
	echo "           is missing; modules will have no dependencies and modversions."; \
	echo )

module-dirs := $(addprefix _module_,$(KBUILD_EXTMOD))
PHONY += $(module-dirs) modules
$(module-dirs): prepare $(objtree)/Module.symvers
	$(Q)$(MAKE) $(build)=$(patsubst _module_%,%,$@)

modules: $(module-dirs)
	@$(kecho) '  Building modules, stage 2.';
	$(Q)$(MAKE) -f $(srctree)/scripts/Makefile.modpost

PHONY += modules_install
modules_install: _emodinst_ _emodinst_post

install-dir := $(if $(INSTALL_MOD_DIR),$(INSTALL_MOD_DIR),extra)
PHONY += _emodinst_
_emodinst_:
	$(Q)mkdir -p $(MODLIB)/$(install-dir)
	$(Q)$(MAKE) -f $(srctree)/scripts/Makefile.modinst

PHONY += _emodinst_post
_emodinst_post: _emodinst_
	$(call cmd,depmod)

clean-dirs := $(addprefix _clean_,$(KBUILD_EXTMOD))

PHONY += $(clean-dirs) clean
$(clean-dirs):
	$(Q)$(MAKE) $(clean)=$(patsubst _clean_%,%,$@)

clean:	rm-dirs := $(MODVERDIR)
clean: rm-files := $(KBUILD_EXTMOD)/Module.symvers

PHONY += help
help:
	@echo  '  Building external modules.'
	@echo  '  Syntax: make -C path/to/kernel/src M=$$PWD target'
	@echo  ''
	@echo  '  modules         - default target, build the module(s)'
	@echo  '  modules_install - install the module'
	@echo  '  clean           - remove generated files in module directory only'
	@echo  ''

PHONY += prepare
prepare:
	$(cmd_crmodverdir)
endif # KBUILD_EXTMOD

clean: $(clean-dirs)
	$(call cmd,rmdirs)
	$(call cmd,rmfiles)
	@find $(if $(KBUILD_EXTMOD), $(KBUILD_EXTMOD), .) $(RCS_FIND_IGNORE) \
		\( -name '*.[aios]' -o -name '*.ko' -o -name '.*.cmd' \
		-o -name '*.ko.*' \
		-o -name '*.dtb' -o -name '*.dtb.S' -o -name '*.dt.yaml' \
		-o -name '*.dwo' -o -name '*.lst' \
		-o -name '*.su'  \
		-o -name '.*.d' -o -name '.*.tmp' -o -name '*.mod.c' \
		-o -name '*.lex.c' -o -name '*.tab.[ch]' \
		-o -name '*.asn1.[ch]' \
		-o -name '*.symtypes' -o -name 'modules.order' \
		-o -name modules.builtin -o -name '.tmp_*.o.*' \
		-o -name '*.c.[012]*.*' \
		-o -name '*.ll' \
		-o -name '*.gcno' \) -type f -print | xargs rm -f

# Generate tags for editors
# ---------------------------------------------------------------------------
quiet_cmd_tags = GEN     $@
      cmd_tags = $(CONFIG_SHELL) $(srctree)/scripts/tags.sh $@

tags TAGS cscope gtags: FORCE
	$(call cmd,tags)

# Scripts to check various things for consistency
# ---------------------------------------------------------------------------

PHONY += includecheck versioncheck coccicheck namespacecheck export_report

includecheck:
	find $(srctree)/* $(RCS_FIND_IGNORE) \
		-name '*.[hcS]' -type f -print | sort \
		| xargs $(PERL) -w $(srctree)/scripts/checkincludes.pl

versioncheck:
	find $(srctree)/* $(RCS_FIND_IGNORE) \
		-name '*.[hcS]' -type f -print | sort \
		| xargs $(PERL) -w $(srctree)/scripts/checkversion.pl

coccicheck:
	$(Q)$(CONFIG_SHELL) $(srctree)/scripts/$@

namespacecheck:
	$(PERL) $(srctree)/scripts/namespace.pl

export_report:
	$(PERL) $(srctree)/scripts/export_report.pl

PHONY += checkstack kernelrelease kernelversion image_name

# UML needs a little special treatment here.  It wants to use the host
# toolchain, so needs $(SUBARCH) passed to checkstack.pl.  Everyone
# else wants $(ARCH), including people doing cross-builds, which means
# that $(SUBARCH) doesn't work here.
ifeq ($(ARCH), um)
CHECKSTACK_ARCH := $(SUBARCH)
else
CHECKSTACK_ARCH := $(ARCH)
endif
checkstack:
	$(OBJDUMP) -d vmlinux $$(find . -name '*.ko') | \
	$(PERL) $(src)/scripts/checkstack.pl $(CHECKSTACK_ARCH)

kernelrelease:
	@echo "$(KERNELVERSION)$$($(CONFIG_SHELL) $(srctree)/scripts/setlocalversion $(srctree))"

kernelversion:
	@echo $(KERNELVERSION)

image_name:
	@echo $(KBUILD_IMAGE)

# Clear a bunch of variables before executing the submake
tools/: FORCE
	$(Q)mkdir -p $(objtree)/tools
	$(Q)$(MAKE) LDFLAGS= MAKEFLAGS="$(tools_silent) $(filter --j% -j,$(MAKEFLAGS))" O=$(abspath $(objtree)) subdir=tools -C $(src)/tools/

tools/%: FORCE
	$(Q)mkdir -p $(objtree)/tools
	$(Q)$(MAKE) LDFLAGS= MAKEFLAGS="$(tools_silent) $(filter --j% -j,$(MAKEFLAGS))" O=$(abspath $(objtree)) subdir=tools -C $(src)/tools/ $*

# Single targets
# ---------------------------------------------------------------------------
# Single targets are compatible with:
# - build with mixed source and output
# - build with separate output dir 'make O=...'
# - external modules
#
#  target-dir => where to store outputfile
#  build-dir  => directory in kernel source tree to use

ifeq ($(KBUILD_EXTMOD),)
        build-dir  = $(patsubst %/,%,$(dir $@))
        target-dir = $(dir $@)
else
        zap-slash=$(filter-out .,$(patsubst %/,%,$(dir $@)))
        build-dir  = $(KBUILD_EXTMOD)$(if $(zap-slash),/$(zap-slash))
        target-dir = $(if $(KBUILD_EXTMOD),$(dir $<),$(dir $@))
endif

%.s: %.c prepare FORCE
	$(Q)$(MAKE) $(build)=$(build-dir) $(target-dir)$(notdir $@)
%.i: %.c prepare FORCE
	$(Q)$(MAKE) $(build)=$(build-dir) $(target-dir)$(notdir $@)
%.o: %.c prepare FORCE
	$(Q)$(MAKE) $(build)=$(build-dir) $(target-dir)$(notdir $@)
%.lst: %.c prepare FORCE
	$(Q)$(MAKE) $(build)=$(build-dir) $(target-dir)$(notdir $@)
%.s: %.S prepare FORCE
	$(Q)$(MAKE) $(build)=$(build-dir) $(target-dir)$(notdir $@)
%.o: %.S prepare FORCE
	$(Q)$(MAKE) $(build)=$(build-dir) $(target-dir)$(notdir $@)
%.symtypes: %.c prepare FORCE
	$(Q)$(MAKE) $(build)=$(build-dir) $(target-dir)$(notdir $@)
%.ll: %.c prepare FORCE
	$(Q)$(MAKE) $(build)=$(build-dir) $(target-dir)$(notdir $@)

# Modules
/: prepare FORCE
	$(Q)$(MAKE) KBUILD_MODULES=$(if $(CONFIG_MODULES),1) \
	$(build)=$(build-dir)
# Make sure the latest headers are built for Documentation
Documentation/ samples/: headers_install
%/: prepare FORCE
	$(Q)$(MAKE) KBUILD_MODULES=$(if $(CONFIG_MODULES),1) \
	$(build)=$(build-dir)
%.ko: prepare FORCE
	$(Q)$(MAKE) KBUILD_MODULES=$(if $(CONFIG_MODULES),1)   \
	$(build)=$(build-dir) $(@:.ko=.o)
	$(Q)$(MAKE) -f $(srctree)/scripts/Makefile.modpost

# FIXME Should go into a make.lib or something
# ===========================================================================

quiet_cmd_rmdirs = $(if $(wildcard $(rm-dirs)),CLEAN   $(wildcard $(rm-dirs)))
      cmd_rmdirs = rm -rf $(rm-dirs)

quiet_cmd_rmfiles = $(if $(wildcard $(rm-files)),CLEAN   $(wildcard $(rm-files)))
      cmd_rmfiles = rm -f $(rm-files)

# Run depmod only if we have System.map and depmod is executable
quiet_cmd_depmod = DEPMOD  $(KERNELRELEASE)
      cmd_depmod = $(CONFIG_SHELL) $(srctree)/scripts/depmod.sh $(DEPMOD) \
                   $(KERNELRELEASE)

# Create temporary dir for module support files
# clean it up only when building all modules
cmd_crmodverdir = $(Q)mkdir -p $(MODVERDIR) \
                  $(if $(KBUILD_MODULES),; rm -f $(MODVERDIR)/*)

# read saved command lines for existing targets
existing-targets := $(wildcard $(sort $(targets)))

cmd_files := $(foreach f,$(existing-targets),$(dir $(f)).$(notdir $(f)).cmd)
$(cmd_files): ;	# Do not try to update included dependency files
-include $(cmd_files)

endif   # ifeq ($(config-targets),1)
endif   # ifeq ($(mixed-targets),1)
endif   # need-sub-make

PHONY += FORCE
FORCE:

# Declare the contents of the PHONY variable as phony.  We keep that
# information in a variable so we can use it in if_changed and friends.
.PHONY: $(PHONY)<|MERGE_RESOLUTION|>--- conflicted
+++ resolved
@@ -1,15 +1,9 @@
 # SPDX-License-Identifier: GPL-2.0
 VERSION = 5
 PATCHLEVEL = 0
-<<<<<<< HEAD
-SUBLEVEL = 19
+SUBLEVEL = 20
 EXTRAVERSION = -zen
 NAME = High Five
-=======
-SUBLEVEL = 20
-EXTRAVERSION =
-NAME = Shy Crocodile
->>>>>>> 227ab209
 
 # *DOCUMENTATION*
 # To see a list of typical targets execute "make help"

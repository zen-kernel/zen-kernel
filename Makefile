# SPDX-License-Identifier: GPL-2.0
VERSION = 5
PATCHLEVEL = 14
<<<<<<< HEAD
SUBLEVEL = 15
EXTRAVERSION = -zen
NAME = The City on the Edge of Forever
=======
SUBLEVEL = 16
EXTRAVERSION =
NAME = Opossums on Parade
>>>>>>> f63179c1

# *DOCUMENTATION*
# To see a list of typical targets execute "make help"
# More info can be located in ./README
# Comments in this file are targeted only to the developer, do not
# expect to learn how to build the kernel reading this file.

$(if $(filter __%, $(MAKECMDGOALS)), \
	$(error targets prefixed with '__' are only for internal use))

# That's our default target when none is given on the command line
PHONY := __all
__all:

# We are using a recursive build, so we need to do a little thinking
# to get the ordering right.
#
# Most importantly: sub-Makefiles should only ever modify files in
# their own directory. If in some directory we have a dependency on
# a file in another dir (which doesn't happen often, but it's often
# unavoidable when linking the built-in.a targets which finally
# turn into vmlinux), we will call a sub make in that other dir, and
# after that we are sure that everything which is in that other dir
# is now up to date.
#
# The only cases where we need to modify files which have global
# effects are thus separated out and done before the recursive
# descending is started. They are now explicitly listed as the
# prepare rule.

ifneq ($(sub_make_done),1)

# Do not use make's built-in rules and variables
# (this increases performance and avoids hard-to-debug behaviour)
MAKEFLAGS += -rR

# Avoid funny character set dependencies
unexport LC_ALL
LC_COLLATE=C
LC_NUMERIC=C
export LC_COLLATE LC_NUMERIC

# Avoid interference with shell env settings
unexport GREP_OPTIONS

# Beautify output
# ---------------------------------------------------------------------------
#
# Normally, we echo the whole command before executing it. By making
# that echo $($(quiet)$(cmd)), we now have the possibility to set
# $(quiet) to choose other forms of output instead, e.g.
#
#         quiet_cmd_cc_o_c = Compiling $(RELDIR)/$@
#         cmd_cc_o_c       = $(CC) $(c_flags) -c -o $@ $<
#
# If $(quiet) is empty, the whole command will be printed.
# If it is set to "quiet_", only the short version will be printed.
# If it is set to "silent_", nothing will be printed at all, since
# the variable $(silent_cmd_cc_o_c) doesn't exist.
#
# A simple variant is to prefix commands with $(Q) - that's useful
# for commands that shall be hidden in non-verbose mode.
#
#	$(Q)ln $@ :<
#
# If KBUILD_VERBOSE equals 0 then the above command will be hidden.
# If KBUILD_VERBOSE equals 1 then the above command is displayed.
# If KBUILD_VERBOSE equals 2 then give the reason why each target is rebuilt.
#
# To put more focus on warnings, be less verbose as default
# Use 'make V=1' to see the full commands

ifeq ("$(origin V)", "command line")
  KBUILD_VERBOSE = $(V)
endif
ifndef KBUILD_VERBOSE
  KBUILD_VERBOSE = 0
endif

ifeq ($(KBUILD_VERBOSE),1)
  quiet =
  Q =
else
  quiet=quiet_
  Q = @
endif

# If the user is running make -s (silent mode), suppress echoing of
# commands

ifneq ($(findstring s,$(filter-out --%,$(MAKEFLAGS))),)
  quiet=silent_
  KBUILD_VERBOSE = 0
endif

export quiet Q KBUILD_VERBOSE

# Call a source code checker (by default, "sparse") as part of the
# C compilation.
#
# Use 'make C=1' to enable checking of only re-compiled files.
# Use 'make C=2' to enable checking of *all* source files, regardless
# of whether they are re-compiled or not.
#
# See the file "Documentation/dev-tools/sparse.rst" for more details,
# including where to get the "sparse" utility.

ifeq ("$(origin C)", "command line")
  KBUILD_CHECKSRC = $(C)
endif
ifndef KBUILD_CHECKSRC
  KBUILD_CHECKSRC = 0
endif

export KBUILD_CHECKSRC

# Use make M=dir or set the environment variable KBUILD_EXTMOD to specify the
# directory of external module to build. Setting M= takes precedence.
ifeq ("$(origin M)", "command line")
  KBUILD_EXTMOD := $(M)
endif

$(if $(word 2, $(KBUILD_EXTMOD)), \
	$(error building multiple external modules is not supported))

# Remove trailing slashes
ifneq ($(filter %/, $(KBUILD_EXTMOD)),)
KBUILD_EXTMOD := $(shell dirname $(KBUILD_EXTMOD).)
endif

export KBUILD_EXTMOD

# Kbuild will save output files in the current working directory.
# This does not need to match to the root of the kernel source tree.
#
# For example, you can do this:
#
#  cd /dir/to/store/output/files; make -f /dir/to/kernel/source/Makefile
#
# If you want to save output files in a different location, there are
# two syntaxes to specify it.
#
# 1) O=
# Use "make O=dir/to/store/output/files/"
#
# 2) Set KBUILD_OUTPUT
# Set the environment variable KBUILD_OUTPUT to point to the output directory.
# export KBUILD_OUTPUT=dir/to/store/output/files/; make
#
# The O= assignment takes precedence over the KBUILD_OUTPUT environment
# variable.

# Do we want to change the working directory?
ifeq ("$(origin O)", "command line")
  KBUILD_OUTPUT := $(O)
endif

ifneq ($(KBUILD_OUTPUT),)
# Make's built-in functions such as $(abspath ...), $(realpath ...) cannot
# expand a shell special character '~'. We use a somewhat tedious way here.
abs_objtree := $(shell mkdir -p $(KBUILD_OUTPUT) && cd $(KBUILD_OUTPUT) && pwd)
$(if $(abs_objtree),, \
     $(error failed to create output directory "$(KBUILD_OUTPUT)"))

# $(realpath ...) resolves symlinks
abs_objtree := $(realpath $(abs_objtree))
else
abs_objtree := $(CURDIR)
endif # ifneq ($(KBUILD_OUTPUT),)

ifeq ($(abs_objtree),$(CURDIR))
# Suppress "Entering directory ..." unless we are changing the work directory.
MAKEFLAGS += --no-print-directory
else
need-sub-make := 1
endif

this-makefile := $(lastword $(MAKEFILE_LIST))
abs_srctree := $(realpath $(dir $(this-makefile)))

ifneq ($(words $(subst :, ,$(abs_srctree))), 1)
$(error source directory cannot contain spaces or colons)
endif

ifneq ($(abs_srctree),$(abs_objtree))
# Look for make include files relative to root of kernel src
#
# This does not become effective immediately because MAKEFLAGS is re-parsed
# once after the Makefile is read. We need to invoke sub-make.
MAKEFLAGS += --include-dir=$(abs_srctree)
need-sub-make := 1
endif

ifneq ($(filter 3.%,$(MAKE_VERSION)),)
# 'MAKEFLAGS += -rR' does not immediately become effective for GNU Make 3.x
# We need to invoke sub-make to avoid implicit rules in the top Makefile.
need-sub-make := 1
# Cancel implicit rules for this Makefile.
$(this-makefile): ;
endif

export abs_srctree abs_objtree
export sub_make_done := 1

ifeq ($(need-sub-make),1)

PHONY += $(MAKECMDGOALS) __sub-make

$(filter-out $(this-makefile), $(MAKECMDGOALS)) __all: __sub-make
	@:

# Invoke a second make in the output directory, passing relevant variables
__sub-make:
	$(Q)$(MAKE) -C $(abs_objtree) -f $(abs_srctree)/Makefile $(MAKECMDGOALS)

endif # need-sub-make
endif # sub_make_done

# We process the rest of the Makefile if this is the final invocation of make
ifeq ($(need-sub-make),)

# Do not print "Entering directory ...",
# but we want to display it when entering to the output directory
# so that IDEs/editors are able to understand relative filenames.
MAKEFLAGS += --no-print-directory

ifeq ($(abs_srctree),$(abs_objtree))
        # building in the source tree
        srctree := .
	building_out_of_srctree :=
else
        ifeq ($(abs_srctree)/,$(dir $(abs_objtree)))
                # building in a subdirectory of the source tree
                srctree := ..
        else
                srctree := $(abs_srctree)
        endif
	building_out_of_srctree := 1
endif

ifneq ($(KBUILD_ABS_SRCTREE),)
srctree := $(abs_srctree)
endif

objtree		:= .
VPATH		:= $(srctree)

export building_out_of_srctree srctree objtree VPATH

# To make sure we do not include .config for any of the *config targets
# catch them early, and hand them over to scripts/kconfig/Makefile
# It is allowed to specify more targets when calling make, including
# mixing *config targets and build targets.
# For example 'make oldconfig all'.
# Detect when mixed targets is specified, and make a second invocation
# of make so .config is not included in this case either (for *config).

version_h := include/generated/uapi/linux/version.h

clean-targets := %clean mrproper cleandocs
no-dot-config-targets := $(clean-targets) \
			 cscope gtags TAGS tags help% %docs check% coccicheck \
			 $(version_h) headers headers_% archheaders archscripts \
			 %asm-generic kernelversion %src-pkg dt_binding_check \
			 outputmakefile
# Installation targets should not require compiler. Unfortunately, vdso_install
# is an exception where build artifacts may be updated. This must be fixed.
no-compiler-targets := $(no-dot-config-targets) install dtbs_install \
			headers_install modules_install kernelrelease image_name
no-sync-config-targets := $(no-dot-config-targets) %install kernelrelease \
			  image_name
single-targets := %.a %.i %.ko %.lds %.ll %.lst %.mod %.o %.s %.symtypes %/

config-build	:=
mixed-build	:=
need-config	:= 1
need-compiler	:= 1
may-sync-config	:= 1
single-build	:=

ifneq ($(filter $(no-dot-config-targets), $(MAKECMDGOALS)),)
	ifeq ($(filter-out $(no-dot-config-targets), $(MAKECMDGOALS)),)
		need-config :=
	endif
endif

ifneq ($(filter $(no-compiler-targets), $(MAKECMDGOALS)),)
	ifeq ($(filter-out $(no-compiler-targets), $(MAKECMDGOALS)),)
		need-compiler :=
	endif
endif

ifneq ($(filter $(no-sync-config-targets), $(MAKECMDGOALS)),)
	ifeq ($(filter-out $(no-sync-config-targets), $(MAKECMDGOALS)),)
		may-sync-config :=
	endif
endif

ifneq ($(KBUILD_EXTMOD),)
	may-sync-config :=
endif

ifeq ($(KBUILD_EXTMOD),)
        ifneq ($(filter %config,$(MAKECMDGOALS)),)
		config-build := 1
                ifneq ($(words $(MAKECMDGOALS)),1)
			mixed-build := 1
                endif
        endif
endif

# We cannot build single targets and the others at the same time
ifneq ($(filter $(single-targets), $(MAKECMDGOALS)),)
	single-build := 1
	ifneq ($(filter-out $(single-targets), $(MAKECMDGOALS)),)
		mixed-build := 1
	endif
endif

# For "make -j clean all", "make -j mrproper defconfig all", etc.
ifneq ($(filter $(clean-targets),$(MAKECMDGOALS)),)
        ifneq ($(filter-out $(clean-targets),$(MAKECMDGOALS)),)
		mixed-build := 1
        endif
endif

# install and modules_install need also be processed one by one
ifneq ($(filter install,$(MAKECMDGOALS)),)
        ifneq ($(filter modules_install,$(MAKECMDGOALS)),)
		mixed-build := 1
        endif
endif

ifdef mixed-build
# ===========================================================================
# We're called with mixed targets (*config and build targets).
# Handle them one by one.

PHONY += $(MAKECMDGOALS) __build_one_by_one

$(MAKECMDGOALS): __build_one_by_one
	@:

__build_one_by_one:
	$(Q)set -e; \
	for i in $(MAKECMDGOALS); do \
		$(MAKE) -f $(srctree)/Makefile $$i; \
	done

else # !mixed-build

include $(srctree)/scripts/Kbuild.include

# Read KERNELRELEASE from include/config/kernel.release (if it exists)
KERNELRELEASE = $(shell cat include/config/kernel.release 2> /dev/null)
KERNELVERSION = $(VERSION)$(if $(PATCHLEVEL),.$(PATCHLEVEL)$(if $(SUBLEVEL),.$(SUBLEVEL)))$(EXTRAVERSION)
export VERSION PATCHLEVEL SUBLEVEL KERNELRELEASE KERNELVERSION

include $(srctree)/scripts/subarch.include

# Cross compiling and selecting different set of gcc/bin-utils
# ---------------------------------------------------------------------------
#
# When performing cross compilation for other architectures ARCH shall be set
# to the target architecture. (See arch/* for the possibilities).
# ARCH can be set during invocation of make:
# make ARCH=ia64
# Another way is to have ARCH set in the environment.
# The default ARCH is the host where make is executed.

# CROSS_COMPILE specify the prefix used for all executables used
# during compilation. Only gcc and related bin-utils executables
# are prefixed with $(CROSS_COMPILE).
# CROSS_COMPILE can be set on the command line
# make CROSS_COMPILE=ia64-linux-
# Alternatively CROSS_COMPILE can be set in the environment.
# Default value for CROSS_COMPILE is not to prefix executables
# Note: Some architectures assign CROSS_COMPILE in their arch/*/Makefile
ARCH		?= $(SUBARCH)

# Architecture as present in compile.h
UTS_MACHINE 	:= $(ARCH)
SRCARCH 	:= $(ARCH)

# Additional ARCH settings for x86
ifeq ($(ARCH),i386)
        SRCARCH := x86
endif
ifeq ($(ARCH),x86_64)
        SRCARCH := x86
endif

# Additional ARCH settings for sparc
ifeq ($(ARCH),sparc32)
       SRCARCH := sparc
endif
ifeq ($(ARCH),sparc64)
       SRCARCH := sparc
endif

# Additional ARCH settings for parisc
ifeq ($(ARCH),parisc64)
       SRCARCH := parisc
endif

export cross_compiling :=
ifneq ($(SRCARCH),$(SUBARCH))
cross_compiling := 1
endif

KCONFIG_CONFIG	?= .config
export KCONFIG_CONFIG

# SHELL used by kbuild
CONFIG_SHELL := sh

HOST_LFS_CFLAGS := $(shell getconf LFS_CFLAGS 2>/dev/null)
HOST_LFS_LDFLAGS := $(shell getconf LFS_LDFLAGS 2>/dev/null)
HOST_LFS_LIBS := $(shell getconf LFS_LIBS 2>/dev/null)

ifneq ($(LLVM),)
HOSTCC	= clang
HOSTCXX	= clang++
else
HOSTCC	= gcc
HOSTCXX	= g++
endif

export KBUILD_USERCFLAGS := -Wall -Wmissing-prototypes -Wstrict-prototypes \
			      -O2 -fomit-frame-pointer -std=gnu89
export KBUILD_USERLDFLAGS :=

KBUILD_HOSTCFLAGS   := $(KBUILD_USERCFLAGS) $(HOST_LFS_CFLAGS) $(HOSTCFLAGS)
KBUILD_HOSTCXXFLAGS := -Wall -O2 $(HOST_LFS_CFLAGS) $(HOSTCXXFLAGS)
KBUILD_HOSTLDFLAGS  := $(HOST_LFS_LDFLAGS) $(HOSTLDFLAGS)
KBUILD_HOSTLDLIBS   := $(HOST_LFS_LIBS) $(HOSTLDLIBS)

# Make variables (CC, etc...)
CPP		= $(CC) -E
ifneq ($(LLVM),)
CC		= clang
LD		= ld.lld
AR		= llvm-ar
NM		= llvm-nm
OBJCOPY		= llvm-objcopy
OBJDUMP		= llvm-objdump
READELF		= llvm-readelf
STRIP		= llvm-strip
else
CC		= $(CROSS_COMPILE)gcc
LD		= $(CROSS_COMPILE)ld
AR		= $(CROSS_COMPILE)ar
NM		= $(CROSS_COMPILE)nm
OBJCOPY		= $(CROSS_COMPILE)objcopy
OBJDUMP		= $(CROSS_COMPILE)objdump
READELF		= $(CROSS_COMPILE)readelf
STRIP		= $(CROSS_COMPILE)strip
endif
PAHOLE		= pahole
RESOLVE_BTFIDS	= $(objtree)/tools/bpf/resolve_btfids/resolve_btfids
LEX		= flex
YACC		= bison
AWK		= awk
INSTALLKERNEL  := installkernel
DEPMOD		= depmod
PERL		= perl
PYTHON3		= python3
CHECK		= sparse
BASH		= bash
KGZIP		= gzip
KBZIP2		= bzip2
KLZOP		= lzop
LZMA		= lzma
LZ4		= lz4c
XZ		= xz
ZSTD		= zstd

CHECKFLAGS     := -D__linux__ -Dlinux -D__STDC__ -Dunix -D__unix__ \
		  -Wbitwise -Wno-return-void -Wno-unknown-attribute $(CF)
NOSTDINC_FLAGS :=
CFLAGS_MODULE   =
AFLAGS_MODULE   =
LDFLAGS_MODULE  =
CFLAGS_KERNEL	=
AFLAGS_KERNEL	=
LDFLAGS_vmlinux =

# Use USERINCLUDE when you must reference the UAPI directories only.
USERINCLUDE    := \
		-I$(srctree)/arch/$(SRCARCH)/include/uapi \
		-I$(objtree)/arch/$(SRCARCH)/include/generated/uapi \
		-I$(srctree)/include/uapi \
		-I$(objtree)/include/generated/uapi \
                -include $(srctree)/include/linux/compiler-version.h \
                -include $(srctree)/include/linux/kconfig.h

# Use LINUXINCLUDE when you must reference the include/ directory.
# Needed to be compatible with the O= option
LINUXINCLUDE    := \
		-I$(srctree)/arch/$(SRCARCH)/include \
		-I$(objtree)/arch/$(SRCARCH)/include/generated \
		$(if $(building_out_of_srctree),-I$(srctree)/include) \
		-I$(objtree)/include \
		$(USERINCLUDE)

KBUILD_AFLAGS   := -D__ASSEMBLY__ -fno-PIE
KBUILD_CFLAGS   := -Wall -Wundef -Werror=strict-prototypes -Wno-trigraphs \
		   -fno-strict-aliasing -fno-common -fshort-wchar -fno-PIE \
		   -Werror=implicit-function-declaration -Werror=implicit-int \
		   -Werror=return-type -Wno-format-security \
		   -std=gnu89
KBUILD_CPPFLAGS := -D__KERNEL__
KBUILD_AFLAGS_KERNEL :=
KBUILD_CFLAGS_KERNEL :=
KBUILD_AFLAGS_MODULE  := -DMODULE
KBUILD_CFLAGS_MODULE  := -DMODULE
KBUILD_LDFLAGS_MODULE :=
KBUILD_LDFLAGS :=
CLANG_FLAGS :=

export ARCH SRCARCH CONFIG_SHELL BASH HOSTCC KBUILD_HOSTCFLAGS CROSS_COMPILE LD CC
export CPP AR NM STRIP OBJCOPY OBJDUMP READELF PAHOLE RESOLVE_BTFIDS LEX YACC AWK INSTALLKERNEL
export PERL PYTHON3 CHECK CHECKFLAGS MAKE UTS_MACHINE HOSTCXX
export KGZIP KBZIP2 KLZOP LZMA LZ4 XZ ZSTD
export KBUILD_HOSTCXXFLAGS KBUILD_HOSTLDFLAGS KBUILD_HOSTLDLIBS LDFLAGS_MODULE

export KBUILD_CPPFLAGS NOSTDINC_FLAGS LINUXINCLUDE OBJCOPYFLAGS KBUILD_LDFLAGS
export KBUILD_CFLAGS CFLAGS_KERNEL CFLAGS_MODULE
export KBUILD_AFLAGS AFLAGS_KERNEL AFLAGS_MODULE
export KBUILD_AFLAGS_MODULE KBUILD_CFLAGS_MODULE KBUILD_LDFLAGS_MODULE
export KBUILD_AFLAGS_KERNEL KBUILD_CFLAGS_KERNEL

# Files to ignore in find ... statements

export RCS_FIND_IGNORE := \( -name SCCS -o -name BitKeeper -o -name .svn -o    \
			  -name CVS -o -name .pc -o -name .hg -o -name .git \) \
			  -prune -o
export RCS_TAR_IGNORE := --exclude SCCS --exclude BitKeeper --exclude .svn \
			 --exclude CVS --exclude .pc --exclude .hg --exclude .git

# ===========================================================================
# Rules shared between *config targets and build targets

# Basic helpers built in scripts/basic/
PHONY += scripts_basic
scripts_basic:
	$(Q)$(MAKE) $(build)=scripts/basic

PHONY += outputmakefile
ifdef building_out_of_srctree
# Before starting out-of-tree build, make sure the source tree is clean.
# outputmakefile generates a Makefile in the output directory, if using a
# separate output directory. This allows convenient use of make in the
# output directory.
# At the same time when output Makefile generated, generate .gitignore to
# ignore whole output directory

quiet_cmd_makefile = GEN     Makefile
      cmd_makefile = { \
	echo "\# Automatically generated by $(srctree)/Makefile: don't edit"; \
	echo "include $(srctree)/Makefile"; \
	} > Makefile

outputmakefile:
	$(Q)if [ -f $(srctree)/.config -o \
		 -d $(srctree)/include/config -o \
		 -d $(srctree)/arch/$(SRCARCH)/include/generated ]; then \
		echo >&2 "***"; \
		echo >&2 "*** The source tree is not clean, please run 'make$(if $(findstring command line, $(origin ARCH)), ARCH=$(ARCH)) mrproper'"; \
		echo >&2 "*** in $(abs_srctree)";\
		echo >&2 "***"; \
		false; \
	fi
	$(Q)ln -fsn $(srctree) source
	$(call cmd,makefile)
	$(Q)test -e .gitignore || \
	{ echo "# this is build directory, ignore it"; echo "*"; } > .gitignore
endif

# The expansion should be delayed until arch/$(SRCARCH)/Makefile is included.
# Some architectures define CROSS_COMPILE in arch/$(SRCARCH)/Makefile.
# CC_VERSION_TEXT is referenced from Kconfig (so it needs export),
# and from include/config/auto.conf.cmd to detect the compiler upgrade.
CC_VERSION_TEXT = $(subst $(pound),,$(shell $(CC) --version 2>/dev/null | head -n 1))

ifneq ($(findstring clang,$(CC_VERSION_TEXT)),)
ifneq ($(CROSS_COMPILE),)
CLANG_FLAGS	+= --target=$(notdir $(CROSS_COMPILE:%-=%))
endif
ifeq ($(LLVM_IAS),1)
CLANG_FLAGS	+= -integrated-as
else
CLANG_FLAGS	+= -no-integrated-as
GCC_TOOLCHAIN_DIR := $(dir $(shell which $(CROSS_COMPILE)elfedit))
CLANG_FLAGS	+= --prefix=$(GCC_TOOLCHAIN_DIR)$(notdir $(CROSS_COMPILE))
endif
CLANG_FLAGS	+= -Werror=unknown-warning-option
KBUILD_CFLAGS	+= $(CLANG_FLAGS)
KBUILD_AFLAGS	+= $(CLANG_FLAGS)
export CLANG_FLAGS
endif

# Include this also for config targets because some architectures need
# cc-cross-prefix to determine CROSS_COMPILE.
ifdef need-compiler
include $(srctree)/scripts/Makefile.compiler
endif

ifdef config-build
# ===========================================================================
# *config targets only - make sure prerequisites are updated, and descend
# in scripts/kconfig to make the *config target

# Read arch specific Makefile to set KBUILD_DEFCONFIG as needed.
# KBUILD_DEFCONFIG may point out an alternative default configuration
# used for 'make defconfig'
include $(srctree)/arch/$(SRCARCH)/Makefile
export KBUILD_DEFCONFIG KBUILD_KCONFIG CC_VERSION_TEXT

config: outputmakefile scripts_basic FORCE
	$(Q)$(MAKE) $(build)=scripts/kconfig $@

%config: outputmakefile scripts_basic FORCE
	$(Q)$(MAKE) $(build)=scripts/kconfig $@

else #!config-build
# ===========================================================================
# Build targets only - this includes vmlinux, arch specific targets, clean
# targets and others. In general all targets except *config targets.

# If building an external module we do not care about the all: rule
# but instead __all depend on modules
PHONY += all
ifeq ($(KBUILD_EXTMOD),)
__all: all
else
__all: modules
endif

# Decide whether to build built-in, modular, or both.
# Normally, just do built-in.

KBUILD_MODULES :=
KBUILD_BUILTIN := 1

# If we have only "make modules", don't compile built-in objects.
ifeq ($(MAKECMDGOALS),modules)
  KBUILD_BUILTIN :=
endif

# If we have "make <whatever> modules", compile modules
# in addition to whatever we do anyway.
# Just "make" or "make all" shall build modules as well

ifneq ($(filter all modules nsdeps %compile_commands.json clang-%,$(MAKECMDGOALS)),)
  KBUILD_MODULES := 1
endif

ifeq ($(MAKECMDGOALS),)
  KBUILD_MODULES := 1
endif

export KBUILD_MODULES KBUILD_BUILTIN

ifdef need-config
include include/config/auto.conf
endif

ifeq ($(KBUILD_EXTMOD),)
# Objects we will link into vmlinux / subdirs we need to visit
core-y		:= init/ usr/ arch/$(SRCARCH)/
drivers-y	:= drivers/ sound/
drivers-$(CONFIG_SAMPLES) += samples/
drivers-$(CONFIG_NET) += net/
drivers-y	+= virt/
libs-y		:= lib/
endif # KBUILD_EXTMOD

# The all: target is the default when no target is given on the
# command line.
# This allow a user to issue only 'make' to build a kernel including modules
# Defaults to vmlinux, but the arch makefile usually adds further targets
all: vmlinux

CFLAGS_GCOV	:= -fprofile-arcs -ftest-coverage \
	$(call cc-option,-fno-tree-loop-im) \
	$(call cc-disable-warning,maybe-uninitialized,)
export CFLAGS_GCOV

# The arch Makefiles can override CC_FLAGS_FTRACE. We may also append it later.
ifdef CONFIG_FUNCTION_TRACER
  CC_FLAGS_FTRACE := -pg
endif

RETPOLINE_CFLAGS_GCC := -mindirect-branch=thunk-extern -mindirect-branch-register
RETPOLINE_VDSO_CFLAGS_GCC := -mindirect-branch=thunk-inline -mindirect-branch-register
RETPOLINE_CFLAGS_CLANG := -mretpoline-external-thunk
RETPOLINE_VDSO_CFLAGS_CLANG := -mretpoline
RETPOLINE_CFLAGS := $(call cc-option,$(RETPOLINE_CFLAGS_GCC),$(call cc-option,$(RETPOLINE_CFLAGS_CLANG)))
RETPOLINE_VDSO_CFLAGS := $(call cc-option,$(RETPOLINE_VDSO_CFLAGS_GCC),$(call cc-option,$(RETPOLINE_VDSO_CFLAGS_CLANG)))
export RETPOLINE_CFLAGS
export RETPOLINE_VDSO_CFLAGS

include $(srctree)/arch/$(SRCARCH)/Makefile

ifdef need-config
ifdef may-sync-config
# Read in dependencies to all Kconfig* files, make sure to run syncconfig if
# changes are detected. This should be included after arch/$(SRCARCH)/Makefile
# because some architectures define CROSS_COMPILE there.
include include/config/auto.conf.cmd

$(KCONFIG_CONFIG):
	@echo >&2 '***'
	@echo >&2 '*** Configuration file "$@" not found!'
	@echo >&2 '***'
	@echo >&2 '*** Please run some configurator (e.g. "make oldconfig" or'
	@echo >&2 '*** "make menuconfig" or "make xconfig").'
	@echo >&2 '***'
	@/bin/false

# The actual configuration files used during the build are stored in
# include/generated/ and include/config/. Update them if .config is newer than
# include/config/auto.conf (which mirrors .config).
#
# This exploits the 'multi-target pattern rule' trick.
# The syncconfig should be executed only once to make all the targets.
# (Note: use the grouped target '&:' when we bump to GNU Make 4.3)
#
# Do not use $(call cmd,...) here. That would suppress prompts from syncconfig,
# so you cannot notice that Kconfig is waiting for the user input.
%/config/auto.conf %/config/auto.conf.cmd %/generated/autoconf.h: $(KCONFIG_CONFIG)
	$(Q)$(kecho) "  SYNC    $@"
	$(Q)$(MAKE) -f $(srctree)/Makefile syncconfig
else # !may-sync-config
# External modules and some install targets need include/generated/autoconf.h
# and include/config/auto.conf but do not care if they are up-to-date.
# Use auto.conf to trigger the test
PHONY += include/config/auto.conf

include/config/auto.conf:
	$(Q)test -e include/generated/autoconf.h -a -e $@ || (		\
	echo >&2;							\
	echo >&2 "  ERROR: Kernel configuration is invalid.";		\
	echo >&2 "         include/generated/autoconf.h or $@ are missing.";\
	echo >&2 "         Run 'make oldconfig && make prepare' on kernel src to fix it.";	\
	echo >&2 ;							\
	/bin/false)

endif # may-sync-config
endif # need-config

KBUILD_CFLAGS	+= $(call cc-option,-fno-delete-null-pointer-checks,)
KBUILD_CFLAGS	+= $(call cc-disable-warning,frame-address,)
KBUILD_CFLAGS	+= $(call cc-disable-warning, format-truncation)
KBUILD_CFLAGS	+= $(call cc-disable-warning, format-overflow)
KBUILD_CFLAGS	+= $(call cc-disable-warning, address-of-packed-member)

ifdef CONFIG_CC_OPTIMIZE_FOR_PERFORMANCE
KBUILD_CFLAGS += -O2
else ifdef CONFIG_CC_OPTIMIZE_FOR_PERFORMANCE_O3
KBUILD_CFLAGS += -O3
else ifdef CONFIG_CC_OPTIMIZE_FOR_SIZE
KBUILD_CFLAGS += -Os
endif

# Tell gcc to never replace conditional load with a non-conditional one
KBUILD_CFLAGS	+= $(call cc-option,--param=allow-store-data-races=0)
KBUILD_CFLAGS	+= $(call cc-option,-fno-allow-store-data-races)

ifdef CONFIG_READABLE_ASM
# Disable optimizations that make assembler listings hard to read.
# reorder blocks reorders the control in the function
# ipa clone creates specialized cloned functions
# partial inlining inlines only parts of functions
KBUILD_CFLAGS += $(call cc-option,-fno-reorder-blocks,) \
                 $(call cc-option,-fno-ipa-cp-clone,) \
                 $(call cc-option,-fno-partial-inlining)
endif

ifneq ($(CONFIG_FRAME_WARN),0)
KBUILD_CFLAGS += -Wframe-larger-than=$(CONFIG_FRAME_WARN)
endif

stackp-flags-y                                    := -fno-stack-protector
stackp-flags-$(CONFIG_STACKPROTECTOR)             := -fstack-protector
stackp-flags-$(CONFIG_STACKPROTECTOR_STRONG)      := -fstack-protector-strong

KBUILD_CFLAGS += $(stackp-flags-y)

ifdef CONFIG_CC_IS_CLANG
KBUILD_CPPFLAGS += -Qunused-arguments
KBUILD_CFLAGS += -Wno-format-invalid-specifier
KBUILD_CFLAGS += -Wno-gnu
# CLANG uses a _MergedGlobals as optimization, but this breaks modpost, as the
# source of a reference will be _MergedGlobals and not on of the whitelisted names.
# See modpost pattern 2
KBUILD_CFLAGS += -mno-global-merge
else

# Warn about unmarked fall-throughs in switch statement.
# Disabled for clang while comment to attribute conversion happens and
# https://github.com/ClangBuiltLinux/linux/issues/636 is discussed.
KBUILD_CFLAGS += $(call cc-option,-Wimplicit-fallthrough=5,)
# gcc inanely warns about local variables called 'main'
KBUILD_CFLAGS += -Wno-main
endif

# These warnings generated too much noise in a regular build.
# Use make W=1 to enable them (see scripts/Makefile.extrawarn)
KBUILD_CFLAGS += $(call cc-disable-warning, unused-but-set-variable)

KBUILD_CFLAGS += $(call cc-disable-warning, unused-const-variable)
ifdef CONFIG_FRAME_POINTER
KBUILD_CFLAGS	+= -fno-omit-frame-pointer -fno-optimize-sibling-calls
else
# Some targets (ARM with Thumb2, for example), can't be built with frame
# pointers.  For those, we don't have FUNCTION_TRACER automatically
# select FRAME_POINTER.  However, FUNCTION_TRACER adds -pg, and this is
# incompatible with -fomit-frame-pointer with current GCC, so we don't use
# -fomit-frame-pointer with FUNCTION_TRACER.
ifndef CONFIG_FUNCTION_TRACER
KBUILD_CFLAGS	+= -fomit-frame-pointer
endif
endif

# Initialize all stack variables with a 0xAA pattern.
ifdef CONFIG_INIT_STACK_ALL_PATTERN
KBUILD_CFLAGS	+= -ftrivial-auto-var-init=pattern
endif

# Initialize all stack variables with a zero value.
ifdef CONFIG_INIT_STACK_ALL_ZERO
# Future support for zero initialization is still being debated, see
# https://bugs.llvm.org/show_bug.cgi?id=45497. These flags are subject to being
# renamed or dropped.
KBUILD_CFLAGS	+= -ftrivial-auto-var-init=zero
KBUILD_CFLAGS	+= -enable-trivial-auto-var-init-zero-knowing-it-will-be-removed-from-clang
endif

# While VLAs have been removed, GCC produces unreachable stack probes
# for the randomize_kstack_offset feature. Disable it for all compilers.
KBUILD_CFLAGS	+= $(call cc-option, -fno-stack-clash-protection)

DEBUG_CFLAGS	:=

# Workaround for GCC versions < 5.0
# https://gcc.gnu.org/bugzilla/show_bug.cgi?id=61801
ifdef CONFIG_CC_IS_GCC
DEBUG_CFLAGS	+= $(call cc-ifversion, -lt, 0500, $(call cc-option, -fno-var-tracking-assignments))
endif

ifdef CONFIG_DEBUG_INFO

ifdef CONFIG_DEBUG_INFO_SPLIT
DEBUG_CFLAGS	+= -gsplit-dwarf
else
DEBUG_CFLAGS	+= -g
endif

ifneq ($(LLVM_IAS),1)
KBUILD_AFLAGS	+= -Wa,-gdwarf-2
endif

ifndef CONFIG_DEBUG_INFO_DWARF_TOOLCHAIN_DEFAULT
dwarf-version-$(CONFIG_DEBUG_INFO_DWARF4) := 4
dwarf-version-$(CONFIG_DEBUG_INFO_DWARF5) := 5
DEBUG_CFLAGS	+= -gdwarf-$(dwarf-version-y)
endif

ifdef CONFIG_DEBUG_INFO_REDUCED
DEBUG_CFLAGS	+= $(call cc-option, -femit-struct-debug-baseonly) \
		   $(call cc-option,-fno-var-tracking)
endif

ifdef CONFIG_DEBUG_INFO_COMPRESSED
DEBUG_CFLAGS	+= -gz=zlib
KBUILD_AFLAGS	+= -gz=zlib
KBUILD_LDFLAGS	+= --compress-debug-sections=zlib
endif

endif # CONFIG_DEBUG_INFO

KBUILD_CFLAGS += $(DEBUG_CFLAGS)
export DEBUG_CFLAGS

ifdef CONFIG_FUNCTION_TRACER
ifdef CONFIG_FTRACE_MCOUNT_USE_CC
  CC_FLAGS_FTRACE	+= -mrecord-mcount
  ifdef CONFIG_HAVE_NOP_MCOUNT
    ifeq ($(call cc-option-yn, -mnop-mcount),y)
      CC_FLAGS_FTRACE	+= -mnop-mcount
      CC_FLAGS_USING	+= -DCC_USING_NOP_MCOUNT
    endif
  endif
endif
ifdef CONFIG_FTRACE_MCOUNT_USE_OBJTOOL
  CC_FLAGS_USING	+= -DCC_USING_NOP_MCOUNT
endif
ifdef CONFIG_FTRACE_MCOUNT_USE_RECORDMCOUNT
  ifdef CONFIG_HAVE_C_RECORDMCOUNT
    BUILD_C_RECORDMCOUNT := y
    export BUILD_C_RECORDMCOUNT
  endif
endif
ifdef CONFIG_HAVE_FENTRY
  ifeq ($(call cc-option-yn, -mfentry),y)
    CC_FLAGS_FTRACE	+= -mfentry
    CC_FLAGS_USING	+= -DCC_USING_FENTRY
  endif
endif
export CC_FLAGS_FTRACE
KBUILD_CFLAGS	+= $(CC_FLAGS_FTRACE) $(CC_FLAGS_USING)
KBUILD_AFLAGS	+= $(CC_FLAGS_USING)
endif

# We trigger additional mismatches with less inlining
ifdef CONFIG_DEBUG_SECTION_MISMATCH
KBUILD_CFLAGS += $(call cc-option, -fno-inline-functions-called-once)
endif

ifdef CONFIG_LD_DEAD_CODE_DATA_ELIMINATION
KBUILD_CFLAGS_KERNEL += -ffunction-sections -fdata-sections
LDFLAGS_vmlinux += --gc-sections
endif

ifdef CONFIG_SHADOW_CALL_STACK
CC_FLAGS_SCS	:= -fsanitize=shadow-call-stack
KBUILD_CFLAGS	+= $(CC_FLAGS_SCS)
export CC_FLAGS_SCS
endif

ifdef CONFIG_LTO_CLANG
ifdef CONFIG_LTO_CLANG_THIN
CC_FLAGS_LTO	:= -flto=thin -fsplit-lto-unit
KBUILD_LDFLAGS	+= --thinlto-cache-dir=$(extmod_prefix).thinlto-cache
else
CC_FLAGS_LTO	:= -flto
endif
CC_FLAGS_LTO	+= -fvisibility=hidden

# Limit inlining across translation units to reduce binary size
KBUILD_LDFLAGS += -mllvm -import-instr-limit=5

# Check for frame size exceeding threshold during prolog/epilog insertion
# when using lld < 13.0.0.
ifneq ($(CONFIG_FRAME_WARN),0)
ifeq ($(shell test $(CONFIG_LLD_VERSION) -lt 130000; echo $$?),0)
KBUILD_LDFLAGS	+= -plugin-opt=-warn-stack-size=$(CONFIG_FRAME_WARN)
endif
endif
endif

ifdef CONFIG_LTO
KBUILD_CFLAGS	+= -fno-lto $(CC_FLAGS_LTO)
KBUILD_AFLAGS	+= -fno-lto
export CC_FLAGS_LTO
endif

ifdef CONFIG_CFI_CLANG
CC_FLAGS_CFI	:= -fsanitize=cfi \
		   -fsanitize-cfi-cross-dso \
		   -fno-sanitize-cfi-canonical-jump-tables \
		   -fno-sanitize-trap=cfi \
		   -fno-sanitize-blacklist

ifdef CONFIG_CFI_PERMISSIVE
CC_FLAGS_CFI	+= -fsanitize-recover=cfi
endif

# If LTO flags are filtered out, we must also filter out CFI.
CC_FLAGS_LTO	+= $(CC_FLAGS_CFI)
KBUILD_CFLAGS	+= $(CC_FLAGS_CFI)
export CC_FLAGS_CFI
endif

ifdef CONFIG_DEBUG_FORCE_FUNCTION_ALIGN_64B
KBUILD_CFLAGS += -falign-functions=64
endif

# arch Makefile may override CC so keep this after arch Makefile is included
NOSTDINC_FLAGS += -nostdinc -isystem $(shell $(CC) -print-file-name=include)

# warn about C99 declaration after statement
KBUILD_CFLAGS += -Wdeclaration-after-statement

# Variable Length Arrays (VLAs) should not be used anywhere in the kernel
KBUILD_CFLAGS += -Wvla

# disable pointer signed / unsigned warnings in gcc 4.0
KBUILD_CFLAGS += -Wno-pointer-sign

# disable stringop warnings in gcc 8+
KBUILD_CFLAGS += $(call cc-disable-warning, stringop-truncation)

# We'll want to enable this eventually, but it's not going away for 5.7 at least
KBUILD_CFLAGS += $(call cc-disable-warning, zero-length-bounds)
KBUILD_CFLAGS += $(call cc-disable-warning, array-bounds)
KBUILD_CFLAGS += $(call cc-disable-warning, stringop-overflow)

# Another good warning that we'll want to enable eventually
KBUILD_CFLAGS += $(call cc-disable-warning, restrict)

# Enabled with W=2, disabled by default as noisy
KBUILD_CFLAGS += $(call cc-disable-warning, maybe-uninitialized)

# disable invalid "can't wrap" optimizations for signed / pointers
KBUILD_CFLAGS	+= -fno-strict-overflow

# Make sure -fstack-check isn't enabled (like gentoo apparently did)
KBUILD_CFLAGS  += -fno-stack-check

# Prohibit date/time macros, which would make the build non-deterministic
KBUILD_CFLAGS   += -Werror=date-time

# enforce correct pointer usage
KBUILD_CFLAGS   += $(call cc-option,-Werror=incompatible-pointer-types)

# Require designated initializers for all marked structures
KBUILD_CFLAGS   += $(call cc-option,-Werror=designated-init)

# change __FILE__ to the relative path from the srctree
KBUILD_CPPFLAGS += $(call cc-option,-fmacro-prefix-map=$(srctree)/=)

# include additional Makefiles when needed
include-y			:= scripts/Makefile.extrawarn
include-$(CONFIG_KASAN)		+= scripts/Makefile.kasan
include-$(CONFIG_KCSAN)		+= scripts/Makefile.kcsan
include-$(CONFIG_UBSAN)		+= scripts/Makefile.ubsan
include-$(CONFIG_KCOV)		+= scripts/Makefile.kcov
include-$(CONFIG_GCC_PLUGINS)	+= scripts/Makefile.gcc-plugins

include $(addprefix $(srctree)/, $(include-y))

# scripts/Makefile.gcc-plugins is intentionally included last.
# Do not add $(call cc-option,...) below this line. When you build the kernel
# from the clean source tree, the GCC plugins do not exist at this point.

# Add user supplied CPPFLAGS, AFLAGS and CFLAGS as the last assignments
KBUILD_CPPFLAGS += $(KCPPFLAGS)
KBUILD_AFLAGS   += $(KAFLAGS)
KBUILD_CFLAGS   += $(KCFLAGS)

KBUILD_LDFLAGS_MODULE += --build-id=sha1
LDFLAGS_vmlinux += --build-id=sha1

ifeq ($(CONFIG_STRIP_ASM_SYMS),y)
LDFLAGS_vmlinux	+= $(call ld-option, -X,)
endif

ifeq ($(CONFIG_RELR),y)
LDFLAGS_vmlinux	+= --pack-dyn-relocs=relr --use-android-relr-tags
endif

# We never want expected sections to be placed heuristically by the
# linker. All sections should be explicitly named in the linker script.
ifdef CONFIG_LD_ORPHAN_WARN
LDFLAGS_vmlinux += --orphan-handling=warn
endif

# Align the bit size of userspace programs with the kernel
KBUILD_USERCFLAGS  += $(filter -m32 -m64 --target=%, $(KBUILD_CFLAGS))
KBUILD_USERLDFLAGS += $(filter -m32 -m64 --target=%, $(KBUILD_CFLAGS))

# make the checker run with the right architecture
CHECKFLAGS += --arch=$(ARCH)

# insure the checker run with the right endianness
CHECKFLAGS += $(if $(CONFIG_CPU_BIG_ENDIAN),-mbig-endian,-mlittle-endian)

# the checker needs the correct machine size
CHECKFLAGS += $(if $(CONFIG_64BIT),-m64,-m32)

# Default kernel image to build when no specific target is given.
# KBUILD_IMAGE may be overruled on the command line or
# set in the environment
# Also any assignments in arch/$(ARCH)/Makefile take precedence over
# this default value
export KBUILD_IMAGE ?= vmlinux

#
# INSTALL_PATH specifies where to place the updated kernel and system map
# images. Default is /boot, but you can set it to other values
export	INSTALL_PATH ?= /boot

#
# INSTALL_DTBS_PATH specifies a prefix for relocations required by build roots.
# Like INSTALL_MOD_PATH, it isn't defined in the Makefile, but can be passed as
# an argument if needed. Otherwise it defaults to the kernel install path
#
export INSTALL_DTBS_PATH ?= $(INSTALL_PATH)/dtbs/$(KERNELRELEASE)

#
# INSTALL_MOD_PATH specifies a prefix to MODLIB for module directory
# relocations required by build roots.  This is not defined in the
# makefile but the argument can be passed to make if needed.
#

MODLIB	= $(INSTALL_MOD_PATH)/lib/modules/$(KERNELRELEASE)
export MODLIB

PHONY += prepare0

export extmod_prefix = $(if $(KBUILD_EXTMOD),$(KBUILD_EXTMOD)/)
export MODORDER := $(extmod_prefix)modules.order
export MODULES_NSDEPS := $(extmod_prefix)modules.nsdeps

ifeq ($(KBUILD_EXTMOD),)
core-y		+= kernel/ certs/ mm/ fs/ ipc/ security/ crypto/ block/

vmlinux-dirs	:= $(patsubst %/,%,$(filter %/, \
		     $(core-y) $(core-m) $(drivers-y) $(drivers-m) \
		     $(libs-y) $(libs-m)))

vmlinux-alldirs	:= $(sort $(vmlinux-dirs) Documentation \
		     $(patsubst %/,%,$(filter %/, $(core-) \
			$(drivers-) $(libs-))))

subdir-modorder := $(addsuffix modules.order,$(filter %/, \
			$(core-y) $(core-m) $(libs-y) $(libs-m) \
			$(drivers-y) $(drivers-m)))

build-dirs	:= $(vmlinux-dirs)
clean-dirs	:= $(vmlinux-alldirs)

# Externally visible symbols (used by link-vmlinux.sh)
KBUILD_VMLINUX_OBJS := $(head-y) $(patsubst %/,%/built-in.a, $(core-y))
KBUILD_VMLINUX_OBJS += $(addsuffix built-in.a, $(filter %/, $(libs-y)))
ifdef CONFIG_MODULES
KBUILD_VMLINUX_OBJS += $(patsubst %/, %/lib.a, $(filter %/, $(libs-y)))
KBUILD_VMLINUX_LIBS := $(filter-out %/, $(libs-y))
else
KBUILD_VMLINUX_LIBS := $(patsubst %/,%/lib.a, $(libs-y))
endif
KBUILD_VMLINUX_OBJS += $(patsubst %/,%/built-in.a, $(drivers-y))

export KBUILD_VMLINUX_OBJS KBUILD_VMLINUX_LIBS
export KBUILD_LDS          := arch/$(SRCARCH)/kernel/vmlinux.lds
# used by scripts/Makefile.package
export KBUILD_ALLDIRS := $(sort $(filter-out arch/%,$(vmlinux-alldirs)) LICENSES arch include scripts tools)

vmlinux-deps := $(KBUILD_LDS) $(KBUILD_VMLINUX_OBJS) $(KBUILD_VMLINUX_LIBS)

# Recurse until adjust_autoksyms.sh is satisfied
PHONY += autoksyms_recursive
ifdef CONFIG_TRIM_UNUSED_KSYMS
# For the kernel to actually contain only the needed exported symbols,
# we have to build modules as well to determine what those symbols are.
# (this can be evaluated only once include/config/auto.conf has been included)
KBUILD_MODULES := 1

autoksyms_recursive: descend modules.order
	$(Q)$(CONFIG_SHELL) $(srctree)/scripts/adjust_autoksyms.sh \
	  "$(MAKE) -f $(srctree)/Makefile vmlinux"
endif

autoksyms_h := $(if $(CONFIG_TRIM_UNUSED_KSYMS), include/generated/autoksyms.h)

quiet_cmd_autoksyms_h = GEN     $@
      cmd_autoksyms_h = mkdir -p $(dir $@); \
			$(CONFIG_SHELL) $(srctree)/scripts/gen_autoksyms.sh $@

$(autoksyms_h):
	$(call cmd,autoksyms_h)

ARCH_POSTLINK := $(wildcard $(srctree)/arch/$(SRCARCH)/Makefile.postlink)

# Final link of vmlinux with optional arch pass after final link
cmd_link-vmlinux =                                                 \
	$(CONFIG_SHELL) $< "$(LD)" "$(KBUILD_LDFLAGS)" "$(LDFLAGS_vmlinux)";    \
	$(if $(ARCH_POSTLINK), $(MAKE) -f $(ARCH_POSTLINK) $@, true)

vmlinux: scripts/link-vmlinux.sh autoksyms_recursive $(vmlinux-deps) FORCE
	+$(call if_changed_dep,link-vmlinux)

targets := vmlinux

# The actual objects are generated when descending,
# make sure no implicit rule kicks in
$(sort $(vmlinux-deps) $(subdir-modorder)): descend ;

filechk_kernel.release = \
	echo "$(KERNELVERSION)$$($(CONFIG_SHELL) $(srctree)/scripts/setlocalversion $(srctree))"

# Store (new) KERNELRELEASE string in include/config/kernel.release
include/config/kernel.release: FORCE
	$(call filechk,kernel.release)

# Additional helpers built in scripts/
# Carefully list dependencies so we do not try to build scripts twice
# in parallel
PHONY += scripts
scripts: scripts_basic scripts_dtc
	$(Q)$(MAKE) $(build)=$(@)

# Things we need to do before we recursively start building the kernel
# or the modules are listed in "prepare".
# A multi level approach is used. prepareN is processed before prepareN-1.
# archprepare is used in arch Makefiles and when processed asm symlink,
# version.h and scripts_basic is processed / created.

PHONY += prepare archprepare

archprepare: outputmakefile archheaders archscripts scripts include/config/kernel.release \
	asm-generic $(version_h) $(autoksyms_h) include/generated/utsrelease.h \
	include/generated/autoconf.h remove-stale-files

prepare0: archprepare
	$(Q)$(MAKE) $(build)=scripts/mod
	$(Q)$(MAKE) $(build)=.

# All the preparing..
prepare: prepare0

PHONY += remove-stale-files
remove-stale-files:
	$(Q)$(srctree)/scripts/remove-stale-files

# Support for using generic headers in asm-generic
asm-generic := -f $(srctree)/scripts/Makefile.asm-generic obj

PHONY += asm-generic uapi-asm-generic
asm-generic: uapi-asm-generic
	$(Q)$(MAKE) $(asm-generic)=arch/$(SRCARCH)/include/generated/asm \
	generic=include/asm-generic
uapi-asm-generic:
	$(Q)$(MAKE) $(asm-generic)=arch/$(SRCARCH)/include/generated/uapi/asm \
	generic=include/uapi/asm-generic

# Generate some files
# ---------------------------------------------------------------------------

# KERNELRELEASE can change from a few different places, meaning version.h
# needs to be updated, so this check is forced on all builds

uts_len := 64
define filechk_utsrelease.h
	if [ `echo -n "$(KERNELRELEASE)" | wc -c ` -gt $(uts_len) ]; then \
	  echo '"$(KERNELRELEASE)" exceeds $(uts_len) characters' >&2;    \
	  exit 1;                                                         \
	fi;                                                               \
	echo \#define UTS_RELEASE \"$(KERNELRELEASE)\"
endef

define filechk_version.h
	if [ $(SUBLEVEL) -gt 255 ]; then                                 \
		echo \#define LINUX_VERSION_CODE $(shell                 \
		expr $(VERSION) \* 65536 + $(PATCHLEVEL) \* 256 + 255); \
	else                                                             \
		echo \#define LINUX_VERSION_CODE $(shell                 \
		expr $(VERSION) \* 65536 + $(PATCHLEVEL) \* 256 + $(SUBLEVEL)); \
	fi;                                                              \
	echo '#define KERNEL_VERSION(a,b,c) (((a) << 16) + ((b) << 8) +  \
	((c) > 255 ? 255 : (c)))';                                       \
	echo \#define LINUX_VERSION_MAJOR $(VERSION);                    \
	echo \#define LINUX_VERSION_PATCHLEVEL $(PATCHLEVEL);            \
	echo \#define LINUX_VERSION_SUBLEVEL $(SUBLEVEL)
endef

$(version_h): PATCHLEVEL := $(if $(PATCHLEVEL), $(PATCHLEVEL), 0)
$(version_h): SUBLEVEL := $(if $(SUBLEVEL), $(SUBLEVEL), 0)
$(version_h): FORCE
	$(call filechk,version.h)

include/generated/utsrelease.h: include/config/kernel.release FORCE
	$(call filechk,utsrelease.h)

PHONY += headerdep
headerdep:
	$(Q)find $(srctree)/include/ -name '*.h' | xargs --max-args 1 \
	$(srctree)/scripts/headerdep.pl -I$(srctree)/include

# ---------------------------------------------------------------------------
# Kernel headers

#Default location for installed headers
export INSTALL_HDR_PATH = $(objtree)/usr

quiet_cmd_headers_install = INSTALL $(INSTALL_HDR_PATH)/include
      cmd_headers_install = \
	mkdir -p $(INSTALL_HDR_PATH); \
	rsync -mrl --include='*/' --include='*\.h' --exclude='*' \
	usr/include $(INSTALL_HDR_PATH)

PHONY += headers_install
headers_install: headers
	$(call cmd,headers_install)

PHONY += archheaders archscripts

hdr-inst := -f $(srctree)/scripts/Makefile.headersinst obj

PHONY += headers
headers: $(version_h) scripts_unifdef uapi-asm-generic archheaders archscripts
	$(if $(wildcard $(srctree)/arch/$(SRCARCH)/include/uapi/asm/Kbuild),, \
	  $(error Headers not exportable for the $(SRCARCH) architecture))
	$(Q)$(MAKE) $(hdr-inst)=include/uapi
	$(Q)$(MAKE) $(hdr-inst)=arch/$(SRCARCH)/include/uapi

# Deprecated. It is no-op now.
PHONY += headers_check
headers_check:
	@echo >&2 "=================== WARNING ==================="
	@echo >&2 "Since Linux 5.5, 'make headers_check' is no-op,"
	@echo >&2 "and will be removed after Linux 5.15 release."
	@echo >&2 "Please remove headers_check from your scripts."
	@echo >&2 "==============================================="

ifdef CONFIG_HEADERS_INSTALL
prepare: headers
endif

PHONY += scripts_unifdef
scripts_unifdef: scripts_basic
	$(Q)$(MAKE) $(build)=scripts scripts/unifdef

# ---------------------------------------------------------------------------
# Install

# Many distributions have the custom install script, /sbin/installkernel.
# If DKMS is installed, 'make install' will eventually recuses back
# to the this Makefile to build and install external modules.
# Cancel sub_make_done so that options such as M=, V=, etc. are parsed.

install: sub_make_done :=

# ---------------------------------------------------------------------------
# Tools

ifdef CONFIG_STACK_VALIDATION
prepare: tools/objtool
endif

ifdef CONFIG_BPF
ifdef CONFIG_DEBUG_INFO_BTF
prepare: tools/bpf/resolve_btfids
endif
endif

PHONY += resolve_btfids_clean

resolve_btfids_O = $(abspath $(objtree))/tools/bpf/resolve_btfids

# tools/bpf/resolve_btfids directory might not exist
# in output directory, skip its clean in that case
resolve_btfids_clean:
ifneq ($(wildcard $(resolve_btfids_O)),)
	$(Q)$(MAKE) -sC $(srctree)/tools/bpf/resolve_btfids O=$(resolve_btfids_O) clean
endif

# Clear a bunch of variables before executing the submake
ifeq ($(quiet),silent_)
tools_silent=s
endif

tools/: FORCE
	$(Q)mkdir -p $(objtree)/tools
	$(Q)$(MAKE) LDFLAGS= MAKEFLAGS="$(tools_silent) $(filter --j% -j,$(MAKEFLAGS))" O=$(abspath $(objtree)) subdir=tools -C $(srctree)/tools/

tools/%: FORCE
	$(Q)mkdir -p $(objtree)/tools
	$(Q)$(MAKE) LDFLAGS= MAKEFLAGS="$(tools_silent) $(filter --j% -j,$(MAKEFLAGS))" O=$(abspath $(objtree)) subdir=tools -C $(srctree)/tools/ $*

# ---------------------------------------------------------------------------
# Kernel selftest

PHONY += kselftest
kselftest:
	$(Q)$(MAKE) -C $(srctree)/tools/testing/selftests run_tests

kselftest-%: FORCE
	$(Q)$(MAKE) -C $(srctree)/tools/testing/selftests $*

PHONY += kselftest-merge
kselftest-merge:
	$(if $(wildcard $(objtree)/.config),, $(error No .config exists, config your kernel first!))
	$(Q)find $(srctree)/tools/testing/selftests -name config | \
		xargs $(srctree)/scripts/kconfig/merge_config.sh -m $(objtree)/.config
	$(Q)$(MAKE) -f $(srctree)/Makefile olddefconfig

# ---------------------------------------------------------------------------
# Devicetree files

ifneq ($(wildcard $(srctree)/arch/$(SRCARCH)/boot/dts/),)
dtstree := arch/$(SRCARCH)/boot/dts
endif

ifneq ($(dtstree),)

%.dtb: include/config/kernel.release scripts_dtc
	$(Q)$(MAKE) $(build)=$(dtstree) $(dtstree)/$@

%.dtbo: include/config/kernel.release scripts_dtc
	$(Q)$(MAKE) $(build)=$(dtstree) $(dtstree)/$@

PHONY += dtbs dtbs_install dtbs_check
dtbs: include/config/kernel.release scripts_dtc
	$(Q)$(MAKE) $(build)=$(dtstree)

ifneq ($(filter dtbs_check, $(MAKECMDGOALS)),)
export CHECK_DTBS=y
dtbs: dt_binding_check
endif

dtbs_check: dtbs

dtbs_install:
	$(Q)$(MAKE) $(dtbinst)=$(dtstree) dst=$(INSTALL_DTBS_PATH)

ifdef CONFIG_OF_EARLY_FLATTREE
all: dtbs
endif

endif

PHONY += scripts_dtc
scripts_dtc: scripts_basic
	$(Q)$(MAKE) $(build)=scripts/dtc

ifneq ($(filter dt_binding_check, $(MAKECMDGOALS)),)
export CHECK_DT_BINDING=y
endif

PHONY += dt_binding_check
dt_binding_check: scripts_dtc
	$(Q)$(MAKE) $(build)=Documentation/devicetree/bindings

# ---------------------------------------------------------------------------
# Modules

ifdef CONFIG_MODULES

# By default, build modules as well

all: modules

# When we're building modules with modversions, we need to consider
# the built-in objects during the descend as well, in order to
# make sure the checksums are up to date before we record them.
ifdef CONFIG_MODVERSIONS
  KBUILD_BUILTIN := 1
endif

# Build modules
#
# A module can be listed more than once in obj-m resulting in
# duplicate lines in modules.order files.  Those are removed
# using awk while concatenating to the final file.

PHONY += modules
modules: $(if $(KBUILD_BUILTIN),vmlinux) modules_check modules_prepare

cmd_modules_order = $(AWK) '!x[$$0]++' $(real-prereqs) > $@

modules.order: $(subdir-modorder) FORCE
	$(call if_changed,modules_order)

targets += modules.order

# Target to prepare building external modules
PHONY += modules_prepare
modules_prepare: prepare
	$(Q)$(MAKE) $(build)=scripts scripts/module.lds

export modules_sign_only :=

ifeq ($(CONFIG_MODULE_SIG),y)
PHONY += modules_sign
modules_sign: modules_install
	@:

# modules_sign is a subset of modules_install.
# 'make modules_install modules_sign' is equivalent to 'make modules_install'.
ifeq ($(filter modules_install,$(MAKECMDGOALS)),)
modules_sign_only := y
endif
endif

modinst_pre :=
ifneq ($(filter modules_install,$(MAKECMDGOALS)),)
modinst_pre := __modinst_pre
endif

modules_install: $(modinst_pre)
PHONY += __modinst_pre
__modinst_pre:
	@rm -rf $(MODLIB)/kernel
	@rm -f $(MODLIB)/source
	@mkdir -p $(MODLIB)/kernel
	@ln -s $(abspath $(srctree)) $(MODLIB)/source
	@if [ ! $(objtree) -ef  $(MODLIB)/build ]; then \
		rm -f $(MODLIB)/build ; \
		ln -s $(CURDIR) $(MODLIB)/build ; \
	fi
	@sed 's:^:kernel/:' modules.order > $(MODLIB)/modules.order
	@cp -f modules.builtin $(MODLIB)/
	@cp -f $(objtree)/modules.builtin.modinfo $(MODLIB)/

endif # CONFIG_MODULES

###
# Cleaning is done on three levels.
# make clean     Delete most generated files
#                Leave enough to build external modules
# make mrproper  Delete the current configuration, and all generated files
# make distclean Remove editor backup files, patch leftover files and the like

# Directories & files removed with 'make clean'
CLEAN_FILES += include/ksym vmlinux.symvers modules-only.symvers \
	       modules.builtin modules.builtin.modinfo modules.nsdeps \
	       compile_commands.json .thinlto-cache

# Directories & files removed with 'make mrproper'
MRPROPER_FILES += include/config include/generated          \
		  arch/$(SRCARCH)/include/generated .tmp_objdiff \
		  debian snap tar-install \
		  .config .config.old .version \
		  Module.symvers \
		  certs/signing_key.pem certs/signing_key.x509 \
		  certs/x509.genkey \
		  vmlinux-gdb.py \
		  *.spec

# clean - Delete most, but leave enough to build external modules
#
clean: rm-files := $(CLEAN_FILES)

PHONY += archclean vmlinuxclean

vmlinuxclean:
	$(Q)$(CONFIG_SHELL) $(srctree)/scripts/link-vmlinux.sh clean
	$(Q)$(if $(ARCH_POSTLINK), $(MAKE) -f $(ARCH_POSTLINK) clean)

clean: archclean vmlinuxclean resolve_btfids_clean

# mrproper - Delete all generated files, including .config
#
mrproper: rm-files := $(wildcard $(MRPROPER_FILES))
mrproper-dirs      := $(addprefix _mrproper_,scripts)

PHONY += $(mrproper-dirs) mrproper
$(mrproper-dirs):
	$(Q)$(MAKE) $(clean)=$(patsubst _mrproper_%,%,$@)

mrproper: clean $(mrproper-dirs)
	$(call cmd,rmfiles)

# distclean
#
PHONY += distclean

distclean: mrproper
	@find . $(RCS_FIND_IGNORE) \
		\( -name '*.orig' -o -name '*.rej' -o -name '*~' \
		-o -name '*.bak' -o -name '#*#' -o -name '*%' \
		-o -name 'core' -o -name tags -o -name TAGS -o -name 'cscope*' \
		-o -name GPATH -o -name GRTAGS -o -name GSYMS -o -name GTAGS \) \
		-type f -print | xargs rm -f


# Packaging of the kernel to various formats
# ---------------------------------------------------------------------------

%src-pkg: FORCE
	$(Q)$(MAKE) -f $(srctree)/scripts/Makefile.package $@
%pkg: include/config/kernel.release FORCE
	$(Q)$(MAKE) -f $(srctree)/scripts/Makefile.package $@

# Brief documentation of the typical targets used
# ---------------------------------------------------------------------------

boards := $(wildcard $(srctree)/arch/$(SRCARCH)/configs/*_defconfig)
boards := $(sort $(notdir $(boards)))
board-dirs := $(dir $(wildcard $(srctree)/arch/$(SRCARCH)/configs/*/*_defconfig))
board-dirs := $(sort $(notdir $(board-dirs:/=)))

PHONY += help
help:
	@echo  'Cleaning targets:'
	@echo  '  clean		  - Remove most generated files but keep the config and'
	@echo  '                    enough build support to build external modules'
	@echo  '  mrproper	  - Remove all generated files + config + various backup files'
	@echo  '  distclean	  - mrproper + remove editor backup and patch files'
	@echo  ''
	@echo  'Configuration targets:'
	@$(MAKE) -f $(srctree)/scripts/kconfig/Makefile help
	@echo  ''
	@echo  'Other generic targets:'
	@echo  '  all		  - Build all targets marked with [*]'
	@echo  '* vmlinux	  - Build the bare kernel'
	@echo  '* modules	  - Build all modules'
	@echo  '  modules_install - Install all modules to INSTALL_MOD_PATH (default: /)'
	@echo  '  dir/            - Build all files in dir and below'
	@echo  '  dir/file.[ois]  - Build specified target only'
	@echo  '  dir/file.ll     - Build the LLVM assembly file'
	@echo  '                    (requires compiler support for LLVM assembly generation)'
	@echo  '  dir/file.lst    - Build specified mixed source/assembly target only'
	@echo  '                    (requires a recent binutils and recent build (System.map))'
	@echo  '  dir/file.ko     - Build module including final link'
	@echo  '  modules_prepare - Set up for building external modules'
	@echo  '  tags/TAGS	  - Generate tags file for editors'
	@echo  '  cscope	  - Generate cscope index'
	@echo  '  gtags           - Generate GNU GLOBAL index'
	@echo  '  kernelrelease	  - Output the release version string (use with make -s)'
	@echo  '  kernelversion	  - Output the version stored in Makefile (use with make -s)'
	@echo  '  image_name	  - Output the image name (use with make -s)'
	@echo  '  headers_install - Install sanitised kernel headers to INSTALL_HDR_PATH'; \
	 echo  '                    (default: $(INSTALL_HDR_PATH))'; \
	 echo  ''
	@echo  'Static analysers:'
	@echo  '  checkstack      - Generate a list of stack hogs'
	@echo  '  versioncheck    - Sanity check on version.h usage'
	@echo  '  includecheck    - Check for duplicate included header files'
	@echo  '  export_report   - List the usages of all exported symbols'
	@echo  '  headerdep       - Detect inclusion cycles in headers'
	@echo  '  coccicheck      - Check with Coccinelle'
	@echo  '  clang-analyzer  - Check with clang static analyzer'
	@echo  '  clang-tidy      - Check with clang-tidy'
	@echo  ''
	@echo  'Tools:'
	@echo  '  nsdeps          - Generate missing symbol namespace dependencies'
	@echo  ''
	@echo  'Kernel selftest:'
	@echo  '  kselftest         - Build and run kernel selftest'
	@echo  '                      Build, install, and boot kernel before'
	@echo  '                      running kselftest on it'
	@echo  '                      Run as root for full coverage'
	@echo  '  kselftest-all     - Build kernel selftest'
	@echo  '  kselftest-install - Build and install kernel selftest'
	@echo  '  kselftest-clean   - Remove all generated kselftest files'
	@echo  '  kselftest-merge   - Merge all the config dependencies of'
	@echo  '		      kselftest to existing .config.'
	@echo  ''
	@$(if $(dtstree), \
		echo 'Devicetree:'; \
		echo '* dtbs             - Build device tree blobs for enabled boards'; \
		echo '  dtbs_install     - Install dtbs to $(INSTALL_DTBS_PATH)'; \
		echo '  dt_binding_check - Validate device tree binding documents'; \
		echo '  dtbs_check       - Validate device tree source files';\
		echo '')

	@echo 'Userspace tools targets:'
	@echo '  use "make tools/help"'
	@echo '  or  "cd tools; make help"'
	@echo  ''
	@echo  'Kernel packaging:'
	@$(MAKE) -f $(srctree)/scripts/Makefile.package help
	@echo  ''
	@echo  'Documentation targets:'
	@$(MAKE) -f $(srctree)/Documentation/Makefile dochelp
	@echo  ''
	@echo  'Architecture specific targets ($(SRCARCH)):'
	@$(if $(archhelp),$(archhelp),\
		echo '  No architecture specific help defined for $(SRCARCH)')
	@echo  ''
	@$(if $(boards), \
		$(foreach b, $(boards), \
		printf "  %-27s - Build for %s\\n" $(b) $(subst _defconfig,,$(b));) \
		echo '')
	@$(if $(board-dirs), \
		$(foreach b, $(board-dirs), \
		printf "  %-16s - Show %s-specific targets\\n" help-$(b) $(b);) \
		printf "  %-16s - Show all of the above\\n" help-boards; \
		echo '')

	@echo  '  make V=0|1 [targets] 0 => quiet build (default), 1 => verbose build'
	@echo  '  make V=2   [targets] 2 => give reason for rebuild of target'
	@echo  '  make O=dir [targets] Locate all output files in "dir", including .config'
	@echo  '  make C=1   [targets] Check re-compiled c source with $$CHECK'
	@echo  '                       (sparse by default)'
	@echo  '  make C=2   [targets] Force check of all c source with $$CHECK'
	@echo  '  make RECORDMCOUNT_WARN=1 [targets] Warn about ignored mcount sections'
	@echo  '  make W=n   [targets] Enable extra build checks, n=1,2,3 where'
	@echo  '		1: warnings which may be relevant and do not occur too often'
	@echo  '		2: warnings which occur quite often but may still be relevant'
	@echo  '		3: more obscure warnings, can most likely be ignored'
	@echo  '		Multiple levels can be combined with W=12 or W=123'
	@echo  ''
	@echo  'Execute "make" or "make all" to build all targets marked with [*] '
	@echo  'For further info see the ./README file'


help-board-dirs := $(addprefix help-,$(board-dirs))

help-boards: $(help-board-dirs)

boards-per-dir = $(sort $(notdir $(wildcard $(srctree)/arch/$(SRCARCH)/configs/$*/*_defconfig)))

$(help-board-dirs): help-%:
	@echo  'Architecture specific targets ($(SRCARCH) $*):'
	@$(if $(boards-per-dir), \
		$(foreach b, $(boards-per-dir), \
		printf "  %-24s - Build for %s\\n" $*/$(b) $(subst _defconfig,,$(b));) \
		echo '')


# Documentation targets
# ---------------------------------------------------------------------------
DOC_TARGETS := xmldocs latexdocs pdfdocs htmldocs epubdocs cleandocs \
	       linkcheckdocs dochelp refcheckdocs
PHONY += $(DOC_TARGETS)
$(DOC_TARGETS):
	$(Q)$(MAKE) $(build)=Documentation $@

# Misc
# ---------------------------------------------------------------------------

PHONY += scripts_gdb
scripts_gdb: prepare0
	$(Q)$(MAKE) $(build)=scripts/gdb
	$(Q)ln -fsn $(abspath $(srctree)/scripts/gdb/vmlinux-gdb.py)

ifdef CONFIG_GDB_SCRIPTS
all: scripts_gdb
endif

else # KBUILD_EXTMOD

###
# External module support.
# When building external modules the kernel used as basis is considered
# read-only, and no consistency checks are made and the make
# system is not used on the basis kernel. If updates are required
# in the basis kernel ordinary make commands (without M=...) must be used.

# We are always building only modules.
KBUILD_BUILTIN :=
KBUILD_MODULES := 1

build-dirs := $(KBUILD_EXTMOD)
$(MODORDER): descend
	@:

compile_commands.json: $(extmod_prefix)compile_commands.json
PHONY += compile_commands.json

clean-dirs := $(KBUILD_EXTMOD)
clean: rm-files := $(KBUILD_EXTMOD)/Module.symvers $(KBUILD_EXTMOD)/modules.nsdeps \
	$(KBUILD_EXTMOD)/compile_commands.json $(KBUILD_EXTMOD)/.thinlto-cache

PHONY += help
help:
	@echo  '  Building external modules.'
	@echo  '  Syntax: make -C path/to/kernel/src M=$$PWD target'
	@echo  ''
	@echo  '  modules         - default target, build the module(s)'
	@echo  '  modules_install - install the module'
	@echo  '  clean           - remove generated files in module directory only'
	@echo  ''

# no-op for external module builds
PHONY += prepare modules_prepare

endif # KBUILD_EXTMOD

# ---------------------------------------------------------------------------
# Modules

PHONY += modules modules_install

ifdef CONFIG_MODULES

modules: modules_check
	$(Q)$(MAKE) -f $(srctree)/scripts/Makefile.modpost

PHONY += modules_check
modules_check: $(MODORDER)
	$(Q)$(CONFIG_SHELL) $(srctree)/scripts/modules-check.sh $<

quiet_cmd_depmod = DEPMOD  $(MODLIB)
      cmd_depmod = $(CONFIG_SHELL) $(srctree)/scripts/depmod.sh $(DEPMOD) \
                   $(KERNELRELEASE)

modules_install:
	$(Q)$(MAKE) -f $(srctree)/scripts/Makefile.modinst
	$(call cmd,depmod)

else # CONFIG_MODULES

# Modules not configured
# ---------------------------------------------------------------------------

modules modules_install:
	@echo >&2 '***'
	@echo >&2 '*** The present kernel configuration has modules disabled.'
	@echo >&2 '*** To use the module feature, please run "make menuconfig" etc.'
	@echo >&2 '*** to enable CONFIG_MODULES.'
	@echo >&2 '***'
	@exit 1

endif # CONFIG_MODULES

# Single targets
# ---------------------------------------------------------------------------
# To build individual files in subdirectories, you can do like this:
#
#   make foo/bar/baz.s
#
# The supported suffixes for single-target are listed in 'single-targets'
#
# To build only under specific subdirectories, you can do like this:
#
#   make foo/bar/baz/

ifdef single-build

# .ko is special because modpost is needed
single-ko := $(sort $(filter %.ko, $(MAKECMDGOALS)))
single-no-ko := $(sort $(patsubst %.ko,%.mod, $(MAKECMDGOALS)))

$(single-ko): single_modpost
	@:
$(single-no-ko): descend
	@:

ifeq ($(KBUILD_EXTMOD),)
# For the single build of in-tree modules, use a temporary file to avoid
# the situation of modules_install installing an invalid modules.order.
MODORDER := .modules.tmp
endif

PHONY += single_modpost
single_modpost: $(single-no-ko) modules_prepare
	$(Q){ $(foreach m, $(single-ko), echo $(extmod_prefix)$m;) } > $(MODORDER)
	$(Q)$(MAKE) -f $(srctree)/scripts/Makefile.modpost

KBUILD_MODULES := 1

export KBUILD_SINGLE_TARGETS := $(addprefix $(extmod_prefix), $(single-no-ko))

# trim unrelated directories
build-dirs := $(foreach d, $(build-dirs), \
			$(if $(filter $(d)/%, $(KBUILD_SINGLE_TARGETS)), $(d)))

endif

ifndef CONFIG_MODULES
KBUILD_MODULES :=
endif

# Handle descending into subdirectories listed in $(build-dirs)
# Preset locale variables to speed up the build process. Limit locale
# tweaks to this spot to avoid wrong language settings when running
# make menuconfig etc.
# Error messages still appears in the original language
PHONY += descend $(build-dirs)
descend: $(build-dirs)
$(build-dirs): prepare
	$(Q)$(MAKE) $(build)=$@ \
	single-build=$(if $(filter-out $@/, $(filter $@/%, $(KBUILD_SINGLE_TARGETS))),1) \
	need-builtin=1 need-modorder=1

clean-dirs := $(addprefix _clean_, $(clean-dirs))
PHONY += $(clean-dirs) clean
$(clean-dirs):
	$(Q)$(MAKE) $(clean)=$(patsubst _clean_%,%,$@)

clean: $(clean-dirs)
	$(call cmd,rmfiles)
	@find $(if $(KBUILD_EXTMOD), $(KBUILD_EXTMOD), .) $(RCS_FIND_IGNORE) \
		\( -name '*.[aios]' -o -name '*.ko' -o -name '.*.cmd' \
		-o -name '*.ko.*' \
		-o -name '*.dtb' -o -name '*.dtbo' -o -name '*.dtb.S' -o -name '*.dt.yaml' \
		-o -name '*.dwo' -o -name '*.lst' \
		-o -name '*.su' -o -name '*.mod' \
		-o -name '.*.d' -o -name '.*.tmp' -o -name '*.mod.c' \
		-o -name '*.lex.c' -o -name '*.tab.[ch]' \
		-o -name '*.asn1.[ch]' \
		-o -name '*.symtypes' -o -name 'modules.order' \
		-o -name '.tmp_*.o.*' \
		-o -name '*.c.[012]*.*' \
		-o -name '*.ll' \
		-o -name '*.gcno' \
		-o -name '*.*.symversions' \) -type f -print | xargs rm -f

# Generate tags for editors
# ---------------------------------------------------------------------------
quiet_cmd_tags = GEN     $@
      cmd_tags = $(BASH) $(srctree)/scripts/tags.sh $@

tags TAGS cscope gtags: FORCE
	$(call cmd,tags)

# Script to generate missing namespace dependencies
# ---------------------------------------------------------------------------

PHONY += nsdeps
nsdeps: export KBUILD_NSDEPS=1
nsdeps: modules
	$(Q)$(CONFIG_SHELL) $(srctree)/scripts/nsdeps

# Clang Tooling
# ---------------------------------------------------------------------------

quiet_cmd_gen_compile_commands = GEN     $@
      cmd_gen_compile_commands = $(PYTHON3) $< -a $(AR) -o $@ $(filter-out $<, $(real-prereqs))

$(extmod_prefix)compile_commands.json: scripts/clang-tools/gen_compile_commands.py \
	$(if $(KBUILD_EXTMOD),,$(KBUILD_VMLINUX_OBJS) $(KBUILD_VMLINUX_LIBS)) \
	$(if $(CONFIG_MODULES), $(MODORDER)) FORCE
	$(call if_changed,gen_compile_commands)

targets += $(extmod_prefix)compile_commands.json

PHONY += clang-tidy clang-analyzer

ifdef CONFIG_CC_IS_CLANG
quiet_cmd_clang_tools = CHECK   $<
      cmd_clang_tools = $(PYTHON3) $(srctree)/scripts/clang-tools/run-clang-tools.py $@ $<

clang-tidy clang-analyzer: $(extmod_prefix)compile_commands.json
	$(call cmd,clang_tools)
else
clang-tidy clang-analyzer:
	@echo "$@ requires CC=clang" >&2
	@false
endif

# Scripts to check various things for consistency
# ---------------------------------------------------------------------------

PHONY += includecheck versioncheck coccicheck export_report

includecheck:
	find $(srctree)/* $(RCS_FIND_IGNORE) \
		-name '*.[hcS]' -type f -print | sort \
		| xargs $(PERL) -w $(srctree)/scripts/checkincludes.pl

versioncheck:
	find $(srctree)/* $(RCS_FIND_IGNORE) \
		-name '*.[hcS]' -type f -print | sort \
		| xargs $(PERL) -w $(srctree)/scripts/checkversion.pl

coccicheck:
	$(Q)$(BASH) $(srctree)/scripts/$@

export_report:
	$(PERL) $(srctree)/scripts/export_report.pl

PHONY += checkstack kernelrelease kernelversion image_name

# UML needs a little special treatment here.  It wants to use the host
# toolchain, so needs $(SUBARCH) passed to checkstack.pl.  Everyone
# else wants $(ARCH), including people doing cross-builds, which means
# that $(SUBARCH) doesn't work here.
ifeq ($(ARCH), um)
CHECKSTACK_ARCH := $(SUBARCH)
else
CHECKSTACK_ARCH := $(ARCH)
endif
checkstack:
	$(OBJDUMP) -d vmlinux $$(find . -name '*.ko') | \
	$(PERL) $(srctree)/scripts/checkstack.pl $(CHECKSTACK_ARCH)

kernelrelease:
	@echo "$(KERNELVERSION)$$($(CONFIG_SHELL) $(srctree)/scripts/setlocalversion $(srctree))"

kernelversion:
	@echo $(KERNELVERSION)

image_name:
	@echo $(KBUILD_IMAGE)

quiet_cmd_rmfiles = $(if $(wildcard $(rm-files)),CLEAN   $(wildcard $(rm-files)))
      cmd_rmfiles = rm -rf $(rm-files)

# read saved command lines for existing targets
existing-targets := $(wildcard $(sort $(targets)))

-include $(foreach f,$(existing-targets),$(dir $(f)).$(notdir $(f)).cmd)

endif # config-build
endif # mixed-build
endif # need-sub-make

PHONY += FORCE
FORCE:

# Declare the contents of the PHONY variable as phony.  We keep that
# information in a variable so we can use it in if_changed and friends.
.PHONY: $(PHONY)<|MERGE_RESOLUTION|>--- conflicted
+++ resolved
@@ -1,15 +1,9 @@
 # SPDX-License-Identifier: GPL-2.0
 VERSION = 5
 PATCHLEVEL = 14
-<<<<<<< HEAD
-SUBLEVEL = 15
+SUBLEVEL = 16
 EXTRAVERSION = -zen
 NAME = The City on the Edge of Forever
-=======
-SUBLEVEL = 16
-EXTRAVERSION =
-NAME = Opossums on Parade
->>>>>>> f63179c1
 
 # *DOCUMENTATION*
 # To see a list of typical targets execute "make help"

--- conflicted
+++ resolved
@@ -1,15 +1,9 @@
 # SPDX-License-Identifier: GPL-2.0
 VERSION = 5
 PATCHLEVEL = 14
-<<<<<<< HEAD
-SUBLEVEL = 8
+SUBLEVEL = 9
 EXTRAVERSION = -zen
 NAME = The City on the Edge of Forever
-=======
-SUBLEVEL = 9
-EXTRAVERSION =
-NAME = Opossums on Parade
->>>>>>> 70248e7b
 
 # *DOCUMENTATION*
 # To see a list of typical targets execute "make help"

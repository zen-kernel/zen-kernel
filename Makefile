# SPDX-License-Identifier: GPL-2.0
VERSION = 6
PATCHLEVEL = 17
<<<<<<< HEAD
SUBLEVEL = 5
EXTRAVERSION = -zen
NAME = Channeling Inner Peace for Peak Performance
=======
SUBLEVEL = 6
EXTRAVERSION =
NAME = Baby Opossum Posse
>>>>>>> 371f1e07

# *DOCUMENTATION*
# To see a list of typical targets execute "make help"
# More info can be located in ./README
# Comments in this file are targeted only to the developer, do not
# expect to learn how to build the kernel reading this file.

ifeq ($(filter output-sync,$(.FEATURES)),)
$(error GNU Make >= 4.0 is required. Your Make version is $(MAKE_VERSION))
endif

$(if $(filter __%, $(MAKECMDGOALS)), \
	$(error targets prefixed with '__' are only for internal use))

# That's our default target when none is given on the command line
PHONY := __all
__all:

# We are using a recursive build, so we need to do a little thinking
# to get the ordering right.
#
# Most importantly: sub-Makefiles should only ever modify files in
# their own directory. If in some directory we have a dependency on
# a file in another dir (which doesn't happen often, but it's often
# unavoidable when linking the built-in.a targets which finally
# turn into vmlinux), we will call a sub make in that other dir, and
# after that we are sure that everything which is in that other dir
# is now up to date.
#
# The only cases where we need to modify files which have global
# effects are thus separated out and done before the recursive
# descending is started. They are now explicitly listed as the
# prepare rule.

this-makefile := $(lastword $(MAKEFILE_LIST))
abs_srctree := $(realpath $(dir $(this-makefile)))
abs_output := $(CURDIR)

ifneq ($(sub_make_done),1)

# Do not use make's built-in rules and variables
# (this increases performance and avoids hard-to-debug behaviour)
MAKEFLAGS += -rR

# Avoid funny character set dependencies
unexport LC_ALL
LC_COLLATE=C
LC_NUMERIC=C
export LC_COLLATE LC_NUMERIC

# Avoid interference with shell env settings
unexport GREP_OPTIONS

# Beautify output
# ---------------------------------------------------------------------------
#
# Most of build commands in Kbuild start with "cmd_". You can optionally define
# "quiet_cmd_*". If defined, the short log is printed. Otherwise, no log from
# that command is printed by default.
#
# e.g.)
#    quiet_cmd_depmod = DEPMOD  $(MODLIB)
#          cmd_depmod = $(srctree)/scripts/depmod.sh $(DEPMOD) $(KERNELRELEASE)
#
# A simple variant is to prefix commands with $(Q) - that's useful
# for commands that shall be hidden in non-verbose mode.
#
#    $(Q)$(MAKE) $(build)=scripts/basic
#
# If KBUILD_VERBOSE contains 1, the whole command is echoed.
# If KBUILD_VERBOSE contains 2, the reason for rebuilding is printed.
#
# To put more focus on warnings, be less verbose as default
# Use 'make V=1' to see the full commands

ifeq ("$(origin V)", "command line")
  KBUILD_VERBOSE = $(V)
endif

quiet = quiet_
Q = @

ifneq ($(findstring 1, $(KBUILD_VERBOSE)),)
  quiet =
  Q =
endif

# If the user is running make -s (silent mode), suppress echoing of
# commands
ifneq ($(findstring s,$(firstword -$(MAKEFLAGS))),)
quiet=silent_
override KBUILD_VERBOSE :=
endif

export quiet Q KBUILD_VERBOSE

# Call a source code checker (by default, "sparse") as part of the
# C compilation.
#
# Use 'make C=1' to enable checking of only re-compiled files.
# Use 'make C=2' to enable checking of *all* source files, regardless
# of whether they are re-compiled or not.
#
# See the file "Documentation/dev-tools/sparse.rst" for more details,
# including where to get the "sparse" utility.

ifeq ("$(origin C)", "command line")
  KBUILD_CHECKSRC = $(C)
endif
ifndef KBUILD_CHECKSRC
  KBUILD_CHECKSRC = 0
endif

export KBUILD_CHECKSRC

# Enable "clippy" (a linter) as part of the Rust compilation.
#
# Use 'make CLIPPY=1' to enable it.
ifeq ("$(origin CLIPPY)", "command line")
  KBUILD_CLIPPY := $(CLIPPY)
endif

export KBUILD_CLIPPY

# Use make M=dir or set the environment variable KBUILD_EXTMOD to specify the
# directory of external module to build. Setting M= takes precedence.
ifeq ("$(origin M)", "command line")
  KBUILD_EXTMOD := $(M)
endif

ifeq ("$(origin MO)", "command line")
  KBUILD_EXTMOD_OUTPUT := $(MO)
endif

$(if $(word 2, $(KBUILD_EXTMOD)), \
	$(error building multiple external modules is not supported))

$(foreach x, % :, $(if $(findstring $x, $(KBUILD_EXTMOD)), \
	$(error module directory path cannot contain '$x')))

# Remove trailing slashes
ifneq ($(filter %/, $(KBUILD_EXTMOD)),)
KBUILD_EXTMOD := $(shell dirname $(KBUILD_EXTMOD).)
endif

export KBUILD_EXTMOD

ifeq ("$(origin W)", "command line")
  KBUILD_EXTRA_WARN := $(W)
endif

export KBUILD_EXTRA_WARN

# Kbuild will save output files in the current working directory.
# This does not need to match to the root of the kernel source tree.
#
# For example, you can do this:
#
#  cd /dir/to/store/output/files; make -f /dir/to/kernel/source/Makefile
#
# If you want to save output files in a different location, there are
# two syntaxes to specify it.
#
# 1) O=
# Use "make O=dir/to/store/output/files/"
#
# 2) Set KBUILD_OUTPUT
# Set the environment variable KBUILD_OUTPUT to point to the output directory.
# export KBUILD_OUTPUT=dir/to/store/output/files/; make
#
# The O= assignment takes precedence over the KBUILD_OUTPUT environment
# variable.

ifeq ("$(origin O)", "command line")
  KBUILD_OUTPUT := $(O)
endif

ifdef KBUILD_EXTMOD
    ifdef KBUILD_OUTPUT
        objtree := $(realpath $(KBUILD_OUTPUT))
        $(if $(objtree),,$(error specified kernel directory "$(KBUILD_OUTPUT)" does not exist))
    else
        objtree := $(abs_srctree)
    endif
    # If Make is invoked from the kernel directory (either kernel
    # source directory or kernel build directory), external modules
    # are built in $(KBUILD_EXTMOD) for backward compatibility,
    # otherwise, built in the current directory.
    output := $(or $(KBUILD_EXTMOD_OUTPUT),$(if $(filter $(CURDIR),$(objtree) $(abs_srctree)),$(KBUILD_EXTMOD)))
    # KBUILD_EXTMOD might be a relative path. Remember its absolute path before
    # Make changes the working directory.
    srcroot := $(realpath $(KBUILD_EXTMOD))
    $(if $(srcroot),,$(error specified external module directory "$(KBUILD_EXTMOD)" does not exist))
else
    objtree := .
    output := $(KBUILD_OUTPUT)
endif

export objtree srcroot

# Do we want to change the working directory?
ifneq ($(output),)
# $(realpath ...) gets empty if the path does not exist. Run 'mkdir -p' first.
$(shell mkdir -p "$(output)")
# $(realpath ...) resolves symlinks
abs_output := $(realpath $(output))
$(if $(abs_output),,$(error failed to create output directory "$(output)"))
endif

ifneq ($(words $(subst :, ,$(abs_srctree))), 1)
$(error source directory cannot contain spaces or colons)
endif

export sub_make_done := 1

endif # sub_make_done

ifeq ($(abs_output),$(CURDIR))
# Suppress "Entering directory ..." if we are at the final work directory.
no-print-directory := --no-print-directory
else
# Recursion to show "Entering directory ..."
need-sub-make := 1
endif

ifeq ($(filter --no-print-directory, $(MAKEFLAGS)),)
# If --no-print-directory is unset, recurse once again to set it.
# You may end up recursing into __sub-make twice. This is needed due to the
# behavior change in GNU Make 4.4.1.
need-sub-make := 1
endif

ifeq ($(need-sub-make),1)

PHONY += $(MAKECMDGOALS) __sub-make

$(filter-out $(this-makefile), $(MAKECMDGOALS)) __all: __sub-make
	@:

# Invoke a second make in the output directory, passing relevant variables
__sub-make:
	$(Q)$(MAKE) $(no-print-directory) -C $(abs_output) \
	-f $(abs_srctree)/Makefile $(MAKECMDGOALS)

else # need-sub-make

# We process the rest of the Makefile if this is the final invocation of make

ifndef KBUILD_EXTMOD
srcroot := $(abs_srctree)
endif

ifeq ($(srcroot),$(CURDIR))
building_out_of_srctree :=
else
export building_out_of_srctree := 1
endif

ifdef KBUILD_ABS_SRCTREE
    # Do nothing. Use the absolute path.
else ifeq ($(srcroot),$(CURDIR))
    # Building in the source.
    srcroot := .
else ifeq ($(srcroot)/,$(dir $(CURDIR)))
    # Building in a subdirectory of the source.
    srcroot := ..
endif

export srctree := $(if $(KBUILD_EXTMOD),$(abs_srctree),$(srcroot))

ifdef building_out_of_srctree
export VPATH := $(srcroot)
else
VPATH :=
endif

# To make sure we do not include .config for any of the *config targets
# catch them early, and hand them over to scripts/kconfig/Makefile
# It is allowed to specify more targets when calling make, including
# mixing *config targets and build targets.
# For example 'make oldconfig all'.
# Detect when mixed targets is specified, and make a second invocation
# of make so .config is not included in this case either (for *config).

version_h := include/generated/uapi/linux/version.h

clean-targets := %clean mrproper cleandocs
no-dot-config-targets := $(clean-targets) \
			 cscope gtags TAGS tags help% %docs check% coccicheck \
			 $(version_h) headers headers_% archheaders archscripts \
			 %asm-generic kernelversion %src-pkg dt_binding_check \
			 outputmakefile rustavailable rustfmt rustfmtcheck
no-sync-config-targets := $(no-dot-config-targets) %install modules_sign kernelrelease \
			  image_name
single-targets := %.a %.i %.ko %.lds %.ll %.lst %.mod %.o %.rsi %.s %/

config-build	:=
mixed-build	:=
need-config	:= 1
may-sync-config	:= 1
single-build	:=

ifneq ($(filter $(no-dot-config-targets), $(MAKECMDGOALS)),)
    ifeq ($(filter-out $(no-dot-config-targets), $(MAKECMDGOALS)),)
        need-config :=
    endif
endif

ifneq ($(filter $(no-sync-config-targets), $(MAKECMDGOALS)),)
    ifeq ($(filter-out $(no-sync-config-targets), $(MAKECMDGOALS)),)
        may-sync-config :=
    endif
endif

need-compiler := $(may-sync-config)

ifneq ($(KBUILD_EXTMOD),)
    may-sync-config :=
endif

ifeq ($(KBUILD_EXTMOD),)
    ifneq ($(filter %config,$(MAKECMDGOALS)),)
        config-build := 1
        ifneq ($(words $(MAKECMDGOALS)),1)
            mixed-build := 1
        endif
    endif
endif

# We cannot build single targets and the others at the same time
ifneq ($(filter $(single-targets), $(MAKECMDGOALS)),)
    single-build := 1
    ifneq ($(filter-out $(single-targets), $(MAKECMDGOALS)),)
        mixed-build := 1
    endif
endif

# For "make -j clean all", "make -j mrproper defconfig all", etc.
ifneq ($(filter $(clean-targets),$(MAKECMDGOALS)),)
    ifneq ($(filter-out $(clean-targets),$(MAKECMDGOALS)),)
        mixed-build := 1
    endif
endif

# install and modules_install need also be processed one by one
ifneq ($(filter install,$(MAKECMDGOALS)),)
    ifneq ($(filter modules_install,$(MAKECMDGOALS)),)
        mixed-build := 1
    endif
endif

ifdef mixed-build
# ===========================================================================
# We're called with mixed targets (*config and build targets).
# Handle them one by one.

PHONY += $(MAKECMDGOALS) __build_one_by_one

$(MAKECMDGOALS): __build_one_by_one
	@:

__build_one_by_one:
	$(Q)set -e; \
	for i in $(MAKECMDGOALS); do \
		$(MAKE) -f $(srctree)/Makefile $$i; \
	done

else # !mixed-build

include $(srctree)/scripts/Kbuild.include

# Read KERNELRELEASE from include/config/kernel.release (if it exists)
KERNELRELEASE = $(call read-file, $(objtree)/include/config/kernel.release)
KERNELVERSION = $(VERSION)$(if $(PATCHLEVEL),.$(PATCHLEVEL)$(if $(SUBLEVEL),.$(SUBLEVEL)))$(EXTRAVERSION)
export VERSION PATCHLEVEL SUBLEVEL KERNELRELEASE KERNELVERSION

include $(srctree)/scripts/subarch.include

# Cross compiling and selecting different set of gcc/bin-utils
# ---------------------------------------------------------------------------
#
# When performing cross compilation for other architectures ARCH shall be set
# to the target architecture. (See arch/* for the possibilities).
# ARCH can be set during invocation of make:
# make ARCH=arm64
# Another way is to have ARCH set in the environment.
# The default ARCH is the host where make is executed.

# CROSS_COMPILE specify the prefix used for all executables used
# during compilation. Only gcc and related bin-utils executables
# are prefixed with $(CROSS_COMPILE).
# CROSS_COMPILE can be set on the command line
# make CROSS_COMPILE=aarch64-linux-gnu-
# Alternatively CROSS_COMPILE can be set in the environment.
# Default value for CROSS_COMPILE is not to prefix executables
# Note: Some architectures assign CROSS_COMPILE in their arch/*/Makefile
ARCH		?= $(SUBARCH)

# Architecture as present in compile.h
UTS_MACHINE 	:= $(ARCH)
SRCARCH 	:= $(ARCH)

# Additional ARCH settings for x86
ifeq ($(ARCH),i386)
        SRCARCH := x86
endif
ifeq ($(ARCH),x86_64)
        SRCARCH := x86
endif

# Additional ARCH settings for sparc
ifeq ($(ARCH),sparc32)
       SRCARCH := sparc
endif
ifeq ($(ARCH),sparc64)
       SRCARCH := sparc
endif

# Additional ARCH settings for parisc
ifeq ($(ARCH),parisc64)
       SRCARCH := parisc
endif

export cross_compiling :=
ifneq ($(SRCARCH),$(SUBARCH))
cross_compiling := 1
endif

KCONFIG_CONFIG	?= .config
export KCONFIG_CONFIG

# SHELL used by kbuild
CONFIG_SHELL := sh

HOST_LFS_CFLAGS := $(shell getconf LFS_CFLAGS 2>/dev/null)
HOST_LFS_LDFLAGS := $(shell getconf LFS_LDFLAGS 2>/dev/null)
HOST_LFS_LIBS := $(shell getconf LFS_LIBS 2>/dev/null)

ifneq ($(LLVM),)
ifneq ($(filter %/,$(LLVM)),)
LLVM_PREFIX := $(LLVM)
else ifneq ($(filter -%,$(LLVM)),)
LLVM_SUFFIX := $(LLVM)
endif

HOSTCC	= $(LLVM_PREFIX)clang$(LLVM_SUFFIX)
HOSTCXX	= $(LLVM_PREFIX)clang++$(LLVM_SUFFIX)
else
HOSTCC	= gcc
HOSTCXX	= g++
endif
HOSTRUSTC = rustc
HOSTPKG_CONFIG	= pkg-config

# the KERNELDOC macro needs to be exported, as scripts/Makefile.build
# has a logic to call it
KERNELDOC       = $(srctree)/scripts/kernel-doc.py
export KERNELDOC

KBUILD_USERHOSTCFLAGS := -Wall -Wmissing-prototypes -Wstrict-prototypes \
			 -O2 -fomit-frame-pointer -std=gnu11
KBUILD_USERCFLAGS  := $(KBUILD_USERHOSTCFLAGS) $(USERCFLAGS)
KBUILD_USERLDFLAGS := $(USERLDFLAGS)

# These flags apply to all Rust code in the tree, including the kernel and
# host programs.
export rust_common_flags := --edition=2021 \
			    -Zbinary_dep_depinfo=y \
			    -Astable_features \
			    -Dnon_ascii_idents \
			    -Dunsafe_op_in_unsafe_fn \
			    -Wmissing_docs \
			    -Wrust_2018_idioms \
			    -Wunreachable_pub \
			    -Wclippy::all \
			    -Wclippy::as_ptr_cast_mut \
			    -Wclippy::as_underscore \
			    -Wclippy::cast_lossless \
			    -Wclippy::ignored_unit_patterns \
			    -Wclippy::mut_mut \
			    -Wclippy::needless_bitwise_bool \
			    -Aclippy::needless_lifetimes \
			    -Wclippy::no_mangle_with_rust_abi \
			    -Wclippy::ptr_as_ptr \
			    -Wclippy::ptr_cast_constness \
			    -Wclippy::ref_as_ptr \
			    -Wclippy::undocumented_unsafe_blocks \
			    -Wclippy::unnecessary_safety_comment \
			    -Wclippy::unnecessary_safety_doc \
			    -Wrustdoc::missing_crate_level_docs \
			    -Wrustdoc::unescaped_backticks

KBUILD_HOSTCFLAGS   := $(KBUILD_USERHOSTCFLAGS) $(HOST_LFS_CFLAGS) \
		       $(HOSTCFLAGS) -I $(srctree)/scripts/include
KBUILD_HOSTCXXFLAGS := -Wall -O2 $(HOST_LFS_CFLAGS) $(HOSTCXXFLAGS) \
		       -I $(srctree)/scripts/include
KBUILD_HOSTRUSTFLAGS := $(rust_common_flags) -O -Cstrip=debuginfo \
			-Zallow-features= $(HOSTRUSTFLAGS)
KBUILD_HOSTLDFLAGS  := $(HOST_LFS_LDFLAGS) $(HOSTLDFLAGS)
KBUILD_HOSTLDLIBS   := $(HOST_LFS_LIBS) $(HOSTLDLIBS)
KBUILD_PROCMACROLDFLAGS := $(or $(PROCMACROLDFLAGS),$(KBUILD_HOSTLDFLAGS))

# Make variables (CC, etc...)
CPP		= $(CC) -E
ifneq ($(LLVM),)
CC		= $(LLVM_PREFIX)clang$(LLVM_SUFFIX)
LD		= $(LLVM_PREFIX)ld.lld$(LLVM_SUFFIX)
AR		= $(LLVM_PREFIX)llvm-ar$(LLVM_SUFFIX)
NM		= $(LLVM_PREFIX)llvm-nm$(LLVM_SUFFIX)
OBJCOPY		= $(LLVM_PREFIX)llvm-objcopy$(LLVM_SUFFIX)
OBJDUMP		= $(LLVM_PREFIX)llvm-objdump$(LLVM_SUFFIX)
READELF		= $(LLVM_PREFIX)llvm-readelf$(LLVM_SUFFIX)
STRIP		= $(LLVM_PREFIX)llvm-strip$(LLVM_SUFFIX)
else
CC		= $(CROSS_COMPILE)gcc
LD		= $(CROSS_COMPILE)ld
AR		= $(CROSS_COMPILE)ar
NM		= $(CROSS_COMPILE)nm
OBJCOPY		= $(CROSS_COMPILE)objcopy
OBJDUMP		= $(CROSS_COMPILE)objdump
READELF		= $(CROSS_COMPILE)readelf
STRIP		= $(CROSS_COMPILE)strip
endif
RUSTC		= rustc
RUSTDOC		= rustdoc
RUSTFMT		= rustfmt
CLIPPY_DRIVER	= clippy-driver
BINDGEN		= bindgen
PAHOLE		= pahole
RESOLVE_BTFIDS	= $(objtree)/tools/bpf/resolve_btfids/resolve_btfids
LEX		= flex
YACC		= bison
AWK		= awk
INSTALLKERNEL  := installkernel
PERL		= perl
PYTHON3		= python3
CHECK		= sparse
BASH		= bash
KGZIP		= gzip
KBZIP2		= bzip2
KLZOP		= lzop
LZMA		= lzma
LZ4		= lz4
XZ		= xz
ZSTD		= zstd
TAR		= tar

CHECKFLAGS     := -D__linux__ -Dlinux -D__STDC__ -Dunix -D__unix__ \
		  -Wbitwise -Wno-return-void -Wno-unknown-attribute $(CF)
NOSTDINC_FLAGS :=
CFLAGS_MODULE   =
RUSTFLAGS_MODULE =
AFLAGS_MODULE   =
LDFLAGS_MODULE  =
CFLAGS_KERNEL	=
RUSTFLAGS_KERNEL =
AFLAGS_KERNEL	=
LDFLAGS_vmlinux =

# Use USERINCLUDE when you must reference the UAPI directories only.
USERINCLUDE    := \
		-I$(srctree)/arch/$(SRCARCH)/include/uapi \
		-I$(objtree)/arch/$(SRCARCH)/include/generated/uapi \
		-I$(srctree)/include/uapi \
		-I$(objtree)/include/generated/uapi \
                -include $(srctree)/include/linux/compiler-version.h \
                -include $(srctree)/include/linux/kconfig.h

# Use LINUXINCLUDE when you must reference the include/ directory.
# Needed to be compatible with the O= option
LINUXINCLUDE    := \
		-I$(srctree)/arch/$(SRCARCH)/include \
		-I$(objtree)/arch/$(SRCARCH)/include/generated \
		-I$(srctree)/include \
		-I$(objtree)/include \
		$(USERINCLUDE)

KBUILD_AFLAGS   := -D__ASSEMBLY__ -fno-PIE

KBUILD_CFLAGS :=
KBUILD_CFLAGS += -std=gnu11
KBUILD_CFLAGS += -fshort-wchar
KBUILD_CFLAGS += -funsigned-char
KBUILD_CFLAGS += -fno-common
KBUILD_CFLAGS += -fno-PIE
KBUILD_CFLAGS += -fno-strict-aliasing

KBUILD_CPPFLAGS := -D__KERNEL__
KBUILD_RUSTFLAGS := $(rust_common_flags) \
		    -Cpanic=abort -Cembed-bitcode=n -Clto=n \
		    -Cforce-unwind-tables=n -Ccodegen-units=1 \
		    -Csymbol-mangling-version=v0 \
		    -Crelocation-model=static \
		    -Zfunction-sections=n \
		    -Wclippy::float_arithmetic

KBUILD_AFLAGS_KERNEL :=
KBUILD_CFLAGS_KERNEL :=
KBUILD_RUSTFLAGS_KERNEL :=
KBUILD_AFLAGS_MODULE  := -DMODULE
KBUILD_CFLAGS_MODULE  := -DMODULE
KBUILD_RUSTFLAGS_MODULE := --cfg MODULE
KBUILD_LDFLAGS_MODULE :=
KBUILD_LDFLAGS :=
CLANG_FLAGS :=

ifeq ($(KBUILD_CLIPPY),1)
	RUSTC_OR_CLIPPY_QUIET := CLIPPY
	RUSTC_OR_CLIPPY = $(CLIPPY_DRIVER)
else
	RUSTC_OR_CLIPPY_QUIET := RUSTC
	RUSTC_OR_CLIPPY = $(RUSTC)
endif

# Allows the usage of unstable features in stable compilers.
export RUSTC_BOOTSTRAP := 1

# Allows finding `.clippy.toml` in out-of-srctree builds.
export CLIPPY_CONF_DIR := $(srctree)

export ARCH SRCARCH CONFIG_SHELL BASH HOSTCC KBUILD_HOSTCFLAGS CROSS_COMPILE LD CC HOSTPKG_CONFIG
export RUSTC RUSTDOC RUSTFMT RUSTC_OR_CLIPPY_QUIET RUSTC_OR_CLIPPY BINDGEN
export HOSTRUSTC KBUILD_HOSTRUSTFLAGS
export CPP AR NM STRIP OBJCOPY OBJDUMP READELF PAHOLE RESOLVE_BTFIDS LEX YACC AWK INSTALLKERNEL
export PERL PYTHON3 CHECK CHECKFLAGS MAKE UTS_MACHINE HOSTCXX
export KGZIP KBZIP2 KLZOP LZMA LZ4 XZ ZSTD TAR
export KBUILD_HOSTCXXFLAGS KBUILD_HOSTLDFLAGS KBUILD_HOSTLDLIBS KBUILD_PROCMACROLDFLAGS LDFLAGS_MODULE
export KBUILD_USERCFLAGS KBUILD_USERLDFLAGS

export KBUILD_CPPFLAGS NOSTDINC_FLAGS LINUXINCLUDE OBJCOPYFLAGS KBUILD_LDFLAGS
export KBUILD_CFLAGS CFLAGS_KERNEL CFLAGS_MODULE
export KBUILD_RUSTFLAGS RUSTFLAGS_KERNEL RUSTFLAGS_MODULE
export KBUILD_AFLAGS AFLAGS_KERNEL AFLAGS_MODULE
export KBUILD_AFLAGS_MODULE KBUILD_CFLAGS_MODULE KBUILD_RUSTFLAGS_MODULE KBUILD_LDFLAGS_MODULE
export KBUILD_AFLAGS_KERNEL KBUILD_CFLAGS_KERNEL KBUILD_RUSTFLAGS_KERNEL

# Files to ignore in find ... statements

export RCS_FIND_IGNORE := \( -name SCCS -o -name BitKeeper -o -name .svn -o    \
			  -name CVS -o -name .pc -o -name .hg -o -name .git \) \
			  -prune -o

# ===========================================================================
# Rules shared between *config targets and build targets

# Basic helpers built in scripts/basic/
PHONY += scripts_basic
scripts_basic:
	$(Q)$(MAKE) $(build)=scripts/basic

PHONY += outputmakefile
ifdef building_out_of_srctree
# Before starting out-of-tree build, make sure the source tree is clean.
# outputmakefile generates a Makefile in the output directory, if using a
# separate output directory. This allows convenient use of make in the
# output directory.
# At the same time when output Makefile generated, generate .gitignore to
# ignore whole output directory

ifdef KBUILD_EXTMOD
print_env_for_makefile = \
	echo "export KBUILD_OUTPUT = $(objtree)"; \
	echo "export KBUILD_EXTMOD = $(realpath $(srcroot))" ; \
	echo "export KBUILD_EXTMOD_OUTPUT = $(CURDIR)"
else
print_env_for_makefile = \
	echo "export KBUILD_OUTPUT = $(CURDIR)"
endif

quiet_cmd_makefile = GEN     Makefile
      cmd_makefile = { \
	echo "\# Automatically generated by $(abs_srctree)/Makefile: don't edit"; \
	$(print_env_for_makefile); \
	echo "include $(abs_srctree)/Makefile"; \
	} > Makefile

outputmakefile:
ifeq ($(KBUILD_EXTMOD),)
	@if [ -f $(srctree)/.config -o \
		 -d $(srctree)/include/config -o \
		 -d $(srctree)/arch/$(SRCARCH)/include/generated ]; then \
		echo >&2 "***"; \
		echo >&2 "*** The source tree is not clean, please run 'make$(if $(findstring command line, $(origin ARCH)), ARCH=$(ARCH)) mrproper'"; \
		echo >&2 "*** in $(abs_srctree)";\
		echo >&2 "***"; \
		false; \
	fi
else
	@if [ -f $(srcroot)/modules.order ]; then \
		echo >&2 "***"; \
		echo >&2 "*** The external module source tree is not clean."; \
		echo >&2 "*** Please run 'make -C $(abs_srctree) M=$(realpath $(srcroot)) clean'"; \
		echo >&2 "***"; \
		false; \
	fi
endif
	$(Q)ln -fsn $(srcroot) source
	$(call cmd,makefile)
	$(Q)test -e .gitignore || \
	{ echo "# this is build directory, ignore it"; echo "*"; } > .gitignore
endif

# The expansion should be delayed until arch/$(SRCARCH)/Makefile is included.
# Some architectures define CROSS_COMPILE in arch/$(SRCARCH)/Makefile.
# CC_VERSION_TEXT and RUSTC_VERSION_TEXT are referenced from Kconfig (so they
# need export), and from include/config/auto.conf.cmd to detect the compiler
# upgrade.
CC_VERSION_TEXT = $(subst $(pound),,$(shell LC_ALL=C $(CC) --version 2>/dev/null | head -n 1))
RUSTC_VERSION_TEXT = $(subst $(pound),,$(shell $(RUSTC) --version 2>/dev/null))

ifneq ($(findstring clang,$(CC_VERSION_TEXT)),)
include $(srctree)/scripts/Makefile.clang
endif

# Include this also for config targets because some architectures need
# cc-cross-prefix to determine CROSS_COMPILE.
ifdef need-compiler
include $(srctree)/scripts/Makefile.compiler
endif

ifdef config-build
# ===========================================================================
# *config targets only - make sure prerequisites are updated, and descend
# in scripts/kconfig to make the *config target

# Read arch-specific Makefile to set KBUILD_DEFCONFIG as needed.
# KBUILD_DEFCONFIG may point out an alternative default configuration
# used for 'make defconfig'
include $(srctree)/arch/$(SRCARCH)/Makefile
export KBUILD_DEFCONFIG KBUILD_KCONFIG CC_VERSION_TEXT RUSTC_VERSION_TEXT

config: outputmakefile scripts_basic FORCE
	$(Q)$(MAKE) $(build)=scripts/kconfig $@

%config: outputmakefile scripts_basic FORCE
	$(Q)$(MAKE) $(build)=scripts/kconfig $@

else #!config-build
# ===========================================================================
# Build targets only - this includes vmlinux, arch-specific targets, clean
# targets and others. In general all targets except *config targets.

# If building an external module we do not care about the all: rule
# but instead __all depend on modules
PHONY += all
ifeq ($(KBUILD_EXTMOD),)
__all: all
else
__all: modules
endif

targets :=

# Decide whether to build built-in, modular, or both.
# Normally, just do built-in.

KBUILD_MODULES :=
KBUILD_BUILTIN := y

# If we have only "make modules", don't compile built-in objects.
ifeq ($(MAKECMDGOALS),modules)
  KBUILD_BUILTIN :=
endif

# If we have "make <whatever> modules", compile modules
# in addition to whatever we do anyway.
# Just "make" or "make all" shall build modules as well

ifneq ($(filter all modules nsdeps compile_commands.json clang-%,$(MAKECMDGOALS)),)
  KBUILD_MODULES := y
endif

ifeq ($(MAKECMDGOALS),)
  KBUILD_MODULES := y
endif

export KBUILD_MODULES KBUILD_BUILTIN

ifdef need-config
include $(objtree)/include/config/auto.conf
endif

ifeq ($(KBUILD_EXTMOD),)
# Objects we will link into vmlinux / subdirs we need to visit
core-y		:=
drivers-y	:=
libs-y		:= lib/
endif # KBUILD_EXTMOD

# The all: target is the default when no target is given on the
# command line.
# This allow a user to issue only 'make' to build a kernel including modules
# Defaults to vmlinux, but the arch makefile usually adds further targets
all: vmlinux

CFLAGS_GCOV	:= -fprofile-arcs -ftest-coverage
ifdef CONFIG_CC_IS_GCC
CFLAGS_GCOV	+= -fno-tree-loop-im
endif
export CFLAGS_GCOV

# The arch Makefiles can override CC_FLAGS_FTRACE. We may also append it later.
ifdef CONFIG_FUNCTION_TRACER
  CC_FLAGS_FTRACE := -pg
endif

include $(srctree)/arch/$(SRCARCH)/Makefile

ifdef need-config
ifdef may-sync-config
# Read in dependencies to all Kconfig* files, make sure to run syncconfig if
# changes are detected. This should be included after arch/$(SRCARCH)/Makefile
# because some architectures define CROSS_COMPILE there.
include include/config/auto.conf.cmd

$(KCONFIG_CONFIG):
	@echo >&2 '***'
	@echo >&2 '*** Configuration file "$@" not found!'
	@echo >&2 '***'
	@echo >&2 '*** Please run some configurator (e.g. "make oldconfig" or'
	@echo >&2 '*** "make menuconfig" or "make xconfig").'
	@echo >&2 '***'
	@/bin/false

# The actual configuration files used during the build are stored in
# include/generated/ and include/config/. Update them if .config is newer than
# include/config/auto.conf (which mirrors .config).
#
# This exploits the 'multi-target pattern rule' trick.
# The syncconfig should be executed only once to make all the targets.
# (Note: use the grouped target '&:' when we bump to GNU Make 4.3)
#
# Do not use $(call cmd,...) here. That would suppress prompts from syncconfig,
# so you cannot notice that Kconfig is waiting for the user input.
%/config/auto.conf %/config/auto.conf.cmd %/generated/autoconf.h %/generated/rustc_cfg: $(KCONFIG_CONFIG)
	$(Q)$(kecho) "  SYNC    $@"
	$(Q)$(MAKE) -f $(srctree)/Makefile syncconfig
else # !may-sync-config
# External modules and some install targets need include/generated/autoconf.h
# and include/config/auto.conf but do not care if they are up-to-date.
# Use auto.conf to show the error message

checked-configs := $(addprefix $(objtree)/, include/generated/autoconf.h include/generated/rustc_cfg include/config/auto.conf)
missing-configs := $(filter-out $(wildcard $(checked-configs)), $(checked-configs))

ifdef missing-configs
PHONY += $(objtree)/include/config/auto.conf

$(objtree)/include/config/auto.conf:
	@echo   >&2 '***'
	@echo   >&2 '***  ERROR: Kernel configuration is invalid. The following files are missing:'
	@printf >&2 '***    - %s\n' $(missing-configs)
	@echo   >&2 '***  Run "make oldconfig && make prepare" on kernel source to fix it.'
	@echo   >&2 '***'
	@/bin/false
endif

endif # may-sync-config
endif # need-config

KBUILD_CFLAGS	+= -fno-delete-null-pointer-checks

ifdef CONFIG_CC_OPTIMIZE_FOR_PERFORMANCE
KBUILD_CFLAGS += -O2
KBUILD_RUSTFLAGS += -Copt-level=2
else ifdef CONFIG_CC_OPTIMIZE_FOR_PERFORMANCE_O3
KBUILD_CFLAGS += -O3
KBUILD_RUSTFLAGS += -Copt-level=3
else ifdef CONFIG_CC_OPTIMIZE_FOR_SIZE
KBUILD_CFLAGS += -Os
KBUILD_RUSTFLAGS += -Copt-level=s
endif

# Always set `debug-assertions` and `overflow-checks` because their default
# depends on `opt-level` and `debug-assertions`, respectively.
KBUILD_RUSTFLAGS += -Cdebug-assertions=$(if $(CONFIG_RUST_DEBUG_ASSERTIONS),y,n)
KBUILD_RUSTFLAGS += -Coverflow-checks=$(if $(CONFIG_RUST_OVERFLOW_CHECKS),y,n)

# Tell gcc to never replace conditional load with a non-conditional one
ifdef CONFIG_CC_IS_GCC
# gcc-10 renamed --param=allow-store-data-races=0 to
# -fno-allow-store-data-races.
KBUILD_CFLAGS	+= $(call cc-option,--param=allow-store-data-races=0)
KBUILD_CFLAGS	+= $(call cc-option,-fno-allow-store-data-races)
endif

ifdef CONFIG_READABLE_ASM
# Disable optimizations that make assembler listings hard to read.
# reorder blocks reorders the control in the function
# ipa clone creates specialized cloned functions
# partial inlining inlines only parts of functions
KBUILD_CFLAGS += -fno-reorder-blocks -fno-ipa-cp-clone -fno-partial-inlining
endif

stackp-flags-y                                    := -fno-stack-protector
stackp-flags-$(CONFIG_STACKPROTECTOR)             := -fstack-protector
stackp-flags-$(CONFIG_STACKPROTECTOR_STRONG)      := -fstack-protector-strong

KBUILD_CFLAGS += $(stackp-flags-y)

KBUILD_RUSTFLAGS-$(CONFIG_WERROR) += -Dwarnings
KBUILD_RUSTFLAGS += $(KBUILD_RUSTFLAGS-y)

ifdef CONFIG_FRAME_POINTER
KBUILD_CFLAGS	+= -fno-omit-frame-pointer -fno-optimize-sibling-calls
KBUILD_RUSTFLAGS += -Cforce-frame-pointers=y
else
# Some targets (ARM with Thumb2, for example), can't be built with frame
# pointers.  For those, we don't have FUNCTION_TRACER automatically
# select FRAME_POINTER.  However, FUNCTION_TRACER adds -pg, and this is
# incompatible with -fomit-frame-pointer with current GCC, so we don't use
# -fomit-frame-pointer with FUNCTION_TRACER.
# In the Rust target specification, "frame-pointer" is set explicitly
# to "may-omit".
ifndef CONFIG_FUNCTION_TRACER
KBUILD_CFLAGS	+= -fomit-frame-pointer
endif
endif

# Initialize all stack variables with a 0xAA pattern.
ifdef CONFIG_INIT_STACK_ALL_PATTERN
KBUILD_CFLAGS	+= -ftrivial-auto-var-init=pattern
endif

# Initialize all stack variables with a zero value.
ifdef CONFIG_INIT_STACK_ALL_ZERO
KBUILD_CFLAGS	+= -ftrivial-auto-var-init=zero
ifdef CONFIG_CC_HAS_AUTO_VAR_INIT_ZERO_ENABLER
# https://github.com/llvm/llvm-project/issues/44842
CC_AUTO_VAR_INIT_ZERO_ENABLER := -enable-trivial-auto-var-init-zero-knowing-it-will-be-removed-from-clang
export CC_AUTO_VAR_INIT_ZERO_ENABLER
KBUILD_CFLAGS	+= $(CC_AUTO_VAR_INIT_ZERO_ENABLER)
endif
endif

# Explicitly clear padding bits during variable initialization
KBUILD_CFLAGS += $(call cc-option,-fzero-init-padding-bits=all)

# While VLAs have been removed, GCC produces unreachable stack probes
# for the randomize_kstack_offset feature. Disable it for all compilers.
KBUILD_CFLAGS	+= $(call cc-option, -fno-stack-clash-protection)

# Clear used registers at func exit (to reduce data lifetime and ROP gadgets).
ifdef CONFIG_ZERO_CALL_USED_REGS
KBUILD_CFLAGS	+= -fzero-call-used-regs=used-gpr
endif

ifdef CONFIG_FUNCTION_TRACER
ifdef CONFIG_FTRACE_MCOUNT_USE_CC
  CC_FLAGS_FTRACE	+= -mrecord-mcount
  ifdef CONFIG_HAVE_NOP_MCOUNT
    ifeq ($(call cc-option-yn, -mnop-mcount),y)
      CC_FLAGS_FTRACE	+= -mnop-mcount
      CC_FLAGS_USING	+= -DCC_USING_NOP_MCOUNT
    endif
  endif
endif
ifdef CONFIG_FTRACE_MCOUNT_USE_OBJTOOL
  ifdef CONFIG_HAVE_OBJTOOL_NOP_MCOUNT
    CC_FLAGS_USING	+= -DCC_USING_NOP_MCOUNT
  endif
endif
ifdef CONFIG_FTRACE_MCOUNT_USE_RECORDMCOUNT
  ifdef CONFIG_HAVE_C_RECORDMCOUNT
    BUILD_C_RECORDMCOUNT := y
    export BUILD_C_RECORDMCOUNT
  endif
endif
ifdef CONFIG_HAVE_FENTRY
  # s390-linux-gnu-gcc did not support -mfentry until gcc-9.
  ifeq ($(call cc-option-yn, -mfentry),y)
    CC_FLAGS_FTRACE	+= -mfentry
    CC_FLAGS_USING	+= -DCC_USING_FENTRY
  endif
endif
export CC_FLAGS_FTRACE
KBUILD_CFLAGS	+= $(CC_FLAGS_FTRACE) $(CC_FLAGS_USING)
KBUILD_AFLAGS	+= $(CC_FLAGS_USING)
endif

# We trigger additional mismatches with less inlining
ifdef CONFIG_DEBUG_SECTION_MISMATCH
KBUILD_CFLAGS += -fno-inline-functions-called-once
endif

# `rustc`'s `-Zfunction-sections` applies to data too (as of 1.59.0).
ifdef CONFIG_LD_DEAD_CODE_DATA_ELIMINATION
KBUILD_CFLAGS_KERNEL += -ffunction-sections -fdata-sections
KBUILD_RUSTFLAGS_KERNEL += -Zfunction-sections=y
LDFLAGS_vmlinux += --gc-sections
endif

ifdef CONFIG_SHADOW_CALL_STACK
ifndef CONFIG_DYNAMIC_SCS
CC_FLAGS_SCS	:= -fsanitize=shadow-call-stack
KBUILD_CFLAGS	+= $(CC_FLAGS_SCS)
KBUILD_RUSTFLAGS += -Zsanitizer=shadow-call-stack
endif
export CC_FLAGS_SCS
endif

ifdef CONFIG_LTO_CLANG
ifdef CONFIG_LTO_CLANG_THIN
CC_FLAGS_LTO	:= -flto=thin -fsplit-lto-unit
else
CC_FLAGS_LTO	:= -flto
endif
CC_FLAGS_LTO	+= -fvisibility=hidden

# Limit inlining across translation units to reduce binary size
KBUILD_LDFLAGS += -mllvm -import-instr-limit=5
endif

ifdef CONFIG_LTO
KBUILD_CFLAGS	+= -fno-lto $(CC_FLAGS_LTO)
KBUILD_AFLAGS	+= -fno-lto
export CC_FLAGS_LTO
endif

ifdef CONFIG_CFI_CLANG
CC_FLAGS_CFI	:= -fsanitize=kcfi
ifdef CONFIG_CFI_ICALL_NORMALIZE_INTEGERS
	CC_FLAGS_CFI	+= -fsanitize-cfi-icall-experimental-normalize-integers
endif
ifdef CONFIG_FINEIBT_BHI
	CC_FLAGS_CFI	+= -fsanitize-kcfi-arity
endif
ifdef CONFIG_RUST
	# Always pass -Zsanitizer-cfi-normalize-integers as CONFIG_RUST selects
	# CONFIG_CFI_ICALL_NORMALIZE_INTEGERS.
	RUSTC_FLAGS_CFI   := -Zsanitizer=kcfi -Zsanitizer-cfi-normalize-integers
	KBUILD_RUSTFLAGS += $(RUSTC_FLAGS_CFI)
	export RUSTC_FLAGS_CFI
endif
KBUILD_CFLAGS	+= $(CC_FLAGS_CFI)
export CC_FLAGS_CFI
endif

# Architectures can define flags to add/remove for floating-point support
CC_FLAGS_FPU	+= -D_LINUX_FPU_COMPILATION_UNIT
export CC_FLAGS_FPU
export CC_FLAGS_NO_FPU

ifneq ($(CONFIG_FUNCTION_ALIGNMENT),0)
# Set the minimal function alignment. Use the newer GCC option
# -fmin-function-alignment if it is available, or fall back to -falign-funtions.
# See also CONFIG_CC_HAS_SANE_FUNCTION_ALIGNMENT.
ifdef CONFIG_CC_HAS_MIN_FUNCTION_ALIGNMENT
KBUILD_CFLAGS += -fmin-function-alignment=$(CONFIG_FUNCTION_ALIGNMENT)
else
KBUILD_CFLAGS += -falign-functions=$(CONFIG_FUNCTION_ALIGNMENT)
endif
endif

# arch Makefile may override CC so keep this after arch Makefile is included
NOSTDINC_FLAGS += -nostdinc

# To gain proper coverage for CONFIG_UBSAN_BOUNDS and CONFIG_FORTIFY_SOURCE,
# the kernel uses only C99 flexible arrays for dynamically sized trailing
# arrays. Enforce this for everything that may examine structure sizes and
# perform bounds checking.
KBUILD_CFLAGS += $(call cc-option, -fstrict-flex-arrays=3)

# disable invalid "can't wrap" optimizations for signed / pointers
KBUILD_CFLAGS	+= -fno-strict-overflow

# Make sure -fstack-check isn't enabled (like gentoo apparently did)
KBUILD_CFLAGS  += -fno-stack-check

# Ensure compilers do not transform certain loops into calls to wcslen()
KBUILD_CFLAGS += -fno-builtin-wcslen

# change __FILE__ to the relative path to the source directory
ifdef building_out_of_srctree
KBUILD_CPPFLAGS += $(call cc-option,-fmacro-prefix-map=$(srcroot)/=)
endif

# include additional Makefiles when needed
include-y			:= scripts/Makefile.extrawarn
include-$(CONFIG_DEBUG_INFO)	+= scripts/Makefile.debug
include-$(CONFIG_DEBUG_INFO_BTF)+= scripts/Makefile.btf
include-$(CONFIG_KASAN)		+= scripts/Makefile.kasan
include-$(CONFIG_KCSAN)		+= scripts/Makefile.kcsan
include-$(CONFIG_KMSAN)		+= scripts/Makefile.kmsan
include-$(CONFIG_UBSAN)		+= scripts/Makefile.ubsan
include-$(CONFIG_KCOV)		+= scripts/Makefile.kcov
include-$(CONFIG_RANDSTRUCT)	+= scripts/Makefile.randstruct
include-$(CONFIG_KSTACK_ERASE)	+= scripts/Makefile.kstack_erase
include-$(CONFIG_AUTOFDO_CLANG)	+= scripts/Makefile.autofdo
include-$(CONFIG_PROPELLER_CLANG)	+= scripts/Makefile.propeller
include-$(CONFIG_GCC_PLUGINS)	+= scripts/Makefile.gcc-plugins

include $(addprefix $(srctree)/, $(include-y))

# scripts/Makefile.gcc-plugins is intentionally included last.
# Do not add $(call cc-option,...) below this line. When you build the kernel
# from the clean source tree, the GCC plugins do not exist at this point.

# Add user supplied CPPFLAGS, AFLAGS, CFLAGS and RUSTFLAGS as the last assignments
KBUILD_CPPFLAGS += $(KCPPFLAGS)
KBUILD_AFLAGS   += $(KAFLAGS)
KBUILD_CFLAGS   += $(KCFLAGS)
KBUILD_RUSTFLAGS += $(KRUSTFLAGS)

KBUILD_LDFLAGS_MODULE += --build-id=sha1
LDFLAGS_vmlinux += --build-id=sha1

KBUILD_LDFLAGS	+= -z noexecstack
ifeq ($(CONFIG_LD_IS_BFD),y)
KBUILD_LDFLAGS	+= $(call ld-option,--no-warn-rwx-segments)
endif

ifeq ($(CONFIG_STRIP_ASM_SYMS),y)
LDFLAGS_vmlinux	+= -X
endif

ifeq ($(CONFIG_RELR),y)
# ld.lld before 15 did not support -z pack-relative-relocs.
LDFLAGS_vmlinux	+= $(call ld-option,--pack-dyn-relocs=relr,-z pack-relative-relocs)
endif

# We never want expected sections to be placed heuristically by the
# linker. All sections should be explicitly named in the linker script.
ifdef CONFIG_LD_ORPHAN_WARN
LDFLAGS_vmlinux += --orphan-handling=$(CONFIG_LD_ORPHAN_WARN_LEVEL)
endif

ifneq ($(CONFIG_ARCH_VMLINUX_NEEDS_RELOCS),)
LDFLAGS_vmlinux	+= --emit-relocs --discard-none
endif

# Align the bit size of userspace programs with the kernel
KBUILD_USERCFLAGS  += $(filter -m32 -m64 --target=%, $(KBUILD_CPPFLAGS) $(KBUILD_CFLAGS))
KBUILD_USERLDFLAGS += $(filter -m32 -m64 --target=%, $(KBUILD_CPPFLAGS) $(KBUILD_CFLAGS))

# userspace programs are linked via the compiler, use the correct linker
ifdef CONFIG_CC_IS_CLANG
KBUILD_USERLDFLAGS += --ld-path=$(LD)
endif

# make the checker run with the right architecture
CHECKFLAGS += --arch=$(ARCH)

# insure the checker run with the right endianness
CHECKFLAGS += $(if $(CONFIG_CPU_BIG_ENDIAN),-mbig-endian,-mlittle-endian)

# the checker needs the correct machine size
CHECKFLAGS += $(if $(CONFIG_64BIT),-m64,-m32)

# Default kernel image to build when no specific target is given.
# KBUILD_IMAGE may be overruled on the command line or
# set in the environment
# Also any assignments in arch/$(ARCH)/Makefile take precedence over
# this default value
export KBUILD_IMAGE ?= vmlinux

#
# INSTALL_PATH specifies where to place the updated kernel and system map
# images. Default is /boot, but you can set it to other values
export	INSTALL_PATH ?= /boot

#
# INSTALL_DTBS_PATH specifies a prefix for relocations required by build roots.
# Like INSTALL_MOD_PATH, it isn't defined in the Makefile, but can be passed as
# an argument if needed. Otherwise it defaults to the kernel install path
#
export INSTALL_DTBS_PATH ?= $(INSTALL_PATH)/dtbs/$(KERNELRELEASE)

#
# INSTALL_MOD_PATH specifies a prefix to MODLIB for module directory
# relocations required by build roots.  This is not defined in the
# makefile but the argument can be passed to make if needed.
#

MODLIB	= $(INSTALL_MOD_PATH)/lib/modules/$(KERNELRELEASE)
export MODLIB

PHONY += prepare0

ifeq ($(KBUILD_EXTMOD),)

build-dir	:= .
clean-dirs	:= $(sort . Documentation \
		     $(patsubst %/,%,$(filter %/, $(core-) \
			$(drivers-) $(libs-))))

export ARCH_CORE	:= $(core-y)
export ARCH_LIB		:= $(filter %/, $(libs-y))
export ARCH_DRIVERS	:= $(drivers-y) $(drivers-m)
# Externally visible symbols (used by link-vmlinux.sh)

KBUILD_VMLINUX_OBJS := built-in.a $(patsubst %/, %/lib.a, $(filter %/, $(libs-y)))
KBUILD_VMLINUX_LIBS := $(filter-out %/, $(libs-y))

export KBUILD_VMLINUX_LIBS
export KBUILD_LDS          := arch/$(SRCARCH)/kernel/vmlinux.lds

ifdef CONFIG_TRIM_UNUSED_KSYMS
# For the kernel to actually contain only the needed exported symbols,
# we have to build modules as well to determine what those symbols are.
KBUILD_MODULES := y
endif

# '$(AR) mPi' needs 'T' to workaround the bug of llvm-ar <= 14
quiet_cmd_ar_vmlinux.a = AR      $@
      cmd_ar_vmlinux.a = \
	rm -f $@; \
	$(AR) cDPrST $@ $(KBUILD_VMLINUX_OBJS); \
	$(AR) mPiT $$($(AR) t $@ | sed -n 1p) $@ $$($(AR) t $@ | grep -F -f $(srctree)/scripts/head-object-list.txt)

targets += vmlinux.a
vmlinux.a: $(KBUILD_VMLINUX_OBJS) scripts/head-object-list.txt FORCE
	$(call if_changed,ar_vmlinux.a)

PHONY += vmlinux_o
vmlinux_o: vmlinux.a $(KBUILD_VMLINUX_LIBS)
	$(Q)$(MAKE) -f $(srctree)/scripts/Makefile.vmlinux_o

vmlinux.o modules.builtin.modinfo modules.builtin: vmlinux_o
	@:

PHONY += vmlinux
# LDFLAGS_vmlinux in the top Makefile defines linker flags for the top vmlinux,
# not for decompressors. LDFLAGS_vmlinux in arch/*/boot/compressed/Makefile is
# unrelated; the decompressors just happen to have the same base name,
# arch/*/boot/compressed/vmlinux.
# Export LDFLAGS_vmlinux only to scripts/Makefile.vmlinux.
#
# _LDFLAGS_vmlinux is a workaround for the 'private export' bug:
#   https://savannah.gnu.org/bugs/?61463
# For Make > 4.4, the following simple code will work:
#  vmlinux: private export LDFLAGS_vmlinux := $(LDFLAGS_vmlinux)
vmlinux: private _LDFLAGS_vmlinux := $(LDFLAGS_vmlinux)
vmlinux: export LDFLAGS_vmlinux = $(_LDFLAGS_vmlinux)
vmlinux: vmlinux.o $(KBUILD_LDS) modpost
	$(Q)$(MAKE) -f $(srctree)/scripts/Makefile.vmlinux

# The actual objects are generated when descending,
# make sure no implicit rule kicks in
$(sort $(KBUILD_LDS) $(KBUILD_VMLINUX_OBJS) $(KBUILD_VMLINUX_LIBS)): . ;

ifeq ($(origin KERNELRELEASE),file)
filechk_kernel.release = $(srctree)/scripts/setlocalversion $(srctree)
else
filechk_kernel.release = echo $(KERNELRELEASE)
endif

# Store (new) KERNELRELEASE string in include/config/kernel.release
include/config/kernel.release: FORCE
	$(call filechk,kernel.release)

# Additional helpers built in scripts/
# Carefully list dependencies so we do not try to build scripts twice
# in parallel
PHONY += scripts
scripts: scripts_basic scripts_dtc
	$(Q)$(MAKE) $(build)=$(@)

# Things we need to do before we recursively start building the kernel
# or the modules are listed in "prepare".
# A multi level approach is used. prepareN is processed before prepareN-1.
# archprepare is used in arch Makefiles and when processed asm symlink,
# version.h and scripts_basic is processed / created.

PHONY += prepare archprepare

archprepare: outputmakefile archheaders archscripts scripts include/config/kernel.release \
	asm-generic $(version_h) include/generated/utsrelease.h \
	include/generated/compile.h include/generated/autoconf.h \
	include/generated/rustc_cfg remove-stale-files

prepare0: archprepare
	$(Q)$(MAKE) $(build)=scripts/mod
	$(Q)$(MAKE) $(build)=. prepare

# All the preparing..
prepare: prepare0
ifdef CONFIG_RUST
	+$(Q)$(CONFIG_SHELL) $(srctree)/scripts/rust_is_available.sh
	$(Q)$(MAKE) $(build)=rust
endif

PHONY += remove-stale-files
remove-stale-files:
	$(Q)$(srctree)/scripts/remove-stale-files

# Support for using generic headers in asm-generic
asm-generic := -f $(srctree)/scripts/Makefile.asm-headers obj

PHONY += asm-generic uapi-asm-generic
asm-generic: uapi-asm-generic
	$(Q)$(MAKE) $(asm-generic)=arch/$(SRCARCH)/include/generated/asm \
	generic=include/asm-generic
uapi-asm-generic:
	$(Q)$(MAKE) $(asm-generic)=arch/$(SRCARCH)/include/generated/uapi/asm \
	generic=include/uapi/asm-generic

# Generate some files
# ---------------------------------------------------------------------------

# KERNELRELEASE can change from a few different places, meaning version.h
# needs to be updated, so this check is forced on all builds

uts_len := 64
define filechk_utsrelease.h
	if [ `echo -n "$(KERNELRELEASE)" | wc -c ` -gt $(uts_len) ]; then \
	  echo '"$(KERNELRELEASE)" exceeds $(uts_len) characters' >&2;    \
	  exit 1;                                                         \
	fi;                                                               \
	echo \#define UTS_RELEASE \"$(KERNELRELEASE)\"
endef

define filechk_version.h
	if [ $(SUBLEVEL) -gt 255 ]; then                                 \
		echo \#define LINUX_VERSION_CODE $(shell                 \
		expr $(VERSION) \* 65536 + $(PATCHLEVEL) \* 256 + 255); \
	else                                                             \
		echo \#define LINUX_VERSION_CODE $(shell                 \
		expr $(VERSION) \* 65536 + $(PATCHLEVEL) \* 256 + $(SUBLEVEL)); \
	fi;                                                              \
	echo '#define KERNEL_VERSION(a,b,c) (((a) << 16) + ((b) << 8) +  \
	((c) > 255 ? 255 : (c)))';                                       \
	echo \#define LINUX_VERSION_MAJOR $(VERSION);                    \
	echo \#define LINUX_VERSION_PATCHLEVEL $(PATCHLEVEL);            \
	echo \#define LINUX_VERSION_SUBLEVEL $(SUBLEVEL)
endef

$(version_h): private PATCHLEVEL := $(or $(PATCHLEVEL), 0)
$(version_h): private SUBLEVEL := $(or $(SUBLEVEL), 0)
$(version_h): FORCE
	$(call filechk,version.h)

include/generated/utsrelease.h: include/config/kernel.release FORCE
	$(call filechk,utsrelease.h)

filechk_compile.h = $(srctree)/scripts/mkcompile_h \
	"$(UTS_MACHINE)" "$(CONFIG_CC_VERSION_TEXT)" "$(LD)"

include/generated/compile.h: FORCE
	$(call filechk,compile.h)

PHONY += headerdep
headerdep:
	$(Q)find $(srctree)/include/ -name '*.h' | xargs --max-args 1 \
	$(srctree)/scripts/headerdep.pl -I$(srctree)/include

# ---------------------------------------------------------------------------
# Kernel headers

#Default location for installed headers
export INSTALL_HDR_PATH = $(objtree)/usr

quiet_cmd_headers_install = INSTALL $(INSTALL_HDR_PATH)/include
      cmd_headers_install = \
	mkdir -p $(INSTALL_HDR_PATH); \
	rsync -mrl --include='*/' --include='*\.h' --exclude='*' \
	usr/include $(INSTALL_HDR_PATH)

PHONY += headers_install
headers_install: headers
	$(call cmd,headers_install)

PHONY += archheaders archscripts

hdr-inst := -f $(srctree)/scripts/Makefile.headersinst obj

PHONY += headers
headers: $(version_h) scripts_unifdef uapi-asm-generic archheaders
ifdef HEADER_ARCH
	$(Q)$(MAKE) -f $(srctree)/Makefile HEADER_ARCH= SRCARCH=$(HEADER_ARCH) headers
else
	$(Q)$(MAKE) $(hdr-inst)=include/uapi
	$(Q)$(MAKE) $(hdr-inst)=arch/$(SRCARCH)/include/uapi
endif

ifdef CONFIG_HEADERS_INSTALL
prepare: headers
endif

PHONY += scripts_unifdef
scripts_unifdef: scripts_basic
	$(Q)$(MAKE) $(build)=scripts scripts/unifdef

PHONY += scripts_gen_packed_field_checks
scripts_gen_packed_field_checks: scripts_basic
	$(Q)$(MAKE) $(build)=scripts scripts/gen_packed_field_checks

# ---------------------------------------------------------------------------
# Install

# Many distributions have the custom install script, /sbin/installkernel.
# If DKMS is installed, 'make install' will eventually recurse back
# to this Makefile to build and install external modules.
# Cancel sub_make_done so that options such as M=, V=, etc. are parsed.

quiet_cmd_install = INSTALL $(INSTALL_PATH)
      cmd_install = unset sub_make_done; $(srctree)/scripts/install.sh

# ---------------------------------------------------------------------------
# vDSO install

PHONY += vdso_install
vdso_install: export INSTALL_FILES = $(vdso-install-y)
vdso_install:
	$(Q)$(MAKE) -f $(srctree)/scripts/Makefile.vdsoinst

# ---------------------------------------------------------------------------
# Tools

ifdef CONFIG_OBJTOOL
prepare: tools/objtool
endif

ifdef CONFIG_BPF
ifdef CONFIG_DEBUG_INFO_BTF
prepare: tools/bpf/resolve_btfids
endif
endif

# The tools build system is not a part of Kbuild and tends to introduce
# its own unique issues. If you need to integrate a new tool into Kbuild,
# please consider locating that tool outside the tools/ tree and using the
# standard Kbuild "hostprogs" syntax instead of adding a new tools/* entry
# here. See Documentation/kbuild/makefiles.rst for details.

PHONY += resolve_btfids_clean

resolve_btfids_O = $(abspath $(objtree))/tools/bpf/resolve_btfids

# tools/bpf/resolve_btfids directory might not exist
# in output directory, skip its clean in that case
resolve_btfids_clean:
ifneq ($(wildcard $(resolve_btfids_O)),)
	$(Q)$(MAKE) -sC $(srctree)/tools/bpf/resolve_btfids O=$(resolve_btfids_O) clean
endif

tools/: FORCE
	$(Q)mkdir -p $(objtree)/tools
	$(Q)$(MAKE) O=$(abspath $(objtree)) subdir=tools -C $(srctree)/tools/

tools/%: FORCE
	$(Q)mkdir -p $(objtree)/tools
	$(Q)$(MAKE) O=$(abspath $(objtree)) subdir=tools -C $(srctree)/tools/ $*

# ---------------------------------------------------------------------------
# Kernel selftest

PHONY += kselftest
kselftest: headers
	$(Q)$(MAKE) -C $(srctree)/tools/testing/selftests run_tests

kselftest-%: headers FORCE
	$(Q)$(MAKE) -C $(srctree)/tools/testing/selftests $*

PHONY += kselftest-merge
kselftest-merge:
	$(if $(wildcard $(objtree)/.config),, $(error No .config exists, config your kernel first!))
	$(Q)find $(srctree)/tools/testing/selftests -name config -o -name config.$(UTS_MACHINE) | \
		xargs $(srctree)/scripts/kconfig/merge_config.sh -y -m $(objtree)/.config
	$(Q)$(MAKE) -f $(srctree)/Makefile olddefconfig

# ---------------------------------------------------------------------------
# Devicetree files

ifneq ($(wildcard $(srctree)/arch/$(SRCARCH)/boot/dts/),)
dtstree := arch/$(SRCARCH)/boot/dts
endif

ifneq ($(dtstree),)

%.dtb: dtbs_prepare
	$(Q)$(MAKE) $(build)=$(dtstree) $(dtstree)/$@

%.dtbo: dtbs_prepare
	$(Q)$(MAKE) $(build)=$(dtstree) $(dtstree)/$@

PHONY += dtbs dtbs_prepare dtbs_install dtbs_check
dtbs: dtbs_prepare
	$(Q)$(MAKE) $(build)=$(dtstree) need-dtbslist=1

# include/config/kernel.release is actually needed when installing DTBs because
# INSTALL_DTBS_PATH contains $(KERNELRELEASE). However, we do not want to make
# dtbs_install depend on it as dtbs_install may run as root.
dtbs_prepare: include/config/kernel.release scripts_dtc

ifneq ($(filter dtbs_check, $(MAKECMDGOALS)),)
export CHECK_DTBS=y
endif

ifneq ($(CHECK_DTBS),)
dtbs_prepare: dt_binding_schemas
endif

dtbs_check: dtbs

dtbs_install:
	$(Q)$(MAKE) -f $(srctree)/scripts/Makefile.dtbinst obj=$(dtstree)

ifdef CONFIG_OF_EARLY_FLATTREE
all: dtbs
endif

ifdef CONFIG_GENERIC_BUILTIN_DTB
vmlinux: dtbs
endif

endif

PHONY += scripts_dtc
scripts_dtc: scripts_basic
	$(Q)$(MAKE) $(build)=scripts/dtc

ifneq ($(filter dt_binding_check, $(MAKECMDGOALS)),)
export CHECK_DTBS=y
endif

PHONY += dt_binding_check dt_binding_schemas
dt_binding_check: dt_binding_schemas scripts_dtc
	$(Q)$(MAKE) $(build)=Documentation/devicetree/bindings $@

dt_binding_schemas:
	$(Q)$(MAKE) $(build)=Documentation/devicetree/bindings

PHONY += dt_compatible_check
dt_compatible_check: dt_binding_schemas
	$(Q)$(MAKE) $(build)=Documentation/devicetree/bindings $@

# ---------------------------------------------------------------------------
# Modules

ifdef CONFIG_MODULES

# By default, build modules as well

all: modules

# When we're building modules with modversions, we need to consider
# the built-in objects during the descend as well, in order to
# make sure the checksums are up to date before we record them.
ifdef CONFIG_MODVERSIONS
  KBUILD_BUILTIN := y
endif

# Build modules
#

# *.ko are usually independent of vmlinux, but CONFIG_DEBUG_INFO_BTF_MODULES
# is an exception.
ifdef CONFIG_DEBUG_INFO_BTF_MODULES
KBUILD_BUILTIN := y
modules: vmlinux
endif

modules: modules_prepare

# Target to prepare building external modules
modules_prepare: prepare
	$(Q)$(MAKE) $(build)=scripts scripts/module.lds

endif # CONFIG_MODULES

###
# Cleaning is done on three levels.
# make clean     Delete most generated files
#                Leave enough to build external modules
# make mrproper  Delete the current configuration, and all generated files
# make distclean Remove editor backup files, patch leftover files and the like

# Directories & files removed with 'make clean'
CLEAN_FILES += vmlinux.symvers modules-only.symvers \
	       modules.builtin modules.builtin.modinfo modules.nsdeps \
	       modules.builtin.ranges vmlinux.o.map vmlinux.unstripped \
	       compile_commands.json rust/test \
	       rust-project.json .vmlinux.objs .vmlinux.export.c \
               .builtin-dtbs-list .builtin-dtb.S

# Directories & files removed with 'make mrproper'
MRPROPER_FILES += include/config include/generated          \
		  arch/$(SRCARCH)/include/generated .objdiff \
		  debian snap tar-install PKGBUILD pacman \
		  .config .config.old .version \
		  Module.symvers \
		  certs/signing_key.pem \
		  certs/x509.genkey \
		  vmlinux-gdb.py \
		  rpmbuild \
		  rust/libmacros.so rust/libmacros.dylib

# clean - Delete most, but leave enough to build external modules
#
clean: private rm-files := $(CLEAN_FILES)

PHONY += archclean vmlinuxclean

vmlinuxclean:
	$(Q)$(CONFIG_SHELL) $(srctree)/scripts/link-vmlinux.sh clean
	$(Q)$(if $(ARCH_POSTLINK), $(MAKE) -f $(ARCH_POSTLINK) clean)

clean: archclean vmlinuxclean resolve_btfids_clean

# mrproper - Delete all generated files, including .config
#
mrproper: private rm-files := $(MRPROPER_FILES)
mrproper-dirs      := $(addprefix _mrproper_,scripts)

PHONY += $(mrproper-dirs) mrproper
$(mrproper-dirs):
	$(Q)$(MAKE) $(clean)=$(patsubst _mrproper_%,%,$@)

mrproper: clean $(mrproper-dirs)
	$(call cmd,rmfiles)
	@find . $(RCS_FIND_IGNORE) \
		\( -name '*.rmeta' \) \
		-type f -print | xargs rm -f

# distclean
#
PHONY += distclean

distclean: mrproper
	@find . $(RCS_FIND_IGNORE) \
		\( -name '*.orig' -o -name '*.rej' -o -name '*~' \
		-o -name '*.bak' -o -name '#*#' -o -name '*%' \
		-o -name 'core' -o -name tags -o -name TAGS -o -name 'cscope*' \
		-o -name GPATH -o -name GRTAGS -o -name GSYMS -o -name GTAGS \) \
		-type f -print | xargs rm -f


# Packaging of the kernel to various formats
# ---------------------------------------------------------------------------

%src-pkg: FORCE
	$(Q)$(MAKE) -f $(srctree)/scripts/Makefile.package $@
%pkg: include/config/kernel.release FORCE
	$(Q)$(MAKE) -f $(srctree)/scripts/Makefile.package $@

# Brief documentation of the typical targets used
# ---------------------------------------------------------------------------

boards := $(wildcard $(srctree)/arch/$(SRCARCH)/configs/*_defconfig)
boards := $(sort $(notdir $(boards)))
board-dirs := $(dir $(wildcard $(srctree)/arch/$(SRCARCH)/configs/*/*_defconfig))
board-dirs := $(sort $(notdir $(board-dirs:/=)))

PHONY += help
help:
	@echo  'Cleaning targets:'
	@echo  '  clean		  - Remove most generated files but keep the config and'
	@echo  '                    enough build support to build external modules'
	@echo  '  mrproper	  - Remove all generated files + config + various backup files'
	@echo  '  distclean	  - mrproper + remove editor backup and patch files'
	@echo  ''
	@$(MAKE) -f $(srctree)/scripts/kconfig/Makefile help
	@echo  ''
	@echo  'Other generic targets:'
	@echo  '  all		  - Build all targets marked with [*]'
	@echo  '* vmlinux	  - Build the bare kernel'
	@echo  '* modules	  - Build all modules'
	@echo  '  modules_install - Install all modules to INSTALL_MOD_PATH (default: /)'
	@echo  '  vdso_install    - Install unstripped vdso to INSTALL_MOD_PATH (default: /)'
	@echo  '  dir/            - Build all files in dir and below'
	@echo  '  dir/file.[ois]  - Build specified target only'
	@echo  '  dir/file.ll     - Build the LLVM assembly file'
	@echo  '                    (requires compiler support for LLVM assembly generation)'
	@echo  '  dir/file.lst    - Build specified mixed source/assembly target only'
	@echo  '                    (requires a recent binutils and recent build (System.map))'
	@echo  '  dir/file.ko     - Build module including final link'
	@echo  '  modules_prepare - Set up for building external modules'
	@echo  '  tags/TAGS	  - Generate tags file for editors'
	@echo  '  cscope	  - Generate cscope index'
	@echo  '  gtags           - Generate GNU GLOBAL index'
	@echo  '  kernelrelease	  - Output the release version string (use with make -s)'
	@echo  '  kernelversion	  - Output the version stored in Makefile (use with make -s)'
	@echo  '  image_name	  - Output the image name (use with make -s)'
	@echo  '  headers	  - Build ready-to-install UAPI headers in usr/include'
	@echo  '  headers_install - Install sanitised kernel UAPI headers to INSTALL_HDR_PATH'; \
	 echo  '                    (default: $(INSTALL_HDR_PATH))'; \
	 echo  ''
	@echo  'Static analysers:'
	@echo  '  checkstack      - Generate a list of stack hogs and consider all functions'
	@echo  '                    with a stack size larger than MINSTACKSIZE (default: 100)'
	@echo  '  versioncheck    - Sanity check on version.h usage'
	@echo  '  includecheck    - Check for duplicate included header files'
	@echo  '  headerdep       - Detect inclusion cycles in headers'
	@echo  '  coccicheck      - Check with Coccinelle'
	@echo  '  clang-analyzer  - Check with clang static analyzer'
	@echo  '  clang-tidy      - Check with clang-tidy'
	@echo  ''
	@echo  'Tools:'
	@echo  '  nsdeps          - Generate missing symbol namespace dependencies'
	@echo  ''
	@echo  'Kernel selftest:'
	@echo  '  kselftest         - Build and run kernel selftest'
	@echo  '                      Build, install, and boot kernel before'
	@echo  '                      running kselftest on it'
	@echo  '                      Run as root for full coverage'
	@echo  '  kselftest-all     - Build kernel selftest'
	@echo  '  kselftest-install - Build and install kernel selftest'
	@echo  '  kselftest-clean   - Remove all generated kselftest files'
	@echo  '  kselftest-merge   - Merge all the config dependencies of'
	@echo  '		      kselftest to existing .config.'
	@echo  ''
	@echo  'Rust targets:'
	@echo  '  rustavailable   - Checks whether the Rust toolchain is'
	@echo  '		    available and, if not, explains why.'
	@echo  '  rustfmt	  - Reformat all the Rust code in the kernel'
	@echo  '  rustfmtcheck	  - Checks if all the Rust code in the kernel'
	@echo  '		    is formatted, printing a diff otherwise.'
	@echo  '  rustdoc	  - Generate Rust documentation'
	@echo  '		    (requires kernel .config)'
	@echo  '  rusttest        - Runs the Rust tests'
	@echo  '                    (requires kernel .config; downloads external repos)'
	@echo  '  rust-analyzer	  - Generate rust-project.json rust-analyzer support file'
	@echo  '		    (requires kernel .config)'
	@echo  '  dir/file.[os]   - Build specified target only'
	@echo  '  dir/file.rsi    - Build macro expanded source, similar to C preprocessing.'
	@echo  '                    Run with RUSTFMT=n to skip reformatting if needed.'
	@echo  '                    The output is not intended to be compilable.'
	@echo  '  dir/file.ll     - Build the LLVM assembly file'
	@echo  ''
	@$(if $(dtstree), \
		echo 'Devicetree:'; \
		echo '* dtbs               - Build device tree blobs for enabled boards'; \
		echo '  dtbs_install       - Install dtbs to $(INSTALL_DTBS_PATH)'; \
		echo '  dt_binding_check   - Validate device tree binding documents and examples'; \
		echo '  dt_binding_schemas - Build processed device tree binding schemas'; \
		echo '  dtbs_check         - Validate device tree source files';\
		echo '')

	@echo 'Userspace tools targets:'
	@echo '  use "make tools/help"'
	@echo '  or  "cd tools; make help"'
	@echo  ''
	@echo  'Kernel packaging:'
	@$(MAKE) -f $(srctree)/scripts/Makefile.package help
	@echo  ''
	@echo  'Documentation targets:'
	@$(MAKE) -f $(srctree)/Documentation/Makefile dochelp
	@echo  ''
	@echo  'Architecture-specific targets ($(SRCARCH)):'
	@$(or $(archhelp),\
		echo '  No architecture-specific help defined for $(SRCARCH)')
	@echo  ''
	@$(if $(boards), \
		$(foreach b, $(boards), \
		printf "  %-27s - Build for %s\\n" $(b) $(subst _defconfig,,$(b));) \
		echo '')
	@$(if $(board-dirs), \
		$(foreach b, $(board-dirs), \
		printf "  %-16s - Show %s-specific targets\\n" help-$(b) $(b);) \
		printf "  %-16s - Show all of the above\\n" help-boards; \
		echo '')

	@echo  '  make V=n   [targets] 1: verbose build'
	@echo  '                       2: give reason for rebuild of target'
	@echo  '                       V=1 and V=2 can be combined with V=12'
	@echo  '  make O=dir [targets] Locate all output files in "dir", including .config'
	@echo  '  make C=1   [targets] Check re-compiled c source with $$CHECK'
	@echo  '                       (sparse by default)'
	@echo  '  make C=2   [targets] Force check of all c source with $$CHECK'
	@echo  '  make RECORDMCOUNT_WARN=1 [targets] Warn about ignored mcount sections'
	@echo  '  make W=n   [targets] Enable extra build checks, n=1,2,3,c,e where'
	@echo  '		1: warnings which may be relevant and do not occur too often'
	@echo  '		2: warnings which occur quite often but may still be relevant'
	@echo  '		3: more obscure warnings, can most likely be ignored'
	@echo  '		c: extra checks in the configuration stage (Kconfig)'
	@echo  '		e: warnings are being treated as errors'
	@echo  '		Multiple levels can be combined with W=12 or W=123'
	@$(if $(dtstree), \
		echo '  make CHECK_DTBS=1 [targets] Check all generated dtb files against schema'; \
		echo '         This can be applied both to "dtbs" and to individual "foo.dtb" targets' ; \
		)
	@echo  ''
	@echo  'Execute "make" or "make all" to build all targets marked with [*] '
	@echo  'For further info see the ./README file'


help-board-dirs := $(addprefix help-,$(board-dirs))

help-boards: $(help-board-dirs)

boards-per-dir = $(sort $(notdir $(wildcard $(srctree)/arch/$(SRCARCH)/configs/$*/*_defconfig)))

$(help-board-dirs): help-%:
	@echo  'Architecture-specific targets ($(SRCARCH) $*):'
	@$(if $(boards-per-dir), \
		$(foreach b, $(boards-per-dir), \
		printf "  %-24s - Build for %s\\n" $*/$(b) $(subst _defconfig,,$(b));) \
		echo '')


# Documentation targets
# ---------------------------------------------------------------------------
DOC_TARGETS := xmldocs latexdocs pdfdocs htmldocs epubdocs cleandocs \
	       linkcheckdocs dochelp refcheckdocs texinfodocs infodocs
PHONY += $(DOC_TARGETS)
$(DOC_TARGETS):
	$(Q)$(MAKE) $(build)=Documentation $@


# Rust targets
# ---------------------------------------------------------------------------

# "Is Rust available?" target
PHONY += rustavailable
rustavailable:
	+$(Q)$(CONFIG_SHELL) $(srctree)/scripts/rust_is_available.sh && echo "Rust is available!"

# Documentation target
#
# Using the singular to avoid running afoul of `no-dot-config-targets`.
PHONY += rustdoc
rustdoc: prepare
	$(Q)$(MAKE) $(build)=rust $@

# Testing target
PHONY += rusttest
rusttest: prepare
	$(Q)$(MAKE) $(build)=rust $@

# Formatting targets
PHONY += rustfmt rustfmtcheck

rustfmt:
	$(Q)find $(srctree) $(RCS_FIND_IGNORE) \
		-type f -a -name '*.rs' -a ! -name '*generated*' -print \
		| xargs $(RUSTFMT) $(rustfmt_flags)

rustfmtcheck: rustfmt_flags = --check
rustfmtcheck: rustfmt

# Misc
# ---------------------------------------------------------------------------

PHONY += misc-check
misc-check:
	$(Q)$(srctree)/scripts/misc-check

all: misc-check

PHONY += scripts_gdb
scripts_gdb: prepare0
	$(Q)$(MAKE) $(build)=scripts/gdb
	$(Q)ln -fsn $(abspath $(srctree)/scripts/gdb/vmlinux-gdb.py)

ifdef CONFIG_GDB_SCRIPTS
all: scripts_gdb
endif

else # KBUILD_EXTMOD

filechk_kernel.release = echo $(KERNELRELEASE)

###
# External module support.
# When building external modules the kernel used as basis is considered
# read-only, and no consistency checks are made and the make
# system is not used on the basis kernel. If updates are required
# in the basis kernel ordinary make commands (without M=...) must be used.

# We are always building only modules.
KBUILD_BUILTIN :=
KBUILD_MODULES := y

build-dir := .

clean-dirs := .
clean: private rm-files := Module.symvers modules.nsdeps compile_commands.json

PHONY += prepare
# now expand this into a simple variable to reduce the cost of shell evaluations
prepare: CC_VERSION_TEXT := $(CC_VERSION_TEXT)
prepare:
	@if [ "$(CC_VERSION_TEXT)" != "$(CONFIG_CC_VERSION_TEXT)" ]; then \
		echo >&2 "warning: the compiler differs from the one used to build the kernel"; \
		echo >&2 "  The kernel was built by: $(CONFIG_CC_VERSION_TEXT)"; \
		echo >&2 "  You are using:           $(CC_VERSION_TEXT)"; \
	fi

PHONY += help
help:
	@echo  '  Building external modules.'
	@echo  '  Syntax: make -C path/to/kernel/src M=$$PWD target'
	@echo  ''
	@echo  '  modules         - default target, build the module(s)'
	@echo  '  modules_install - install the module'
	@echo  '  clean           - remove generated files in module directory only'
	@echo  '  rust-analyzer	  - generate rust-project.json rust-analyzer support file'
	@echo  ''

ifndef CONFIG_MODULES
modules modules_install: __external_modules_error
__external_modules_error:
	@echo >&2 '***'
	@echo >&2 '*** The present kernel disabled CONFIG_MODULES.'
	@echo >&2 '*** You cannot build or install external modules.'
	@echo >&2 '***'
	@false
endif

endif # KBUILD_EXTMOD

# ---------------------------------------------------------------------------
# Modules

PHONY += modules modules_install modules_sign modules_prepare

modules_install:
	$(Q)$(MAKE) -f $(srctree)/scripts/Makefile.modinst \
	sign-only=$(if $(filter modules_install,$(MAKECMDGOALS)),,y)

ifeq ($(CONFIG_MODULE_SIG),y)
# modules_sign is a subset of modules_install.
# 'make modules_install modules_sign' is equivalent to 'make modules_install'.
modules_sign: modules_install
	@:
else
modules_sign:
	@echo >&2 '***'
	@echo >&2 '*** CONFIG_MODULE_SIG is disabled. You cannot sign modules.'
	@echo >&2 '***'
	@false
endif

ifdef CONFIG_MODULES

modules.order: $(build-dir)
	@:

# KBUILD_MODPOST_NOFINAL can be set to skip the final link of modules.
# This is solely useful to speed up test compiles.
modules: modpost
ifneq ($(KBUILD_MODPOST_NOFINAL),1)
	$(Q)$(MAKE) -f $(srctree)/scripts/Makefile.modfinal
endif

PHONY += modules_check
modules_check: modules.order
	$(Q)$(CONFIG_SHELL) $(srctree)/scripts/modules-check.sh $<

else # CONFIG_MODULES

modules:
	@:

KBUILD_MODULES :=

endif # CONFIG_MODULES

PHONY += modpost
modpost: $(if $(single-build),, $(if $(KBUILD_BUILTIN), vmlinux.o)) \
	 $(if $(KBUILD_MODULES), modules_check)
	$(Q)$(MAKE) -f $(srctree)/scripts/Makefile.modpost

# Single targets
# ---------------------------------------------------------------------------
# To build individual files in subdirectories, you can do like this:
#
#   make foo/bar/baz.s
#
# The supported suffixes for single-target are listed in 'single-targets'
#
# To build only under specific subdirectories, you can do like this:
#
#   make foo/bar/baz/

ifdef single-build

# .ko is special because modpost is needed
single-ko := $(sort $(filter %.ko, $(MAKECMDGOALS)))
single-no-ko := $(filter-out $(single-ko), $(MAKECMDGOALS)) \
		$(foreach x, o mod, $(patsubst %.ko, %.$x, $(single-ko)))

$(single-ko): single_modules
	@:
$(single-no-ko): $(build-dir)
	@:

# Remove modules.order when done because it is not the real one.
PHONY += single_modules
single_modules: $(single-no-ko) modules_prepare
	$(Q){ $(foreach m, $(single-ko), echo $(m:%.ko=%.o);) } > modules.order
	$(Q)$(MAKE) -f $(srctree)/scripts/Makefile.modpost
ifneq ($(KBUILD_MODPOST_NOFINAL),1)
	$(Q)$(MAKE) -f $(srctree)/scripts/Makefile.modfinal
endif
	$(Q)rm -f modules.order

single-goals := $(addprefix $(build-dir)/, $(single-no-ko))

KBUILD_MODULES := y

endif

prepare: outputmakefile

# Preset locale variables to speed up the build process. Limit locale
# tweaks to this spot to avoid wrong language settings when running
# make menuconfig etc.
# Error messages still appears in the original language
PHONY += $(build-dir)
$(build-dir): prepare
	$(Q)$(MAKE) $(build)=$@ need-builtin=1 need-modorder=1 $(single-goals)

clean-dirs := $(addprefix _clean_, $(clean-dirs))
PHONY += $(clean-dirs) clean
$(clean-dirs):
	$(Q)$(MAKE) $(clean)=$(patsubst _clean_%,%,$@)

clean: $(clean-dirs)
	$(call cmd,rmfiles)
	@find . $(RCS_FIND_IGNORE) \
		\( -name '*.[aios]' -o -name '*.rsi' -o -name '*.ko' -o -name '.*.cmd' \
		-o -name '*.ko.*' \
		-o -name '*.dtb' -o -name '*.dtbo' \
		-o -name '*.dtb.S' -o -name '*.dtbo.S' \
		-o -name '*.dt.yaml' -o -name 'dtbs-list' \
		-o -name '*.dwo' -o -name '*.lst' \
		-o -name '*.su' -o -name '*.mod' \
		-o -name '.*.d' -o -name '.*.tmp' -o -name '*.mod.c' \
		-o -name '*.lex.c' -o -name '*.tab.[ch]' \
		-o -name '*.asn1.[ch]' \
		-o -name '*.symtypes' -o -name 'modules.order' \
		-o -name '*.c.[012]*.*' \
		-o -name '*.ll' \
		-o -name '*.gcno' \
		\) -type f -print \
		-o -name '.tmp_*' -print \
		| xargs rm -rf

# Generate tags for editors
# ---------------------------------------------------------------------------
quiet_cmd_tags = GEN     $@
      cmd_tags = $(BASH) $(srctree)/scripts/tags.sh $@

tags TAGS cscope gtags: FORCE
	$(call cmd,tags)

# Generate rust-project.json (a file that describes the structure of non-Cargo
# Rust projects) for rust-analyzer (an implementation of the Language Server
# Protocol).
PHONY += rust-analyzer
rust-analyzer:
	+$(Q)$(CONFIG_SHELL) $(srctree)/scripts/rust_is_available.sh
ifdef KBUILD_EXTMOD
# FIXME: external modules must not descend into a sub-directory of the kernel
	$(Q)$(MAKE) $(build)=$(objtree)/rust src=$(srctree)/rust $@
else
	$(Q)$(MAKE) $(build)=rust $@
endif

# Script to generate missing namespace dependencies
# ---------------------------------------------------------------------------

PHONY += nsdeps
nsdeps: export KBUILD_NSDEPS=1
nsdeps: modules
	$(Q)$(CONFIG_SHELL) $(srctree)/scripts/nsdeps

# Clang Tooling
# ---------------------------------------------------------------------------

quiet_cmd_gen_compile_commands = GEN     $@
      cmd_gen_compile_commands = $(PYTHON3) $< -a $(AR) -o $@ $(filter-out $<, $(real-prereqs))

compile_commands.json: $(srctree)/scripts/clang-tools/gen_compile_commands.py \
	$(if $(KBUILD_EXTMOD),, vmlinux.a $(KBUILD_VMLINUX_LIBS)) \
	$(if $(CONFIG_MODULES), modules.order) FORCE
	$(call if_changed,gen_compile_commands)

targets += compile_commands.json

PHONY += clang-tidy clang-analyzer

ifdef CONFIG_CC_IS_CLANG
quiet_cmd_clang_tools = CHECK   $<
      cmd_clang_tools = $(PYTHON3) $(srctree)/scripts/clang-tools/run-clang-tools.py $@ $<

clang-tidy clang-analyzer: compile_commands.json
	$(call cmd,clang_tools)
else
clang-tidy clang-analyzer:
	@echo "$@ requires CC=clang" >&2
	@false
endif

# Scripts to check various things for consistency
# ---------------------------------------------------------------------------

PHONY += includecheck versioncheck coccicheck

includecheck:
	find $(srctree)/* $(RCS_FIND_IGNORE) \
		-name '*.[hcS]' -type f -print | sort \
		| xargs $(PERL) -w $(srctree)/scripts/checkincludes.pl

versioncheck:
	find $(srctree)/* $(RCS_FIND_IGNORE) \
		-name '*.[hcS]' -type f -print | sort \
		| xargs $(PERL) -w $(srctree)/scripts/checkversion.pl

coccicheck:
	$(Q)$(BASH) $(srctree)/scripts/$@

PHONY += checkstack kernelrelease kernelversion image_name

# UML needs a little special treatment here.  It wants to use the host
# toolchain, so needs $(SUBARCH) passed to checkstack.pl.  Everyone
# else wants $(ARCH), including people doing cross-builds, which means
# that $(SUBARCH) doesn't work here.
ifeq ($(ARCH), um)
CHECKSTACK_ARCH := $(SUBARCH)
else
CHECKSTACK_ARCH := $(ARCH)
endif
MINSTACKSIZE	?= 100
checkstack:
	$(OBJDUMP) -d vmlinux $$(find . -name '*.ko') | \
	$(PERL) $(srctree)/scripts/checkstack.pl $(CHECKSTACK_ARCH) $(MINSTACKSIZE)

kernelrelease:
	@$(filechk_kernel.release)

kernelversion:
	@echo $(KERNELVERSION)

image_name:
	@echo $(KBUILD_IMAGE)

PHONY += run-command
run-command:
	$(Q)$(KBUILD_RUN_COMMAND)

quiet_cmd_rmfiles = $(if $(wildcard $(rm-files)),CLEAN   $(wildcard $(rm-files)))
      cmd_rmfiles = rm -rf $(rm-files)

# read saved command lines for existing targets
existing-targets := $(wildcard $(sort $(targets)))

-include $(foreach f,$(existing-targets),$(dir $(f)).$(notdir $(f)).cmd)

endif # config-build
endif # mixed-build
endif # need-sub-make

PHONY += FORCE
FORCE:

# Declare the contents of the PHONY variable as phony.  We keep that
# information in a variable so we can use it in if_changed and friends.
.PHONY: $(PHONY)<|MERGE_RESOLUTION|>--- conflicted
+++ resolved
@@ -1,15 +1,9 @@
 # SPDX-License-Identifier: GPL-2.0
 VERSION = 6
 PATCHLEVEL = 17
-<<<<<<< HEAD
-SUBLEVEL = 5
+SUBLEVEL = 6
 EXTRAVERSION = -zen
 NAME = Channeling Inner Peace for Peak Performance
-=======
-SUBLEVEL = 6
-EXTRAVERSION =
-NAME = Baby Opossum Posse
->>>>>>> 371f1e07
 
 # *DOCUMENTATION*
 # To see a list of typical targets execute "make help"

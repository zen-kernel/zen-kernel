# SPDX-License-Identifier: GPL-2.0
VERSION = 5
PATCHLEVEL = 1
<<<<<<< HEAD
SUBLEVEL = 13
EXTRAVERSION = -zen
NAME = Chainsaw Slalom
=======
SUBLEVEL = 14
EXTRAVERSION =
NAME = Shy Crocodile
>>>>>>> 5f0a74b4

# *DOCUMENTATION*
# To see a list of typical targets execute "make help"
# More info can be located in ./README
# Comments in this file are targeted only to the developer, do not
# expect to learn how to build the kernel reading this file.

# That's our default target when none is given on the command line
PHONY := _all
_all:

# We are using a recursive build, so we need to do a little thinking
# to get the ordering right.
#
# Most importantly: sub-Makefiles should only ever modify files in
# their own directory. If in some directory we have a dependency on
# a file in another dir (which doesn't happen often, but it's often
# unavoidable when linking the built-in.a targets which finally
# turn into vmlinux), we will call a sub make in that other dir, and
# after that we are sure that everything which is in that other dir
# is now up to date.
#
# The only cases where we need to modify files which have global
# effects are thus separated out and done before the recursive
# descending is started. They are now explicitly listed as the
# prepare rule.

ifneq ($(sub_make_done),1)

# Do not use make's built-in rules and variables
# (this increases performance and avoids hard-to-debug behaviour)
MAKEFLAGS += -rR

# Avoid funny character set dependencies
unexport LC_ALL
LC_COLLATE=C
LC_NUMERIC=C
export LC_COLLATE LC_NUMERIC

# Avoid interference with shell env settings
unexport GREP_OPTIONS

# Beautify output
# ---------------------------------------------------------------------------
#
# Normally, we echo the whole command before executing it. By making
# that echo $($(quiet)$(cmd)), we now have the possibility to set
# $(quiet) to choose other forms of output instead, e.g.
#
#         quiet_cmd_cc_o_c = Compiling $(RELDIR)/$@
#         cmd_cc_o_c       = $(CC) $(c_flags) -c -o $@ $<
#
# If $(quiet) is empty, the whole command will be printed.
# If it is set to "quiet_", only the short version will be printed.
# If it is set to "silent_", nothing will be printed at all, since
# the variable $(silent_cmd_cc_o_c) doesn't exist.
#
# A simple variant is to prefix commands with $(Q) - that's useful
# for commands that shall be hidden in non-verbose mode.
#
#	$(Q)ln $@ :<
#
# If KBUILD_VERBOSE equals 0 then the above command will be hidden.
# If KBUILD_VERBOSE equals 1 then the above command is displayed.
#
# To put more focus on warnings, be less verbose as default
# Use 'make V=1' to see the full commands

ifeq ("$(origin V)", "command line")
  KBUILD_VERBOSE = $(V)
endif
ifndef KBUILD_VERBOSE
  KBUILD_VERBOSE = 0
endif

ifeq ($(KBUILD_VERBOSE),1)
  quiet =
  Q =
else
  quiet=quiet_
  Q = @
endif

# If the user is running make -s (silent mode), suppress echoing of
# commands

ifneq ($(findstring s,$(filter-out --%,$(MAKEFLAGS))),)
  quiet=silent_
endif

export quiet Q KBUILD_VERBOSE

# kbuild supports saving output files in a separate directory.
# To locate output files in a separate directory two syntaxes are supported.
# In both cases the working directory must be the root of the kernel src.
# 1) O=
# Use "make O=dir/to/store/output/files/"
#
# 2) Set KBUILD_OUTPUT
# Set the environment variable KBUILD_OUTPUT to point to the directory
# where the output files shall be placed.
# export KBUILD_OUTPUT=dir/to/store/output/files/
# make
#
# The O= assignment takes precedence over the KBUILD_OUTPUT environment
# variable.

# KBUILD_SRC is not intended to be used by the regular user (for now),
# it is set on invocation of make with KBUILD_OUTPUT or O= specified.

# OK, Make called in directory where kernel src resides
# Do we want to locate output files in a separate directory?
ifeq ("$(origin O)", "command line")
  KBUILD_OUTPUT := $(O)
endif

ifneq ($(words $(subst :, ,$(CURDIR))), 1)
  $(error main directory cannot contain spaces nor colons)
endif

ifneq ($(KBUILD_OUTPUT),)
# check that the output directory actually exists
saved-output := $(KBUILD_OUTPUT)
KBUILD_OUTPUT := $(shell mkdir -p $(KBUILD_OUTPUT) && cd $(KBUILD_OUTPUT) \
								&& pwd)
$(if $(KBUILD_OUTPUT),, \
     $(error failed to create output directory "$(saved-output)"))

# Look for make include files relative to root of kernel src
#
# This does not become effective immediately because MAKEFLAGS is re-parsed
# once after the Makefile is read.  It is OK since we are going to invoke
# 'sub-make' below.
MAKEFLAGS += --include-dir=$(CURDIR)

need-sub-make := 1
else

# Do not print "Entering directory ..." at all for in-tree build.
MAKEFLAGS += --no-print-directory

endif # ifneq ($(KBUILD_OUTPUT),)

ifneq ($(filter 3.%,$(MAKE_VERSION)),)
# 'MAKEFLAGS += -rR' does not immediately become effective for GNU Make 3.x
# We need to invoke sub-make to avoid implicit rules in the top Makefile.
need-sub-make := 1
# Cancel implicit rules for this Makefile.
$(lastword $(MAKEFILE_LIST)): ;
endif

export sub_make_done := 1

ifeq ($(need-sub-make),1)

PHONY += $(MAKECMDGOALS) sub-make

$(filter-out _all sub-make $(CURDIR)/Makefile, $(MAKECMDGOALS)) _all: sub-make
	@:

# Invoke a second make in the output directory, passing relevant variables
sub-make:
	$(Q)$(MAKE) \
	$(if $(KBUILD_OUTPUT),-C $(KBUILD_OUTPUT) KBUILD_SRC=$(CURDIR)) \
	-f $(CURDIR)/Makefile $(filter-out _all sub-make,$(MAKECMDGOALS))

endif # need-sub-make
endif # sub_make_done

# We process the rest of the Makefile if this is the final invocation of make
ifeq ($(need-sub-make),)

# Do not print "Entering directory ...",
# but we want to display it when entering to the output directory
# so that IDEs/editors are able to understand relative filenames.
MAKEFLAGS += --no-print-directory

# Call a source code checker (by default, "sparse") as part of the
# C compilation.
#
# Use 'make C=1' to enable checking of only re-compiled files.
# Use 'make C=2' to enable checking of *all* source files, regardless
# of whether they are re-compiled or not.
#
# See the file "Documentation/dev-tools/sparse.rst" for more details,
# including where to get the "sparse" utility.

ifeq ("$(origin C)", "command line")
  KBUILD_CHECKSRC = $(C)
endif
ifndef KBUILD_CHECKSRC
  KBUILD_CHECKSRC = 0
endif

# Use make M=dir to specify directory of external module to build
# Old syntax make ... SUBDIRS=$PWD is still supported
# Setting the environment variable KBUILD_EXTMOD take precedence
ifdef SUBDIRS
  $(warning ================= WARNING ================)
  $(warning 'SUBDIRS' will be removed after Linux 5.3)
  $(warning Please use 'M=' or 'KBUILD_EXTMOD' instead)
  $(warning ==========================================)
  KBUILD_EXTMOD ?= $(SUBDIRS)
endif

ifeq ("$(origin M)", "command line")
  KBUILD_EXTMOD := $(M)
endif

ifeq ($(KBUILD_SRC),)
        # building in the source tree
        srctree := .
else
        ifeq ($(KBUILD_SRC)/,$(dir $(CURDIR)))
                # building in a subdirectory of the source tree
                srctree := ..
        else
                srctree := $(KBUILD_SRC)
        endif
endif

export KBUILD_CHECKSRC KBUILD_EXTMOD KBUILD_SRC

objtree		:= .
src		:= $(srctree)
obj		:= $(objtree)

VPATH		:= $(srctree)

export srctree objtree VPATH

# To make sure we do not include .config for any of the *config targets
# catch them early, and hand them over to scripts/kconfig/Makefile
# It is allowed to specify more targets when calling make, including
# mixing *config targets and build targets.
# For example 'make oldconfig all'.
# Detect when mixed targets is specified, and make a second invocation
# of make so .config is not included in this case either (for *config).

version_h := include/generated/uapi/linux/version.h
old_version_h := include/linux/version.h

clean-targets := %clean mrproper cleandocs
no-dot-config-targets := $(clean-targets) \
			 cscope gtags TAGS tags help% %docs check% coccicheck \
			 $(version_h) headers_% archheaders archscripts \
			 %asm-generic kernelversion %src-pkg
no-sync-config-targets := $(no-dot-config-targets) install %install \
			   kernelrelease

config-targets  := 0
mixed-targets   := 0
dot-config      := 1
may-sync-config := 1

ifneq ($(filter $(no-dot-config-targets), $(MAKECMDGOALS)),)
	ifeq ($(filter-out $(no-dot-config-targets), $(MAKECMDGOALS)),)
		dot-config := 0
	endif
endif

ifneq ($(filter $(no-sync-config-targets), $(MAKECMDGOALS)),)
	ifeq ($(filter-out $(no-sync-config-targets), $(MAKECMDGOALS)),)
		may-sync-config := 0
	endif
endif

ifneq ($(KBUILD_EXTMOD),)
	may-sync-config := 0
endif

ifeq ($(KBUILD_EXTMOD),)
        ifneq ($(filter config %config,$(MAKECMDGOALS)),)
                config-targets := 1
                ifneq ($(words $(MAKECMDGOALS)),1)
                        mixed-targets := 1
                endif
        endif
endif

# For "make -j clean all", "make -j mrproper defconfig all", etc.
ifneq ($(filter $(clean-targets),$(MAKECMDGOALS)),)
        ifneq ($(filter-out $(clean-targets),$(MAKECMDGOALS)),)
                mixed-targets := 1
        endif
endif

# install and modules_install need also be processed one by one
ifneq ($(filter install,$(MAKECMDGOALS)),)
        ifneq ($(filter modules_install,$(MAKECMDGOALS)),)
	        mixed-targets := 1
        endif
endif

ifeq ($(mixed-targets),1)
# ===========================================================================
# We're called with mixed targets (*config and build targets).
# Handle them one by one.

PHONY += $(MAKECMDGOALS) __build_one_by_one

$(filter-out __build_one_by_one, $(MAKECMDGOALS)): __build_one_by_one
	@:

__build_one_by_one:
	$(Q)set -e; \
	for i in $(MAKECMDGOALS); do \
		$(MAKE) -f $(srctree)/Makefile $$i; \
	done

else

include scripts/Kbuild.include

# Read KERNELRELEASE from include/config/kernel.release (if it exists)
KERNELRELEASE = $(shell cat include/config/kernel.release 2> /dev/null)
KERNELVERSION = $(VERSION)$(if $(PATCHLEVEL),.$(PATCHLEVEL)$(if $(SUBLEVEL),.$(SUBLEVEL)))$(EXTRAVERSION)
export VERSION PATCHLEVEL SUBLEVEL KERNELRELEASE KERNELVERSION

include scripts/subarch.include

# Cross compiling and selecting different set of gcc/bin-utils
# ---------------------------------------------------------------------------
#
# When performing cross compilation for other architectures ARCH shall be set
# to the target architecture. (See arch/* for the possibilities).
# ARCH can be set during invocation of make:
# make ARCH=ia64
# Another way is to have ARCH set in the environment.
# The default ARCH is the host where make is executed.

# CROSS_COMPILE specify the prefix used for all executables used
# during compilation. Only gcc and related bin-utils executables
# are prefixed with $(CROSS_COMPILE).
# CROSS_COMPILE can be set on the command line
# make CROSS_COMPILE=ia64-linux-
# Alternatively CROSS_COMPILE can be set in the environment.
# Default value for CROSS_COMPILE is not to prefix executables
# Note: Some architectures assign CROSS_COMPILE in their arch/*/Makefile
ARCH		?= $(SUBARCH)

# Architecture as present in compile.h
UTS_MACHINE 	:= $(ARCH)
SRCARCH 	:= $(ARCH)

# Additional ARCH settings for x86
ifeq ($(ARCH),i386)
        SRCARCH := x86
endif
ifeq ($(ARCH),x86_64)
        SRCARCH := x86
endif

# Additional ARCH settings for sparc
ifeq ($(ARCH),sparc32)
       SRCARCH := sparc
endif
ifeq ($(ARCH),sparc64)
       SRCARCH := sparc
endif

# Additional ARCH settings for sh
ifeq ($(ARCH),sh64)
       SRCARCH := sh
endif

KCONFIG_CONFIG	?= .config
export KCONFIG_CONFIG

# SHELL used by kbuild
CONFIG_SHELL := $(shell if [ -x "$$BASH" ]; then echo $$BASH; \
	  else if [ -x /bin/bash ]; then echo /bin/bash; \
	  else echo sh; fi ; fi)

HOST_LFS_CFLAGS := $(shell getconf LFS_CFLAGS 2>/dev/null)
HOST_LFS_LDFLAGS := $(shell getconf LFS_LDFLAGS 2>/dev/null)
HOST_LFS_LIBS := $(shell getconf LFS_LIBS 2>/dev/null)

HOSTCC       = gcc
HOSTCXX      = g++
KBUILD_HOSTCFLAGS   := -Wall -Wmissing-prototypes -Wstrict-prototypes -O2 \
		-fomit-frame-pointer -std=gnu89 $(HOST_LFS_CFLAGS) \
		$(HOSTCFLAGS)
KBUILD_HOSTCXXFLAGS := -O2 $(HOST_LFS_CFLAGS) $(HOSTCXXFLAGS)
KBUILD_HOSTLDFLAGS  := $(HOST_LFS_LDFLAGS) $(HOSTLDFLAGS)
KBUILD_HOSTLDLIBS   := $(HOST_LFS_LIBS) $(HOSTLDLIBS)

# Make variables (CC, etc...)
AS		= $(CROSS_COMPILE)as
LD		= $(CROSS_COMPILE)ld
CC		= $(CROSS_COMPILE)gcc
CPP		= $(CC) -E
AR		= $(CROSS_COMPILE)ar
NM		= $(CROSS_COMPILE)nm
STRIP		= $(CROSS_COMPILE)strip
OBJCOPY		= $(CROSS_COMPILE)objcopy
OBJDUMP		= $(CROSS_COMPILE)objdump
LEX		= flex
YACC		= bison
AWK		= awk
INSTALLKERNEL  := installkernel
DEPMOD		= /sbin/depmod
PERL		= perl
PYTHON		= python
PYTHON2		= python2
PYTHON3		= python3
CHECK		= sparse

CHECKFLAGS     := -D__linux__ -Dlinux -D__STDC__ -Dunix -D__unix__ \
		  -Wbitwise -Wno-return-void -Wno-unknown-attribute $(CF)
NOSTDINC_FLAGS :=
CFLAGS_MODULE   =
AFLAGS_MODULE   =
LDFLAGS_MODULE  =
CFLAGS_KERNEL	=
AFLAGS_KERNEL	=
LDFLAGS_vmlinux =

# Use USERINCLUDE when you must reference the UAPI directories only.
USERINCLUDE    := \
		-I$(srctree)/arch/$(SRCARCH)/include/uapi \
		-I$(objtree)/arch/$(SRCARCH)/include/generated/uapi \
		-I$(srctree)/include/uapi \
		-I$(objtree)/include/generated/uapi \
                -include $(srctree)/include/linux/kconfig.h

# Use LINUXINCLUDE when you must reference the include/ directory.
# Needed to be compatible with the O= option
LINUXINCLUDE    := \
		-I$(srctree)/arch/$(SRCARCH)/include \
		-I$(objtree)/arch/$(SRCARCH)/include/generated \
		$(if $(KBUILD_SRC), -I$(srctree)/include) \
		-I$(objtree)/include \
		$(USERINCLUDE)

KBUILD_AFLAGS   := -D__ASSEMBLY__ -fno-PIE
KBUILD_CFLAGS   := -Wall -Wundef -Werror=strict-prototypes -Wno-trigraphs \
		   -fno-strict-aliasing -fno-common -fshort-wchar -fno-PIE \
		   -Werror=implicit-function-declaration -Werror=implicit-int \
		   -Wno-format-security \
		   -std=gnu89
KBUILD_CPPFLAGS := -D__KERNEL__
KBUILD_AFLAGS_KERNEL :=
KBUILD_CFLAGS_KERNEL :=
KBUILD_AFLAGS_MODULE  := -DMODULE
KBUILD_CFLAGS_MODULE  := -DMODULE
KBUILD_LDFLAGS_MODULE := -T $(srctree)/scripts/module-common.lds
KBUILD_LDFLAGS :=
GCC_PLUGINS_CFLAGS :=

export ARCH SRCARCH CONFIG_SHELL HOSTCC KBUILD_HOSTCFLAGS CROSS_COMPILE AS LD CC
export CPP AR NM STRIP OBJCOPY OBJDUMP KBUILD_HOSTLDFLAGS KBUILD_HOSTLDLIBS
export MAKE LEX YACC AWK INSTALLKERNEL PERL PYTHON PYTHON2 PYTHON3 UTS_MACHINE
export HOSTCXX KBUILD_HOSTCXXFLAGS LDFLAGS_MODULE CHECK CHECKFLAGS

export KBUILD_CPPFLAGS NOSTDINC_FLAGS LINUXINCLUDE OBJCOPYFLAGS KBUILD_LDFLAGS
export KBUILD_CFLAGS CFLAGS_KERNEL CFLAGS_MODULE
export CFLAGS_KASAN CFLAGS_KASAN_NOSANITIZE CFLAGS_UBSAN
export KBUILD_AFLAGS AFLAGS_KERNEL AFLAGS_MODULE
export KBUILD_AFLAGS_MODULE KBUILD_CFLAGS_MODULE KBUILD_LDFLAGS_MODULE
export KBUILD_AFLAGS_KERNEL KBUILD_CFLAGS_KERNEL
export KBUILD_ARFLAGS

# When compiling out-of-tree modules, put MODVERDIR in the module
# tree rather than in the kernel tree. The kernel tree might
# even be read-only.
export MODVERDIR := $(if $(KBUILD_EXTMOD),$(firstword $(KBUILD_EXTMOD))/).tmp_versions

# Files to ignore in find ... statements

export RCS_FIND_IGNORE := \( -name SCCS -o -name BitKeeper -o -name .svn -o    \
			  -name CVS -o -name .pc -o -name .hg -o -name .git \) \
			  -prune -o
export RCS_TAR_IGNORE := --exclude SCCS --exclude BitKeeper --exclude .svn \
			 --exclude CVS --exclude .pc --exclude .hg --exclude .git

# ===========================================================================
# Rules shared between *config targets and build targets

# Basic helpers built in scripts/basic/
PHONY += scripts_basic
scripts_basic:
	$(Q)$(MAKE) $(build)=scripts/basic
	$(Q)rm -f .tmp_quiet_recordmcount

PHONY += outputmakefile
# outputmakefile generates a Makefile in the output directory, if using a
# separate output directory. This allows convenient use of make in the
# output directory.
# At the same time when output Makefile generated, generate .gitignore to
# ignore whole output directory
outputmakefile:
ifneq ($(KBUILD_SRC),)
	$(Q)ln -fsn $(srctree) source
	$(Q)$(CONFIG_SHELL) $(srctree)/scripts/mkmakefile $(srctree)
	$(Q)test -e .gitignore || \
	{ echo "# this is build directory, ignore it"; echo "*"; } > .gitignore
endif

ifneq ($(shell $(CC) --version 2>&1 | head -n 1 | grep clang),)
ifneq ($(CROSS_COMPILE),)
CLANG_FLAGS	:= --target=$(notdir $(CROSS_COMPILE:%-=%))
GCC_TOOLCHAIN_DIR := $(dir $(shell which $(CROSS_COMPILE)elfedit))
CLANG_FLAGS	+= --prefix=$(GCC_TOOLCHAIN_DIR)
GCC_TOOLCHAIN	:= $(realpath $(GCC_TOOLCHAIN_DIR)/..)
endif
ifneq ($(GCC_TOOLCHAIN),)
CLANG_FLAGS	+= --gcc-toolchain=$(GCC_TOOLCHAIN)
endif
CLANG_FLAGS	+= -no-integrated-as
KBUILD_CFLAGS	+= $(CLANG_FLAGS)
KBUILD_AFLAGS	+= $(CLANG_FLAGS)
export CLANG_FLAGS
endif

RETPOLINE_CFLAGS_GCC := -mindirect-branch=thunk-extern -mindirect-branch-register
RETPOLINE_VDSO_CFLAGS_GCC := -mindirect-branch=thunk-inline -mindirect-branch-register
RETPOLINE_CFLAGS_CLANG := -mretpoline-external-thunk
RETPOLINE_VDSO_CFLAGS_CLANG := -mretpoline
RETPOLINE_CFLAGS := $(call cc-option,$(RETPOLINE_CFLAGS_GCC),$(call cc-option,$(RETPOLINE_CFLAGS_CLANG)))
RETPOLINE_VDSO_CFLAGS := $(call cc-option,$(RETPOLINE_VDSO_CFLAGS_GCC),$(call cc-option,$(RETPOLINE_VDSO_CFLAGS_CLANG)))
export RETPOLINE_CFLAGS
export RETPOLINE_VDSO_CFLAGS

# The expansion should be delayed until arch/$(SRCARCH)/Makefile is included.
# Some architectures define CROSS_COMPILE in arch/$(SRCARCH)/Makefile.
# CC_VERSION_TEXT is referenced from Kconfig (so it needs export),
# and from include/config/auto.conf.cmd to detect the compiler upgrade.
CC_VERSION_TEXT = $(shell $(CC) --version | head -n 1)

ifeq ($(config-targets),1)
# ===========================================================================
# *config targets only - make sure prerequisites are updated, and descend
# in scripts/kconfig to make the *config target

# Read arch specific Makefile to set KBUILD_DEFCONFIG as needed.
# KBUILD_DEFCONFIG may point out an alternative default configuration
# used for 'make defconfig'
include arch/$(SRCARCH)/Makefile
export KBUILD_DEFCONFIG KBUILD_KCONFIG CC_VERSION_TEXT

config: scripts_basic outputmakefile FORCE
	$(Q)$(MAKE) $(build)=scripts/kconfig $@

%config: scripts_basic outputmakefile FORCE
	$(Q)$(MAKE) $(build)=scripts/kconfig $@

else
# ===========================================================================
# Build targets only - this includes vmlinux, arch specific targets, clean
# targets and others. In general all targets except *config targets.

# If building an external module we do not care about the all: rule
# but instead _all depend on modules
PHONY += all
ifeq ($(KBUILD_EXTMOD),)
_all: all
else
_all: modules
endif

# Decide whether to build built-in, modular, or both.
# Normally, just do built-in.

KBUILD_MODULES :=
KBUILD_BUILTIN := 1

# If we have only "make modules", don't compile built-in objects.
# When we're building modules with modversions, we need to consider
# the built-in objects during the descend as well, in order to
# make sure the checksums are up to date before we record them.

ifeq ($(MAKECMDGOALS),modules)
  KBUILD_BUILTIN := $(if $(CONFIG_MODVERSIONS),1)
endif

# If we have "make <whatever> modules", compile modules
# in addition to whatever we do anyway.
# Just "make" or "make all" shall build modules as well

ifneq ($(filter all _all modules,$(MAKECMDGOALS)),)
  KBUILD_MODULES := 1
endif

ifeq ($(MAKECMDGOALS),)
  KBUILD_MODULES := 1
endif

export KBUILD_MODULES KBUILD_BUILTIN

ifeq ($(KBUILD_EXTMOD),)
# Objects we will link into vmlinux / subdirs we need to visit
init-y		:= init/
drivers-y	:= drivers/ sound/
net-y		:= net/
libs-y		:= lib/
core-y		:= usr/
virt-y		:= virt/
endif # KBUILD_EXTMOD

ifeq ($(dot-config),1)
include include/config/auto.conf
endif

# The all: target is the default when no target is given on the
# command line.
# This allow a user to issue only 'make' to build a kernel including modules
# Defaults to vmlinux, but the arch makefile usually adds further targets
all: vmlinux

CFLAGS_GCOV	:= -fprofile-arcs -ftest-coverage \
	$(call cc-option,-fno-tree-loop-im) \
	$(call cc-disable-warning,maybe-uninitialized,)
export CFLAGS_GCOV

# The arch Makefiles can override CC_FLAGS_FTRACE. We may also append it later.
ifdef CONFIG_FUNCTION_TRACER
  CC_FLAGS_FTRACE := -pg
endif

# The arch Makefile can set ARCH_{CPP,A,C}FLAGS to override the default
# values of the respective KBUILD_* variables
ARCH_CPPFLAGS :=
ARCH_AFLAGS :=
ARCH_CFLAGS :=
include arch/$(SRCARCH)/Makefile

ifeq ($(dot-config),1)
ifeq ($(may-sync-config),1)
# Read in dependencies to all Kconfig* files, make sure to run syncconfig if
# changes are detected. This should be included after arch/$(SRCARCH)/Makefile
# because some architectures define CROSS_COMPILE there.
include include/config/auto.conf.cmd

$(KCONFIG_CONFIG):
	@echo >&2 '***'
	@echo >&2 '*** Configuration file "$@" not found!'
	@echo >&2 '***'
	@echo >&2 '*** Please run some configurator (e.g. "make oldconfig" or'
	@echo >&2 '*** "make menuconfig" or "make xconfig").'
	@echo >&2 '***'
	@/bin/false

# The actual configuration files used during the build are stored in
# include/generated/ and include/config/. Update them if .config is newer than
# include/config/auto.conf (which mirrors .config).
#
# This exploits the 'multi-target pattern rule' trick.
# The syncconfig should be executed only once to make all the targets.
%/auto.conf %/auto.conf.cmd %/tristate.conf: $(KCONFIG_CONFIG)
	$(Q)$(MAKE) -f $(srctree)/Makefile syncconfig
else
# External modules and some install targets need include/generated/autoconf.h
# and include/config/auto.conf but do not care if they are up-to-date.
# Use auto.conf to trigger the test
PHONY += include/config/auto.conf

include/config/auto.conf:
	$(Q)test -e include/generated/autoconf.h -a -e $@ || (		\
	echo >&2;							\
	echo >&2 "  ERROR: Kernel configuration is invalid.";		\
	echo >&2 "         include/generated/autoconf.h or $@ are missing.";\
	echo >&2 "         Run 'make oldconfig && make prepare' on kernel src to fix it.";	\
	echo >&2 ;							\
	/bin/false)

endif # may-sync-config
endif # $(dot-config)

KBUILD_CFLAGS	+= $(call cc-option,-fno-delete-null-pointer-checks,)
KBUILD_CFLAGS	+= $(call cc-disable-warning,frame-address,)
KBUILD_CFLAGS	+= $(call cc-disable-warning, format-truncation)
KBUILD_CFLAGS	+= $(call cc-disable-warning, format-overflow)
KBUILD_CFLAGS	+= $(call cc-disable-warning, int-in-bool-context)
KBUILD_CFLAGS	+= $(call cc-disable-warning, address-of-packed-member)

ifdef CONFIG_CC_OPTIMIZE_FOR_SIZE
KBUILD_CFLAGS	+= -Os
else
ifdef CONFIG_CC_OPTIMIZE_HARDER
KBUILD_CFLAGS	+= -O3
else
KBUILD_CFLAGS   += -O2
endif
endif

ifdef CONFIG_CC_DISABLE_WARN_MAYBE_UNINITIALIZED
KBUILD_CFLAGS   += -Wno-maybe-uninitialized
endif

# Tell gcc to never replace conditional load with a non-conditional one
KBUILD_CFLAGS	+= $(call cc-option,--param=allow-store-data-races=0)

include scripts/Makefile.kcov
include scripts/Makefile.gcc-plugins

ifdef CONFIG_READABLE_ASM
# Disable optimizations that make assembler listings hard to read.
# reorder blocks reorders the control in the function
# ipa clone creates specialized cloned functions
# partial inlining inlines only parts of functions
KBUILD_CFLAGS += $(call cc-option,-fno-reorder-blocks,) \
                 $(call cc-option,-fno-ipa-cp-clone,) \
                 $(call cc-option,-fno-partial-inlining)
endif

ifneq ($(CONFIG_FRAME_WARN),0)
KBUILD_CFLAGS += $(call cc-option,-Wframe-larger-than=${CONFIG_FRAME_WARN})
endif

stackp-flags-$(CONFIG_CC_HAS_STACKPROTECTOR_NONE) := -fno-stack-protector
stackp-flags-$(CONFIG_STACKPROTECTOR)             := -fstack-protector
stackp-flags-$(CONFIG_STACKPROTECTOR_STRONG)      := -fstack-protector-strong

KBUILD_CFLAGS += $(stackp-flags-y)

ifdef CONFIG_CC_IS_CLANG
KBUILD_CPPFLAGS += $(call cc-option,-Qunused-arguments,)
KBUILD_CFLAGS += $(call cc-disable-warning, format-invalid-specifier)
KBUILD_CFLAGS += $(call cc-disable-warning, gnu)
# Quiet clang warning: comparison of unsigned expression < 0 is always false
KBUILD_CFLAGS += $(call cc-disable-warning, tautological-compare)
# CLANG uses a _MergedGlobals as optimization, but this breaks modpost, as the
# source of a reference will be _MergedGlobals and not on of the whitelisted names.
# See modpost pattern 2
KBUILD_CFLAGS += $(call cc-option, -mno-global-merge,)
KBUILD_CFLAGS += $(call cc-option, -fcatch-undefined-behavior)
else

# These warnings generated too much noise in a regular build.
# Use make W=1 to enable them (see scripts/Makefile.extrawarn)
KBUILD_CFLAGS += -Wno-unused-but-set-variable
endif

KBUILD_CFLAGS += $(call cc-disable-warning, unused-const-variable)
ifdef CONFIG_FRAME_POINTER
KBUILD_CFLAGS	+= -fno-omit-frame-pointer -fno-optimize-sibling-calls
else
# Some targets (ARM with Thumb2, for example), can't be built with frame
# pointers.  For those, we don't have FUNCTION_TRACER automatically
# select FRAME_POINTER.  However, FUNCTION_TRACER adds -pg, and this is
# incompatible with -fomit-frame-pointer with current GCC, so we don't use
# -fomit-frame-pointer with FUNCTION_TRACER.
ifndef CONFIG_FUNCTION_TRACER
KBUILD_CFLAGS	+= -fomit-frame-pointer
endif
endif

DEBUG_CFLAGS	:= $(call cc-option, -fno-var-tracking-assignments)

ifdef CONFIG_DEBUG_INFO
ifdef CONFIG_DEBUG_INFO_SPLIT
DEBUG_CFLAGS	+= -gsplit-dwarf
else
DEBUG_CFLAGS	+= -g
endif
KBUILD_AFLAGS	+= -Wa,-gdwarf-2
endif
ifdef CONFIG_DEBUG_INFO_DWARF4
DEBUG_CFLAGS	+= -gdwarf-4
endif

ifdef CONFIG_DEBUG_INFO_REDUCED
DEBUG_CFLAGS	+= $(call cc-option, -femit-struct-debug-baseonly) \
		   $(call cc-option,-fno-var-tracking)
endif

KBUILD_CFLAGS += $(DEBUG_CFLAGS)
export DEBUG_CFLAGS

ifdef CONFIG_FUNCTION_TRACER
ifdef CONFIG_FTRACE_MCOUNT_RECORD
  # gcc 5 supports generating the mcount tables directly
  ifeq ($(call cc-option-yn,-mrecord-mcount),y)
    CC_FLAGS_FTRACE	+= -mrecord-mcount
    export CC_USING_RECORD_MCOUNT := 1
  endif
  ifdef CONFIG_HAVE_NOP_MCOUNT
    ifeq ($(call cc-option-yn, -mnop-mcount),y)
      CC_FLAGS_FTRACE	+= -mnop-mcount
      CC_FLAGS_USING	+= -DCC_USING_NOP_MCOUNT
    endif
  endif
endif
ifdef CONFIG_HAVE_FENTRY
  ifeq ($(call cc-option-yn, -mfentry),y)
    CC_FLAGS_FTRACE	+= -mfentry
    CC_FLAGS_USING	+= -DCC_USING_FENTRY
  endif
endif
export CC_FLAGS_FTRACE
KBUILD_CFLAGS	+= $(CC_FLAGS_FTRACE) $(CC_FLAGS_USING)
KBUILD_AFLAGS	+= $(CC_FLAGS_USING)
ifdef CONFIG_DYNAMIC_FTRACE
	ifdef CONFIG_HAVE_C_RECORDMCOUNT
		BUILD_C_RECORDMCOUNT := y
		export BUILD_C_RECORDMCOUNT
	endif
endif
endif

# We trigger additional mismatches with less inlining
ifdef CONFIG_DEBUG_SECTION_MISMATCH
KBUILD_CFLAGS += $(call cc-option, -fno-inline-functions-called-once)
endif

ifdef CONFIG_LD_DEAD_CODE_DATA_ELIMINATION
KBUILD_CFLAGS_KERNEL += -ffunction-sections -fdata-sections
LDFLAGS_vmlinux += --gc-sections
endif

# arch Makefile may override CC so keep this after arch Makefile is included
NOSTDINC_FLAGS += -nostdinc -isystem $(shell $(CC) -print-file-name=include)

# warn about C99 declaration after statement
KBUILD_CFLAGS += -Wdeclaration-after-statement

# Variable Length Arrays (VLAs) should not be used anywhere in the kernel
KBUILD_CFLAGS += $(call cc-option,-Wvla)

# disable pointer signed / unsigned warnings in gcc 4.0
KBUILD_CFLAGS += -Wno-pointer-sign

# disable stringop warnings in gcc 8+
KBUILD_CFLAGS += $(call cc-disable-warning, stringop-truncation)

# disable invalid "can't wrap" optimizations for signed / pointers
KBUILD_CFLAGS	+= $(call cc-option,-fno-strict-overflow)

# clang sets -fmerge-all-constants by default as optimization, but this
# is non-conforming behavior for C and in fact breaks the kernel, so we
# need to disable it here generally.
KBUILD_CFLAGS	+= $(call cc-option,-fno-merge-all-constants)

# for gcc -fno-merge-all-constants disables everything, but it is fine
# to have actual conforming behavior enabled.
KBUILD_CFLAGS	+= $(call cc-option,-fmerge-constants)

# Make sure -fstack-check isn't enabled (like gentoo apparently did)
KBUILD_CFLAGS  += $(call cc-option,-fno-stack-check,)

# conserve stack if available
KBUILD_CFLAGS   += $(call cc-option,-fconserve-stack)

# Prohibit date/time macros, which would make the build non-deterministic
KBUILD_CFLAGS   += $(call cc-option,-Werror=date-time)

# enforce correct pointer usage
KBUILD_CFLAGS   += $(call cc-option,-Werror=incompatible-pointer-types)

# Require designated initializers for all marked structures
KBUILD_CFLAGS   += $(call cc-option,-Werror=designated-init)

# change __FILE__ to the relative path from the srctree
KBUILD_CFLAGS	+= $(call cc-option,-fmacro-prefix-map=$(srctree)/=)

# use the deterministic mode of AR if available
KBUILD_ARFLAGS := $(call ar-option,D)

include scripts/Makefile.kasan
include scripts/Makefile.extrawarn
include scripts/Makefile.ubsan

# Add any arch overrides and user supplied CPPFLAGS, AFLAGS and CFLAGS as the
# last assignments
KBUILD_CPPFLAGS += $(ARCH_CPPFLAGS) $(KCPPFLAGS)
KBUILD_AFLAGS   += $(ARCH_AFLAGS)   $(KAFLAGS)
KBUILD_CFLAGS   += $(ARCH_CFLAGS)   $(KCFLAGS)

# Use --build-id when available.
LDFLAGS_BUILD_ID := $(call ld-option, --build-id)
KBUILD_LDFLAGS_MODULE += $(LDFLAGS_BUILD_ID)
LDFLAGS_vmlinux += $(LDFLAGS_BUILD_ID)

ifeq ($(CONFIG_STRIP_ASM_SYMS),y)
LDFLAGS_vmlinux	+= $(call ld-option, -X,)
endif

# insure the checker run with the right endianness
CHECKFLAGS += $(if $(CONFIG_CPU_BIG_ENDIAN),-mbig-endian,-mlittle-endian)

# the checker needs the correct machine size
CHECKFLAGS += $(if $(CONFIG_64BIT),-m64,-m32)

# Default kernel image to build when no specific target is given.
# KBUILD_IMAGE may be overruled on the command line or
# set in the environment
# Also any assignments in arch/$(ARCH)/Makefile take precedence over
# this default value
export KBUILD_IMAGE ?= vmlinux

#
# INSTALL_PATH specifies where to place the updated kernel and system map
# images. Default is /boot, but you can set it to other values
export	INSTALL_PATH ?= /boot

#
# INSTALL_DTBS_PATH specifies a prefix for relocations required by build roots.
# Like INSTALL_MOD_PATH, it isn't defined in the Makefile, but can be passed as
# an argument if needed. Otherwise it defaults to the kernel install path
#
export INSTALL_DTBS_PATH ?= $(INSTALL_PATH)/dtbs/$(KERNELRELEASE)

#
# INSTALL_MOD_PATH specifies a prefix to MODLIB for module directory
# relocations required by build roots.  This is not defined in the
# makefile but the argument can be passed to make if needed.
#

MODLIB	= $(INSTALL_MOD_PATH)/lib/modules/$(KERNELRELEASE)
export MODLIB

#
# INSTALL_MOD_STRIP, if defined, will cause modules to be
# stripped after they are installed.  If INSTALL_MOD_STRIP is '1', then
# the default option --strip-debug will be used.  Otherwise,
# INSTALL_MOD_STRIP value will be used as the options to the strip command.

ifdef INSTALL_MOD_STRIP
ifeq ($(INSTALL_MOD_STRIP),1)
mod_strip_cmd = $(STRIP) --strip-debug
else
mod_strip_cmd = $(STRIP) $(INSTALL_MOD_STRIP)
endif # INSTALL_MOD_STRIP=1
else
mod_strip_cmd = true
endif # INSTALL_MOD_STRIP
export mod_strip_cmd

# CONFIG_MODULE_COMPRESS, if defined, will cause module to be compressed
# after they are installed in agreement with CONFIG_MODULE_COMPRESS_GZIP
# or CONFIG_MODULE_COMPRESS_XZ.

mod_compress_cmd = true
ifdef CONFIG_MODULE_COMPRESS
  ifdef CONFIG_MODULE_COMPRESS_GZIP
    mod_compress_cmd = gzip -n -f
  endif # CONFIG_MODULE_COMPRESS_GZIP
  ifdef CONFIG_MODULE_COMPRESS_XZ
    mod_compress_cmd = xz -f
  endif # CONFIG_MODULE_COMPRESS_XZ
endif # CONFIG_MODULE_COMPRESS
export mod_compress_cmd

ifdef CONFIG_MODULE_SIG_ALL
$(eval $(call config_filename,MODULE_SIG_KEY))

mod_sign_cmd = scripts/sign-file $(CONFIG_MODULE_SIG_HASH) $(MODULE_SIG_KEY_SRCPREFIX)$(CONFIG_MODULE_SIG_KEY) certs/signing_key.x509
else
mod_sign_cmd = true
endif
export mod_sign_cmd

HOST_LIBELF_LIBS = $(shell pkg-config libelf --libs 2>/dev/null || echo -lelf)

ifdef CONFIG_STACK_VALIDATION
  has_libelf := $(call try-run,\
		echo "int main() {}" | $(HOSTCC) -xc -o /dev/null $(HOST_LIBELF_LIBS) -,1,0)
  ifeq ($(has_libelf),1)
    objtool_target := tools/objtool FORCE
  else
    SKIP_STACK_VALIDATION := 1
    export SKIP_STACK_VALIDATION
  endif
endif

PHONY += prepare0

ifeq ($(KBUILD_EXTMOD),)
core-y		+= kernel/ certs/ mm/ fs/ ipc/ security/ crypto/ block/

vmlinux-dirs	:= $(patsubst %/,%,$(filter %/, $(init-y) $(init-m) \
		     $(core-y) $(core-m) $(drivers-y) $(drivers-m) \
		     $(net-y) $(net-m) $(libs-y) $(libs-m) $(virt-y)))

vmlinux-alldirs	:= $(sort $(vmlinux-dirs) $(patsubst %/,%,$(filter %/, \
		     $(init-) $(core-) $(drivers-) $(net-) $(libs-) $(virt-))))

init-y		:= $(patsubst %/, %/built-in.a, $(init-y))
core-y		:= $(patsubst %/, %/built-in.a, $(core-y))
drivers-y	:= $(patsubst %/, %/built-in.a, $(drivers-y))
net-y		:= $(patsubst %/, %/built-in.a, $(net-y))
libs-y1		:= $(patsubst %/, %/lib.a, $(libs-y))
libs-y2		:= $(patsubst %/, %/built-in.a, $(filter-out %.a, $(libs-y)))
virt-y		:= $(patsubst %/, %/built-in.a, $(virt-y))

# Externally visible symbols (used by link-vmlinux.sh)
export KBUILD_VMLINUX_OBJS := $(head-y) $(init-y) $(core-y) $(libs-y2) \
			      $(drivers-y) $(net-y) $(virt-y)
export KBUILD_VMLINUX_LIBS := $(libs-y1)
export KBUILD_LDS          := arch/$(SRCARCH)/kernel/vmlinux.lds
export LDFLAGS_vmlinux
# used by scripts/package/Makefile
export KBUILD_ALLDIRS := $(sort $(filter-out arch/%,$(vmlinux-alldirs)) arch Documentation include samples scripts tools)

vmlinux-deps := $(KBUILD_LDS) $(KBUILD_VMLINUX_OBJS) $(KBUILD_VMLINUX_LIBS)

# Recurse until adjust_autoksyms.sh is satisfied
PHONY += autoksyms_recursive
autoksyms_recursive: $(vmlinux-deps)
ifdef CONFIG_TRIM_UNUSED_KSYMS
	$(Q)$(CONFIG_SHELL) $(srctree)/scripts/adjust_autoksyms.sh \
	  "$(MAKE) -f $(srctree)/Makefile vmlinux"
endif

# For the kernel to actually contain only the needed exported symbols,
# we have to build modules as well to determine what those symbols are.
# (this can be evaluated only once include/config/auto.conf has been included)
ifdef CONFIG_TRIM_UNUSED_KSYMS
  KBUILD_MODULES := 1
endif

autoksyms_h := $(if $(CONFIG_TRIM_UNUSED_KSYMS), include/generated/autoksyms.h)

$(autoksyms_h):
	$(Q)mkdir -p $(dir $@)
	$(Q)touch $@

ARCH_POSTLINK := $(wildcard $(srctree)/arch/$(SRCARCH)/Makefile.postlink)

# Final link of vmlinux with optional arch pass after final link
cmd_link-vmlinux =                                                 \
	$(CONFIG_SHELL) $< $(LD) $(KBUILD_LDFLAGS) $(LDFLAGS_vmlinux) ;    \
	$(if $(ARCH_POSTLINK), $(MAKE) -f $(ARCH_POSTLINK) $@, true)

vmlinux: scripts/link-vmlinux.sh autoksyms_recursive $(vmlinux-deps) FORCE
	+$(call if_changed,link-vmlinux)

targets := vmlinux

# Build samples along the rest of the kernel. This needs headers_install.
ifdef CONFIG_SAMPLES
vmlinux-dirs += samples
samples: headers_install
endif

# The actual objects are generated when descending,
# make sure no implicit rule kicks in
$(sort $(vmlinux-deps)): $(vmlinux-dirs) ;

# Handle descending into subdirectories listed in $(vmlinux-dirs)
# Preset locale variables to speed up the build process. Limit locale
# tweaks to this spot to avoid wrong language settings when running
# make menuconfig etc.
# Error messages still appears in the original language

PHONY += $(vmlinux-dirs)
$(vmlinux-dirs): prepare
	$(Q)$(MAKE) $(build)=$@ need-builtin=1

filechk_kernel.release = \
	echo "$(KERNELVERSION)$$($(CONFIG_SHELL) $(srctree)/scripts/setlocalversion $(srctree))"

# Store (new) KERNELRELEASE string in include/config/kernel.release
include/config/kernel.release: $(srctree)/Makefile FORCE
	$(call filechk,kernel.release)

# Additional helpers built in scripts/
# Carefully list dependencies so we do not try to build scripts twice
# in parallel
PHONY += scripts
scripts: scripts_basic scripts_dtc
	$(Q)$(MAKE) $(build)=$(@)

# Things we need to do before we recursively start building the kernel
# or the modules are listed in "prepare".
# A multi level approach is used. prepareN is processed before prepareN-1.
# archprepare is used in arch Makefiles and when processed asm symlink,
# version.h and scripts_basic is processed / created.

PHONY += prepare archprepare prepare1 prepare3

# prepare3 is used to check if we are building in a separate output directory,
# and if so do:
# 1) Check that make has not been executed in the kernel src $(srctree)
prepare3: include/config/kernel.release
ifneq ($(KBUILD_SRC),)
	@$(kecho) '  Using $(srctree) as source for kernel'
	$(Q)if [ -f $(srctree)/.config -o -d $(srctree)/include/config ]; then \
		echo >&2 "  $(srctree) is not clean, please run 'make mrproper'"; \
		echo >&2 "  in the '$(srctree)' directory.";\
		/bin/false; \
	fi;
endif

prepare1: prepare3 outputmakefile asm-generic $(version_h) $(autoksyms_h) \
						include/generated/utsrelease.h
	$(cmd_crmodverdir)

archprepare: archheaders archscripts prepare1 scripts

prepare0: archprepare
	$(Q)$(MAKE) $(build)=scripts/mod
	$(Q)$(MAKE) $(build)=.

# All the preparing..
prepare: prepare0 prepare-objtool

# Support for using generic headers in asm-generic
asm-generic := -f $(srctree)/scripts/Makefile.asm-generic obj

PHONY += asm-generic uapi-asm-generic
asm-generic: uapi-asm-generic
	$(Q)$(MAKE) $(asm-generic)=arch/$(SRCARCH)/include/generated/asm \
	generic=include/asm-generic
uapi-asm-generic:
	$(Q)$(MAKE) $(asm-generic)=arch/$(SRCARCH)/include/generated/uapi/asm \
	generic=include/uapi/asm-generic

PHONY += prepare-objtool
prepare-objtool: $(objtool_target)
ifeq ($(SKIP_STACK_VALIDATION),1)
ifdef CONFIG_UNWINDER_ORC
	@echo "error: Cannot generate ORC metadata for CONFIG_UNWINDER_ORC=y, please install libelf-dev, libelf-devel or elfutils-libelf-devel" >&2
	@false
else
	@echo "warning: Cannot use CONFIG_STACK_VALIDATION=y, please install libelf-dev, libelf-devel or elfutils-libelf-devel" >&2
endif
endif

# Generate some files
# ---------------------------------------------------------------------------

# KERNELRELEASE can change from a few different places, meaning version.h
# needs to be updated, so this check is forced on all builds

uts_len := 64
define filechk_utsrelease.h
	if [ `echo -n "$(KERNELRELEASE)" | wc -c ` -gt $(uts_len) ]; then \
	  echo '"$(KERNELRELEASE)" exceeds $(uts_len) characters' >&2;    \
	  exit 1;                                                         \
	fi;                                                               \
	echo \#define UTS_RELEASE \"$(KERNELRELEASE)\"
endef

define filechk_version.h
	echo \#define LINUX_VERSION_CODE $(shell                         \
	expr $(VERSION) \* 65536 + 0$(PATCHLEVEL) \* 256 + 0$(SUBLEVEL)); \
	echo '#define KERNEL_VERSION(a,b,c) (((a) << 16) + ((b) << 8) + (c))'
endef

$(version_h): FORCE
	$(call filechk,version.h)
	$(Q)rm -f $(old_version_h)

include/generated/utsrelease.h: include/config/kernel.release FORCE
	$(call filechk,utsrelease.h)

PHONY += headerdep
headerdep:
	$(Q)find $(srctree)/include/ -name '*.h' | xargs --max-args 1 \
	$(srctree)/scripts/headerdep.pl -I$(srctree)/include

# ---------------------------------------------------------------------------
# Kernel headers

#Default location for installed headers
export INSTALL_HDR_PATH = $(objtree)/usr

# If we do an all arch process set dst to include/arch-$(SRCARCH)
hdr-dst = $(if $(KBUILD_HEADERS), dst=include/arch-$(SRCARCH), dst=include)

PHONY += archheaders archscripts

PHONY += __headers
__headers: $(version_h) scripts_basic uapi-asm-generic archheaders archscripts
	$(Q)$(MAKE) $(build)=scripts build_unifdef

PHONY += headers_install_all
headers_install_all:
	$(Q)$(CONFIG_SHELL) $(srctree)/scripts/headers.sh install

PHONY += headers_install
headers_install: __headers
	$(if $(wildcard $(srctree)/arch/$(SRCARCH)/include/uapi/asm/Kbuild),, \
	  $(error Headers not exportable for the $(SRCARCH) architecture))
	$(Q)$(MAKE) $(hdr-inst)=include/uapi dst=include
	$(Q)$(MAKE) $(hdr-inst)=arch/$(SRCARCH)/include/uapi $(hdr-dst)

PHONY += headers_check_all
headers_check_all: headers_install_all
	$(Q)$(CONFIG_SHELL) $(srctree)/scripts/headers.sh check

PHONY += headers_check
headers_check: headers_install
	$(Q)$(MAKE) $(hdr-inst)=include/uapi dst=include HDRCHECK=1
	$(Q)$(MAKE) $(hdr-inst)=arch/$(SRCARCH)/include/uapi $(hdr-dst) HDRCHECK=1

ifdef CONFIG_HEADERS_CHECK
all: headers_check
endif

# ---------------------------------------------------------------------------
# Kernel selftest

PHONY += kselftest
kselftest:
	$(Q)$(MAKE) -C $(srctree)/tools/testing/selftests run_tests

PHONY += kselftest-clean
kselftest-clean:
	$(Q)$(MAKE) -C $(srctree)/tools/testing/selftests clean

PHONY += kselftest-merge
kselftest-merge:
	$(if $(wildcard $(objtree)/.config),, $(error No .config exists, config your kernel first!))
	$(Q)$(CONFIG_SHELL) $(srctree)/scripts/kconfig/merge_config.sh \
		-m $(objtree)/.config \
		$(srctree)/tools/testing/selftests/*/config
	+$(Q)$(MAKE) -f $(srctree)/Makefile olddefconfig

# ---------------------------------------------------------------------------
# Devicetree files

ifneq ($(wildcard $(srctree)/arch/$(SRCARCH)/boot/dts/),)
dtstree := arch/$(SRCARCH)/boot/dts
endif

ifneq ($(dtstree),)

%.dtb: prepare3 scripts_dtc
	$(Q)$(MAKE) $(build)=$(dtstree) $(dtstree)/$@

PHONY += dtbs dtbs_install dt_binding_check
dtbs dtbs_check: prepare3 scripts_dtc
	$(Q)$(MAKE) $(build)=$(dtstree)

dtbs_check: export CHECK_DTBS=1
dtbs_check: dt_binding_check

dtbs_install:
	$(Q)$(MAKE) $(dtbinst)=$(dtstree)

ifdef CONFIG_OF_EARLY_FLATTREE
all: dtbs
endif

endif

PHONY += scripts_dtc
scripts_dtc: scripts_basic
	$(Q)$(MAKE) $(build)=scripts/dtc

dt_binding_check: scripts_dtc
	$(Q)$(MAKE) $(build)=Documentation/devicetree/bindings

# ---------------------------------------------------------------------------
# Modules

ifdef CONFIG_MODULES

# By default, build modules as well

all: modules

# Build modules
#
# A module can be listed more than once in obj-m resulting in
# duplicate lines in modules.order files.  Those are removed
# using awk while concatenating to the final file.

PHONY += modules
modules: $(vmlinux-dirs) $(if $(KBUILD_BUILTIN),vmlinux) modules.builtin
	$(Q)$(AWK) '!x[$$0]++' $(vmlinux-dirs:%=$(objtree)/%/modules.order) > $(objtree)/modules.order
	@$(kecho) '  Building modules, stage 2.';
	$(Q)$(MAKE) -f $(srctree)/scripts/Makefile.modpost

modules.builtin: $(vmlinux-dirs:%=%/modules.builtin)
	$(Q)$(AWK) '!x[$$0]++' $^ > $(objtree)/modules.builtin

%/modules.builtin: include/config/auto.conf include/config/tristate.conf
	$(Q)$(MAKE) $(modbuiltin)=$*


# Target to prepare building external modules
PHONY += modules_prepare
modules_prepare: prepare

# Target to install modules
PHONY += modules_install
modules_install: _modinst_ _modinst_post

PHONY += _modinst_
_modinst_:
	@rm -rf $(MODLIB)/kernel
	@rm -f $(MODLIB)/source
	@mkdir -p $(MODLIB)/kernel
	@ln -s $(abspath $(srctree)) $(MODLIB)/source
	@if [ ! $(objtree) -ef  $(MODLIB)/build ]; then \
		rm -f $(MODLIB)/build ; \
		ln -s $(CURDIR) $(MODLIB)/build ; \
	fi
	@cp -f $(objtree)/modules.order $(MODLIB)/
	@cp -f $(objtree)/modules.builtin $(MODLIB)/
	$(Q)$(MAKE) -f $(srctree)/scripts/Makefile.modinst

# This depmod is only for convenience to give the initial
# boot a modules.dep even before / is mounted read-write.  However the
# boot script depmod is the master version.
PHONY += _modinst_post
_modinst_post: _modinst_
	$(call cmd,depmod)

ifeq ($(CONFIG_MODULE_SIG), y)
PHONY += modules_sign
modules_sign:
	$(Q)$(MAKE) -f $(srctree)/scripts/Makefile.modsign
endif

else # CONFIG_MODULES

# Modules not configured
# ---------------------------------------------------------------------------

PHONY += modules modules_install
modules modules_install:
	@echo >&2
	@echo >&2 "The present kernel configuration has modules disabled."
	@echo >&2 "Type 'make config' and enable loadable module support."
	@echo >&2 "Then build a kernel with module support enabled."
	@echo >&2
	@exit 1

endif # CONFIG_MODULES

###
# Cleaning is done on three levels.
# make clean     Delete most generated files
#                Leave enough to build external modules
# make mrproper  Delete the current configuration, and all generated files
# make distclean Remove editor backup files, patch leftover files and the like

# Directories & files removed with 'make clean'
CLEAN_DIRS  += $(MODVERDIR) include/ksym

# Directories & files removed with 'make mrproper'
MRPROPER_DIRS  += include/config usr/include include/generated          \
		  arch/*/include/generated .tmp_objdiff
MRPROPER_FILES += .config .config.old .version \
		  Module.symvers tags TAGS cscope* GPATH GTAGS GRTAGS GSYMS \
		  signing_key.pem signing_key.priv signing_key.x509	\
		  x509.genkey extra_certificates signing_key.x509.keyid	\
		  signing_key.x509.signer vmlinux-gdb.py

# clean - Delete most, but leave enough to build external modules
#
clean: rm-dirs  := $(CLEAN_DIRS)
clean: rm-files := $(CLEAN_FILES)
clean-dirs      := $(addprefix _clean_, . $(vmlinux-alldirs) Documentation samples)

PHONY += $(clean-dirs) clean archclean vmlinuxclean
$(clean-dirs):
	$(Q)$(MAKE) $(clean)=$(patsubst _clean_%,%,$@)

vmlinuxclean:
	$(Q)$(CONFIG_SHELL) $(srctree)/scripts/link-vmlinux.sh clean
	$(Q)$(if $(ARCH_POSTLINK), $(MAKE) -f $(ARCH_POSTLINK) clean)

clean: archclean vmlinuxclean

# mrproper - Delete all generated files, including .config
#
mrproper: rm-dirs  := $(wildcard $(MRPROPER_DIRS))
mrproper: rm-files := $(wildcard $(MRPROPER_FILES))
mrproper-dirs      := $(addprefix _mrproper_,scripts)

PHONY += $(mrproper-dirs) mrproper
$(mrproper-dirs):
	$(Q)$(MAKE) $(clean)=$(patsubst _mrproper_%,%,$@)

mrproper: clean $(mrproper-dirs)
	$(call cmd,rmdirs)
	$(call cmd,rmfiles)

# distclean
#
PHONY += distclean

distclean: mrproper
	@find $(srctree) $(RCS_FIND_IGNORE) \
		\( -name '*.orig' -o -name '*.rej' -o -name '*~' \
		-o -name '*.bak' -o -name '#*#' -o -name '*%' \
		-o -name 'core' \) \
		-type f -print | xargs rm -f


# Packaging of the kernel to various formats
# ---------------------------------------------------------------------------
package-dir	:= scripts/package

%src-pkg: FORCE
	$(Q)$(MAKE) $(build)=$(package-dir) $@
%pkg: include/config/kernel.release FORCE
	$(Q)$(MAKE) $(build)=$(package-dir) $@


# Brief documentation of the typical targets used
# ---------------------------------------------------------------------------

boards := $(wildcard $(srctree)/arch/$(SRCARCH)/configs/*_defconfig)
boards := $(sort $(notdir $(boards)))
board-dirs := $(dir $(wildcard $(srctree)/arch/$(SRCARCH)/configs/*/*_defconfig))
board-dirs := $(sort $(notdir $(board-dirs:/=)))

PHONY += help
help:
	@echo  'Cleaning targets:'
	@echo  '  clean		  - Remove most generated files but keep the config and'
	@echo  '                    enough build support to build external modules'
	@echo  '  mrproper	  - Remove all generated files + config + various backup files'
	@echo  '  distclean	  - mrproper + remove editor backup and patch files'
	@echo  ''
	@echo  'Configuration targets:'
	@$(MAKE) -f $(srctree)/scripts/kconfig/Makefile help
	@echo  ''
	@echo  'Other generic targets:'
	@echo  '  all		  - Build all targets marked with [*]'
	@echo  '* vmlinux	  - Build the bare kernel'
	@echo  '* modules	  - Build all modules'
	@echo  '  modules_install - Install all modules to INSTALL_MOD_PATH (default: /)'
	@echo  '  dir/            - Build all files in dir and below'
	@echo  '  dir/file.[ois]  - Build specified target only'
	@echo  '  dir/file.ll     - Build the LLVM assembly file'
	@echo  '                    (requires compiler support for LLVM assembly generation)'
	@echo  '  dir/file.lst    - Build specified mixed source/assembly target only'
	@echo  '                    (requires a recent binutils and recent build (System.map))'
	@echo  '  dir/file.ko     - Build module including final link'
	@echo  '  modules_prepare - Set up for building external modules'
	@echo  '  tags/TAGS	  - Generate tags file for editors'
	@echo  '  cscope	  - Generate cscope index'
	@echo  '  gtags           - Generate GNU GLOBAL index'
	@echo  '  kernelrelease	  - Output the release version string (use with make -s)'
	@echo  '  kernelversion	  - Output the version stored in Makefile (use with make -s)'
	@echo  '  image_name	  - Output the image name (use with make -s)'
	@echo  '  headers_install - Install sanitised kernel headers to INSTALL_HDR_PATH'; \
	 echo  '                    (default: $(INSTALL_HDR_PATH))'; \
	 echo  ''
	@echo  'Static analysers:'
	@echo  '  checkstack      - Generate a list of stack hogs'
	@echo  '  namespacecheck  - Name space analysis on compiled kernel'
	@echo  '  versioncheck    - Sanity check on version.h usage'
	@echo  '  includecheck    - Check for duplicate included header files'
	@echo  '  export_report   - List the usages of all exported symbols'
	@echo  '  headers_check   - Sanity check on exported headers'
	@echo  '  headerdep       - Detect inclusion cycles in headers'
	@echo  '  coccicheck      - Check with Coccinelle'
	@echo  ''
	@echo  'Kernel selftest:'
	@echo  '  kselftest       - Build and run kernel selftest (run as root)'
	@echo  '                    Build, install, and boot kernel before'
	@echo  '                    running kselftest on it'
	@echo  '  kselftest-clean - Remove all generated kselftest files'
	@echo  '  kselftest-merge - Merge all the config dependencies of kselftest to existing'
	@echo  '                    .config.'
	@echo  ''
	@$(if $(dtstree), \
		echo 'Devicetree:'; \
		echo '* dtbs            - Build device tree blobs for enabled boards'; \
		echo '  dtbs_install    - Install dtbs to $(INSTALL_DTBS_PATH)'; \
		echo '')

	@echo 'Userspace tools targets:'
	@echo '  use "make tools/help"'
	@echo '  or  "cd tools; make help"'
	@echo  ''
	@echo  'Kernel packaging:'
	@$(MAKE) $(build)=$(package-dir) help
	@echo  ''
	@echo  'Documentation targets:'
	@$(MAKE) -f $(srctree)/Documentation/Makefile dochelp
	@echo  ''
	@echo  'Architecture specific targets ($(SRCARCH)):'
	@$(if $(archhelp),$(archhelp),\
		echo '  No architecture specific help defined for $(SRCARCH)')
	@echo  ''
	@$(if $(boards), \
		$(foreach b, $(boards), \
		printf "  %-24s - Build for %s\\n" $(b) $(subst _defconfig,,$(b));) \
		echo '')
	@$(if $(board-dirs), \
		$(foreach b, $(board-dirs), \
		printf "  %-16s - Show %s-specific targets\\n" help-$(b) $(b);) \
		printf "  %-16s - Show all of the above\\n" help-boards; \
		echo '')

	@echo  '  make V=0|1 [targets] 0 => quiet build (default), 1 => verbose build'
	@echo  '  make V=2   [targets] 2 => give reason for rebuild of target'
	@echo  '  make O=dir [targets] Locate all output files in "dir", including .config'
	@echo  '  make C=1   [targets] Check re-compiled c source with $$CHECK (sparse by default)'
	@echo  '  make C=2   [targets] Force check of all c source with $$CHECK'
	@echo  '  make RECORDMCOUNT_WARN=1 [targets] Warn about ignored mcount sections'
	@echo  '  make W=n   [targets] Enable extra gcc checks, n=1,2,3 where'
	@echo  '		1: warnings which may be relevant and do not occur too often'
	@echo  '		2: warnings which occur quite often but may still be relevant'
	@echo  '		3: more obscure warnings, can most likely be ignored'
	@echo  '		Multiple levels can be combined with W=12 or W=123'
	@echo  ''
	@echo  'Execute "make" or "make all" to build all targets marked with [*] '
	@echo  'For further info see the ./README file'


help-board-dirs := $(addprefix help-,$(board-dirs))

help-boards: $(help-board-dirs)

boards-per-dir = $(sort $(notdir $(wildcard $(srctree)/arch/$(SRCARCH)/configs/$*/*_defconfig)))

$(help-board-dirs): help-%:
	@echo  'Architecture specific targets ($(SRCARCH) $*):'
	@$(if $(boards-per-dir), \
		$(foreach b, $(boards-per-dir), \
		printf "  %-24s - Build for %s\\n" $*/$(b) $(subst _defconfig,,$(b));) \
		echo '')


# Documentation targets
# ---------------------------------------------------------------------------
DOC_TARGETS := xmldocs latexdocs pdfdocs htmldocs epubdocs cleandocs \
	       linkcheckdocs dochelp refcheckdocs
PHONY += $(DOC_TARGETS)
$(DOC_TARGETS): scripts_basic FORCE
	$(Q)$(MAKE) $(build)=Documentation $@

# Misc
# ---------------------------------------------------------------------------

PHONY += scripts_gdb
scripts_gdb: prepare
	$(Q)$(MAKE) $(build)=scripts/gdb
	$(Q)ln -fsn $(abspath $(srctree)/scripts/gdb/vmlinux-gdb.py)

ifdef CONFIG_GDB_SCRIPTS
all: scripts_gdb
endif

else # KBUILD_EXTMOD

###
# External module support.
# When building external modules the kernel used as basis is considered
# read-only, and no consistency checks are made and the make
# system is not used on the basis kernel. If updates are required
# in the basis kernel ordinary make commands (without M=...) must
# be used.
#
# The following are the only valid targets when building external
# modules.
# make M=dir clean     Delete all automatically generated files
# make M=dir modules   Make all modules in specified dir
# make M=dir	       Same as 'make M=dir modules'
# make M=dir modules_install
#                      Install the modules built in the module directory
#                      Assumes install directory is already created

# We are always building modules
KBUILD_MODULES := 1

PHONY += $(objtree)/Module.symvers
$(objtree)/Module.symvers:
	@test -e $(objtree)/Module.symvers || ( \
	echo; \
	echo "  WARNING: Symbol version dump $(objtree)/Module.symvers"; \
	echo "           is missing; modules will have no dependencies and modversions."; \
	echo )

module-dirs := $(addprefix _module_,$(KBUILD_EXTMOD))
PHONY += $(module-dirs) modules
$(module-dirs): prepare $(objtree)/Module.symvers
	$(Q)$(MAKE) $(build)=$(patsubst _module_%,%,$@)

modules: $(module-dirs)
	@$(kecho) '  Building modules, stage 2.';
	$(Q)$(MAKE) -f $(srctree)/scripts/Makefile.modpost

PHONY += modules_install
modules_install: _emodinst_ _emodinst_post

install-dir := $(if $(INSTALL_MOD_DIR),$(INSTALL_MOD_DIR),extra)
PHONY += _emodinst_
_emodinst_:
	$(Q)mkdir -p $(MODLIB)/$(install-dir)
	$(Q)$(MAKE) -f $(srctree)/scripts/Makefile.modinst

PHONY += _emodinst_post
_emodinst_post: _emodinst_
	$(call cmd,depmod)

clean-dirs := $(addprefix _clean_,$(KBUILD_EXTMOD))

PHONY += $(clean-dirs) clean
$(clean-dirs):
	$(Q)$(MAKE) $(clean)=$(patsubst _clean_%,%,$@)

clean:	rm-dirs := $(MODVERDIR)
clean: rm-files := $(KBUILD_EXTMOD)/Module.symvers

PHONY += help
help:
	@echo  '  Building external modules.'
	@echo  '  Syntax: make -C path/to/kernel/src M=$$PWD target'
	@echo  ''
	@echo  '  modules         - default target, build the module(s)'
	@echo  '  modules_install - install the module'
	@echo  '  clean           - remove generated files in module directory only'
	@echo  ''

PHONY += prepare
prepare:
	$(cmd_crmodverdir)
endif # KBUILD_EXTMOD

clean: $(clean-dirs)
	$(call cmd,rmdirs)
	$(call cmd,rmfiles)
	@find $(if $(KBUILD_EXTMOD), $(KBUILD_EXTMOD), .) $(RCS_FIND_IGNORE) \
		\( -name '*.[aios]' -o -name '*.ko' -o -name '.*.cmd' \
		-o -name '*.ko.*' \
		-o -name '*.dtb' -o -name '*.dtb.S' -o -name '*.dt.yaml' \
		-o -name '*.dwo' -o -name '*.lst' \
		-o -name '*.su'  \
		-o -name '.*.d' -o -name '.*.tmp' -o -name '*.mod.c' \
		-o -name '*.lex.c' -o -name '*.tab.[ch]' \
		-o -name '*.asn1.[ch]' \
		-o -name '*.symtypes' -o -name 'modules.order' \
		-o -name modules.builtin -o -name '.tmp_*.o.*' \
		-o -name '*.c.[012]*.*' \
		-o -name '*.ll' \
		-o -name '*.gcno' \) -type f -print | xargs rm -f

# Generate tags for editors
# ---------------------------------------------------------------------------
quiet_cmd_tags = GEN     $@
      cmd_tags = $(CONFIG_SHELL) $(srctree)/scripts/tags.sh $@

tags TAGS cscope gtags: FORCE
	$(call cmd,tags)

# Scripts to check various things for consistency
# ---------------------------------------------------------------------------

PHONY += includecheck versioncheck coccicheck namespacecheck export_report

includecheck:
	find $(srctree)/* $(RCS_FIND_IGNORE) \
		-name '*.[hcS]' -type f -print | sort \
		| xargs $(PERL) -w $(srctree)/scripts/checkincludes.pl

versioncheck:
	find $(srctree)/* $(RCS_FIND_IGNORE) \
		-name '*.[hcS]' -type f -print | sort \
		| xargs $(PERL) -w $(srctree)/scripts/checkversion.pl

coccicheck:
	$(Q)$(CONFIG_SHELL) $(srctree)/scripts/$@

namespacecheck:
	$(PERL) $(srctree)/scripts/namespace.pl

export_report:
	$(PERL) $(srctree)/scripts/export_report.pl

PHONY += checkstack kernelrelease kernelversion image_name

# UML needs a little special treatment here.  It wants to use the host
# toolchain, so needs $(SUBARCH) passed to checkstack.pl.  Everyone
# else wants $(ARCH), including people doing cross-builds, which means
# that $(SUBARCH) doesn't work here.
ifeq ($(ARCH), um)
CHECKSTACK_ARCH := $(SUBARCH)
else
CHECKSTACK_ARCH := $(ARCH)
endif
checkstack:
	$(OBJDUMP) -d vmlinux $$(find . -name '*.ko') | \
	$(PERL) $(src)/scripts/checkstack.pl $(CHECKSTACK_ARCH)

kernelrelease:
	@echo "$(KERNELVERSION)$$($(CONFIG_SHELL) $(srctree)/scripts/setlocalversion $(srctree))"

kernelversion:
	@echo $(KERNELVERSION)

image_name:
	@echo $(KBUILD_IMAGE)

# Clear a bunch of variables before executing the submake

ifeq ($(quiet),silent_)
tools_silent=s
endif

tools/: FORCE
	$(Q)mkdir -p $(objtree)/tools
	$(Q)$(MAKE) LDFLAGS= MAKEFLAGS="$(tools_silent) $(filter --j% -j,$(MAKEFLAGS))" O=$(abspath $(objtree)) subdir=tools -C $(src)/tools/

tools/%: FORCE
	$(Q)mkdir -p $(objtree)/tools
	$(Q)$(MAKE) LDFLAGS= MAKEFLAGS="$(tools_silent) $(filter --j% -j,$(MAKEFLAGS))" O=$(abspath $(objtree)) subdir=tools -C $(src)/tools/ $*

# Single targets
# ---------------------------------------------------------------------------
# Single targets are compatible with:
# - build with mixed source and output
# - build with separate output dir 'make O=...'
# - external modules
#
#  target-dir => where to store outputfile
#  build-dir  => directory in kernel source tree to use

build-target = $(if $(KBUILD_EXTMOD), $(KBUILD_EXTMOD)/)$@
build-dir = $(patsubst %/,%,$(dir $(build-target)))

%.i: prepare FORCE
	$(Q)$(MAKE) $(build)=$(build-dir) $(build-target)
%.ll: prepare FORCE
	$(Q)$(MAKE) $(build)=$(build-dir) $(build-target)
%.lst: prepare FORCE
	$(Q)$(MAKE) $(build)=$(build-dir) $(build-target)
%.o: prepare FORCE
	$(Q)$(MAKE) $(build)=$(build-dir) $(build-target)
%.s: prepare FORCE
	$(Q)$(MAKE) $(build)=$(build-dir) $(build-target)
%.symtypes: prepare FORCE
	$(Q)$(MAKE) $(build)=$(build-dir) $(build-target)
%.ko: %.o
	$(Q)$(MAKE) -f $(srctree)/scripts/Makefile.modpost

# Modules
PHONY += /
/: ./

# Make sure the latest headers are built for Documentation
Documentation/ samples/: headers_install
%/: prepare FORCE
	$(Q)$(MAKE) KBUILD_MODULES=1 $(build)=$(build-dir)

# FIXME Should go into a make.lib or something
# ===========================================================================

quiet_cmd_rmdirs = $(if $(wildcard $(rm-dirs)),CLEAN   $(wildcard $(rm-dirs)))
      cmd_rmdirs = rm -rf $(rm-dirs)

quiet_cmd_rmfiles = $(if $(wildcard $(rm-files)),CLEAN   $(wildcard $(rm-files)))
      cmd_rmfiles = rm -f $(rm-files)

# Run depmod only if we have System.map and depmod is executable
quiet_cmd_depmod = DEPMOD  $(KERNELRELEASE)
      cmd_depmod = $(CONFIG_SHELL) $(srctree)/scripts/depmod.sh $(DEPMOD) \
                   $(KERNELRELEASE)

# Create temporary dir for module support files
# clean it up only when building all modules
cmd_crmodverdir = $(Q)mkdir -p $(MODVERDIR) \
                  $(if $(KBUILD_MODULES),; rm -f $(MODVERDIR)/*)

# read saved command lines for existing targets
existing-targets := $(wildcard $(sort $(targets)))

-include $(foreach f,$(existing-targets),$(dir $(f)).$(notdir $(f)).cmd)

endif   # ifeq ($(config-targets),1)
endif   # ifeq ($(mixed-targets),1)
endif   # need-sub-make

PHONY += FORCE
FORCE:

# Declare the contents of the PHONY variable as phony.  We keep that
# information in a variable so we can use it in if_changed and friends.
.PHONY: $(PHONY)<|MERGE_RESOLUTION|>--- conflicted
+++ resolved
@@ -1,15 +1,9 @@
 # SPDX-License-Identifier: GPL-2.0
 VERSION = 5
 PATCHLEVEL = 1
-<<<<<<< HEAD
-SUBLEVEL = 13
+SUBLEVEL = 14
 EXTRAVERSION = -zen
 NAME = Chainsaw Slalom
-=======
-SUBLEVEL = 14
-EXTRAVERSION =
-NAME = Shy Crocodile
->>>>>>> 5f0a74b4
 
 # *DOCUMENTATION*
 # To see a list of typical targets execute "make help"

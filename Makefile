--- conflicted
+++ resolved
@@ -1,15 +1,9 @@
 # SPDX-License-Identifier: GPL-2.0
 VERSION = 6
 PATCHLEVEL = 14
-<<<<<<< HEAD
-SUBLEVEL = 2
+SUBLEVEL = 3
 EXTRAVERSION = -zen
 NAME = Channeling Inner Peace for Peak Performance
-=======
-SUBLEVEL = 3
-EXTRAVERSION =
-NAME = Baby Opossum Posse
->>>>>>> d12acd7b
 
 # *DOCUMENTATION*
 # To see a list of typical targets execute "make help"
@@ -1069,17 +1063,9 @@
 # Make sure -fstack-check isn't enabled (like gentoo apparently did)
 KBUILD_CFLAGS  += -fno-stack-check
 
-<<<<<<< HEAD
-=======
-# conserve stack if available
-ifdef CONFIG_CC_IS_GCC
-KBUILD_CFLAGS   += -fconserve-stack
-endif
-
 # Ensure compilers do not transform certain loops into calls to wcslen()
 KBUILD_CFLAGS += -fno-builtin-wcslen
 
->>>>>>> d12acd7b
 # change __FILE__ to the relative path to the source directory
 ifdef building_out_of_srctree
 KBUILD_CPPFLAGS += $(call cc-option,-fmacro-prefix-map=$(srcroot)/=)

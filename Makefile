--- conflicted
+++ resolved
@@ -1,15 +1,9 @@
 # SPDX-License-Identifier: GPL-2.0
 VERSION = 5
 PATCHLEVEL = 5
-<<<<<<< HEAD
-SUBLEVEL = 17
+SUBLEVEL = 18
 EXTRAVERSION = -zen
 NAME = Scrolljazz
-=======
-SUBLEVEL = 18
-EXTRAVERSION =
-NAME = Kleptomaniac Octopus
->>>>>>> 0634aa94
 
 # *DOCUMENTATION*
 # To see a list of typical targets execute "make help"

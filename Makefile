# SPDX-License-Identifier: GPL-2.0
VERSION = 4
PATCHLEVEL = 19
<<<<<<< HEAD
SUBLEVEL = 38
EXTRAVERSION = -zen
NAME = Neo Mir
=======
SUBLEVEL = 39
EXTRAVERSION =
NAME = "People's Front"
>>>>>>> ad119c97

# *DOCUMENTATION*
# To see a list of typical targets execute "make help"
# More info can be located in ./README
# Comments in this file are targeted only to the developer, do not
# expect to learn how to build the kernel reading this file.

# That's our default target when none is given on the command line
PHONY := _all
_all:

# o Do not use make's built-in rules and variables
#   (this increases performance and avoids hard-to-debug behaviour);
# o Look for make include files relative to root of kernel src
MAKEFLAGS += -rR --include-dir=$(CURDIR)

# Avoid funny character set dependencies
unexport LC_ALL
LC_COLLATE=C
LC_NUMERIC=C
export LC_COLLATE LC_NUMERIC

# Avoid interference with shell env settings
unexport GREP_OPTIONS

# We are using a recursive build, so we need to do a little thinking
# to get the ordering right.
#
# Most importantly: sub-Makefiles should only ever modify files in
# their own directory. If in some directory we have a dependency on
# a file in another dir (which doesn't happen often, but it's often
# unavoidable when linking the built-in.a targets which finally
# turn into vmlinux), we will call a sub make in that other dir, and
# after that we are sure that everything which is in that other dir
# is now up to date.
#
# The only cases where we need to modify files which have global
# effects are thus separated out and done before the recursive
# descending is started. They are now explicitly listed as the
# prepare rule.

# Beautify output
# ---------------------------------------------------------------------------
#
# Normally, we echo the whole command before executing it. By making
# that echo $($(quiet)$(cmd)), we now have the possibility to set
# $(quiet) to choose other forms of output instead, e.g.
#
#         quiet_cmd_cc_o_c = Compiling $(RELDIR)/$@
#         cmd_cc_o_c       = $(CC) $(c_flags) -c -o $@ $<
#
# If $(quiet) is empty, the whole command will be printed.
# If it is set to "quiet_", only the short version will be printed.
# If it is set to "silent_", nothing will be printed at all, since
# the variable $(silent_cmd_cc_o_c) doesn't exist.
#
# A simple variant is to prefix commands with $(Q) - that's useful
# for commands that shall be hidden in non-verbose mode.
#
#	$(Q)ln $@ :<
#
# If KBUILD_VERBOSE equals 0 then the above command will be hidden.
# If KBUILD_VERBOSE equals 1 then the above command is displayed.
#
# To put more focus on warnings, be less verbose as default
# Use 'make V=1' to see the full commands

ifeq ("$(origin V)", "command line")
  KBUILD_VERBOSE = $(V)
endif
ifndef KBUILD_VERBOSE
  KBUILD_VERBOSE = 0
endif

ifeq ($(KBUILD_VERBOSE),1)
  quiet =
  Q =
else
  quiet=quiet_
  Q = @
endif

# If the user is running make -s (silent mode), suppress echoing of
# commands

ifneq ($(findstring s,$(filter-out --%,$(MAKEFLAGS))),)
  quiet=silent_
  tools_silent=s
endif

export quiet Q KBUILD_VERBOSE

# kbuild supports saving output files in a separate directory.
# To locate output files in a separate directory two syntaxes are supported.
# In both cases the working directory must be the root of the kernel src.
# 1) O=
# Use "make O=dir/to/store/output/files/"
#
# 2) Set KBUILD_OUTPUT
# Set the environment variable KBUILD_OUTPUT to point to the directory
# where the output files shall be placed.
# export KBUILD_OUTPUT=dir/to/store/output/files/
# make
#
# The O= assignment takes precedence over the KBUILD_OUTPUT environment
# variable.

# KBUILD_SRC is not intended to be used by the regular user (for now),
# it is set on invocation of make with KBUILD_OUTPUT or O= specified.
ifeq ($(KBUILD_SRC),)

# OK, Make called in directory where kernel src resides
# Do we want to locate output files in a separate directory?
ifeq ("$(origin O)", "command line")
  KBUILD_OUTPUT := $(O)
endif

# Cancel implicit rules on top Makefile
$(CURDIR)/Makefile Makefile: ;

ifneq ($(words $(subst :, ,$(CURDIR))), 1)
  $(error main directory cannot contain spaces nor colons)
endif

ifneq ($(KBUILD_OUTPUT),)
# check that the output directory actually exists
saved-output := $(KBUILD_OUTPUT)
KBUILD_OUTPUT := $(shell mkdir -p $(KBUILD_OUTPUT) && cd $(KBUILD_OUTPUT) \
								&& pwd)
$(if $(KBUILD_OUTPUT),, \
     $(error failed to create output directory "$(saved-output)"))

PHONY += $(MAKECMDGOALS) sub-make

$(filter-out _all sub-make $(CURDIR)/Makefile, $(MAKECMDGOALS)) _all: sub-make
	@:

# Invoke a second make in the output directory, passing relevant variables
sub-make:
	$(Q)$(MAKE) -C $(KBUILD_OUTPUT) KBUILD_SRC=$(CURDIR) \
	-f $(CURDIR)/Makefile $(filter-out _all sub-make,$(MAKECMDGOALS))

# Leave processing to above invocation of make
skip-makefile := 1
endif # ifneq ($(KBUILD_OUTPUT),)
endif # ifeq ($(KBUILD_SRC),)

# We process the rest of the Makefile if this is the final invocation of make
ifeq ($(skip-makefile),)

# Do not print "Entering directory ...",
# but we want to display it when entering to the output directory
# so that IDEs/editors are able to understand relative filenames.
MAKEFLAGS += --no-print-directory

# Call a source code checker (by default, "sparse") as part of the
# C compilation.
#
# Use 'make C=1' to enable checking of only re-compiled files.
# Use 'make C=2' to enable checking of *all* source files, regardless
# of whether they are re-compiled or not.
#
# See the file "Documentation/dev-tools/sparse.rst" for more details,
# including where to get the "sparse" utility.

ifeq ("$(origin C)", "command line")
  KBUILD_CHECKSRC = $(C)
endif
ifndef KBUILD_CHECKSRC
  KBUILD_CHECKSRC = 0
endif

# Use make M=dir to specify directory of external module to build
# Old syntax make ... SUBDIRS=$PWD is still supported
# Setting the environment variable KBUILD_EXTMOD take precedence
ifdef SUBDIRS
  KBUILD_EXTMOD ?= $(SUBDIRS)
endif

ifeq ("$(origin M)", "command line")
  KBUILD_EXTMOD := $(M)
endif

ifeq ($(KBUILD_SRC),)
        # building in the source tree
        srctree := .
else
        ifeq ($(KBUILD_SRC)/,$(dir $(CURDIR)))
                # building in a subdirectory of the source tree
                srctree := ..
        else
                srctree := $(KBUILD_SRC)
        endif
endif

export KBUILD_CHECKSRC KBUILD_EXTMOD KBUILD_SRC

objtree		:= .
src		:= $(srctree)
obj		:= $(objtree)

VPATH		:= $(srctree)$(if $(KBUILD_EXTMOD),:$(KBUILD_EXTMOD))

export srctree objtree VPATH

# To make sure we do not include .config for any of the *config targets
# catch them early, and hand them over to scripts/kconfig/Makefile
# It is allowed to specify more targets when calling make, including
# mixing *config targets and build targets.
# For example 'make oldconfig all'.
# Detect when mixed targets is specified, and make a second invocation
# of make so .config is not included in this case either (for *config).

version_h := include/generated/uapi/linux/version.h
old_version_h := include/linux/version.h

clean-targets := %clean mrproper cleandocs
no-dot-config-targets := $(clean-targets) \
			 cscope gtags TAGS tags help% %docs check% coccicheck \
			 $(version_h) headers_% archheaders archscripts \
			 %asm-generic kernelversion %src-pkg
no-sync-config-targets := $(no-dot-config-targets) install %install \
			   kernelrelease

config-targets  := 0
mixed-targets   := 0
dot-config      := 1
may-sync-config := 1

ifneq ($(filter $(no-dot-config-targets), $(MAKECMDGOALS)),)
	ifeq ($(filter-out $(no-dot-config-targets), $(MAKECMDGOALS)),)
		dot-config := 0
	endif
endif

ifneq ($(filter $(no-sync-config-targets), $(MAKECMDGOALS)),)
	ifeq ($(filter-out $(no-sync-config-targets), $(MAKECMDGOALS)),)
		may-sync-config := 0
	endif
endif

ifneq ($(KBUILD_EXTMOD),)
	may-sync-config := 0
endif

ifeq ($(KBUILD_EXTMOD),)
        ifneq ($(filter config %config,$(MAKECMDGOALS)),)
                config-targets := 1
                ifneq ($(words $(MAKECMDGOALS)),1)
                        mixed-targets := 1
                endif
        endif
endif

# For "make -j clean all", "make -j mrproper defconfig all", etc.
ifneq ($(filter $(clean-targets),$(MAKECMDGOALS)),)
        ifneq ($(filter-out $(clean-targets),$(MAKECMDGOALS)),)
                mixed-targets := 1
        endif
endif

# install and modules_install need also be processed one by one
ifneq ($(filter install,$(MAKECMDGOALS)),)
        ifneq ($(filter modules_install,$(MAKECMDGOALS)),)
	        mixed-targets := 1
        endif
endif

ifeq ($(mixed-targets),1)
# ===========================================================================
# We're called with mixed targets (*config and build targets).
# Handle them one by one.

PHONY += $(MAKECMDGOALS) __build_one_by_one

$(filter-out __build_one_by_one, $(MAKECMDGOALS)): __build_one_by_one
	@:

__build_one_by_one:
	$(Q)set -e; \
	for i in $(MAKECMDGOALS); do \
		$(MAKE) -f $(srctree)/Makefile $$i; \
	done

else

# We need some generic definitions (do not try to remake the file).
scripts/Kbuild.include: ;
include scripts/Kbuild.include

# Read KERNELRELEASE from include/config/kernel.release (if it exists)
KERNELRELEASE = $(shell cat include/config/kernel.release 2> /dev/null)
KERNELVERSION = $(VERSION)$(if $(PATCHLEVEL),.$(PATCHLEVEL)$(if $(SUBLEVEL),.$(SUBLEVEL)))$(EXTRAVERSION)
export VERSION PATCHLEVEL SUBLEVEL KERNELRELEASE KERNELVERSION

include scripts/subarch.include

# Cross compiling and selecting different set of gcc/bin-utils
# ---------------------------------------------------------------------------
#
# When performing cross compilation for other architectures ARCH shall be set
# to the target architecture. (See arch/* for the possibilities).
# ARCH can be set during invocation of make:
# make ARCH=ia64
# Another way is to have ARCH set in the environment.
# The default ARCH is the host where make is executed.

# CROSS_COMPILE specify the prefix used for all executables used
# during compilation. Only gcc and related bin-utils executables
# are prefixed with $(CROSS_COMPILE).
# CROSS_COMPILE can be set on the command line
# make CROSS_COMPILE=ia64-linux-
# Alternatively CROSS_COMPILE can be set in the environment.
# Default value for CROSS_COMPILE is not to prefix executables
# Note: Some architectures assign CROSS_COMPILE in their arch/*/Makefile
ARCH		?= $(SUBARCH)

# Architecture as present in compile.h
UTS_MACHINE 	:= $(ARCH)
SRCARCH 	:= $(ARCH)

# Additional ARCH settings for x86
ifeq ($(ARCH),i386)
        SRCARCH := x86
endif
ifeq ($(ARCH),x86_64)
        SRCARCH := x86
endif

# Additional ARCH settings for sparc
ifeq ($(ARCH),sparc32)
       SRCARCH := sparc
endif
ifeq ($(ARCH),sparc64)
       SRCARCH := sparc
endif

# Additional ARCH settings for sh
ifeq ($(ARCH),sh64)
       SRCARCH := sh
endif

KCONFIG_CONFIG	?= .config
export KCONFIG_CONFIG

# SHELL used by kbuild
CONFIG_SHELL := $(shell if [ -x "$$BASH" ]; then echo $$BASH; \
	  else if [ -x /bin/bash ]; then echo /bin/bash; \
	  else echo sh; fi ; fi)

HOST_LFS_CFLAGS := $(shell getconf LFS_CFLAGS 2>/dev/null)
HOST_LFS_LDFLAGS := $(shell getconf LFS_LDFLAGS 2>/dev/null)
HOST_LFS_LIBS := $(shell getconf LFS_LIBS 2>/dev/null)

HOSTCC       = gcc
HOSTCXX      = g++
KBUILD_HOSTCFLAGS   := -Wall -Wmissing-prototypes -Wstrict-prototypes -O2 \
		-fomit-frame-pointer -std=gnu89 $(HOST_LFS_CFLAGS) \
		$(HOSTCFLAGS)
KBUILD_HOSTCXXFLAGS := -O2 $(HOST_LFS_CFLAGS) $(HOSTCXXFLAGS)
KBUILD_HOSTLDFLAGS  := $(HOST_LFS_LDFLAGS) $(HOSTLDFLAGS)
KBUILD_HOSTLDLIBS   := $(HOST_LFS_LIBS) $(HOSTLDLIBS)

# Make variables (CC, etc...)
AS		= $(CROSS_COMPILE)as
LD		= $(CROSS_COMPILE)ld
CC		= $(CROSS_COMPILE)gcc
CPP		= $(CC) -E
AR		= $(CROSS_COMPILE)ar
NM		= $(CROSS_COMPILE)nm
STRIP		= $(CROSS_COMPILE)strip
OBJCOPY		= $(CROSS_COMPILE)objcopy
OBJDUMP		= $(CROSS_COMPILE)objdump
LEX		= flex
YACC		= bison
AWK		= awk
GENKSYMS	= scripts/genksyms/genksyms
INSTALLKERNEL  := installkernel
DEPMOD		= /sbin/depmod
PERL		= perl
PYTHON		= python
PYTHON2		= python2
PYTHON3		= python3
CHECK		= sparse

CHECKFLAGS     := -D__linux__ -Dlinux -D__STDC__ -Dunix -D__unix__ \
		  -Wbitwise -Wno-return-void -Wno-unknown-attribute $(CF)
NOSTDINC_FLAGS  =
CFLAGS_MODULE   =
AFLAGS_MODULE   =
LDFLAGS_MODULE  =
CFLAGS_KERNEL	=
AFLAGS_KERNEL	=
LDFLAGS_vmlinux =

# Use USERINCLUDE when you must reference the UAPI directories only.
USERINCLUDE    := \
		-I$(srctree)/arch/$(SRCARCH)/include/uapi \
		-I$(objtree)/arch/$(SRCARCH)/include/generated/uapi \
		-I$(srctree)/include/uapi \
		-I$(objtree)/include/generated/uapi \
                -include $(srctree)/include/linux/kconfig.h

# Use LINUXINCLUDE when you must reference the include/ directory.
# Needed to be compatible with the O= option
LINUXINCLUDE    := \
		-I$(srctree)/arch/$(SRCARCH)/include \
		-I$(objtree)/arch/$(SRCARCH)/include/generated \
		$(if $(KBUILD_SRC), -I$(srctree)/include) \
		-I$(objtree)/include \
		$(USERINCLUDE)

KBUILD_AFLAGS   := -D__ASSEMBLY__
KBUILD_CFLAGS   := -Wall -Wundef -Wstrict-prototypes -Wno-trigraphs \
		   -fno-strict-aliasing -fno-common -fshort-wchar \
		   -Werror-implicit-function-declaration \
		   -Wno-format-security \
		   -std=gnu89
KBUILD_CPPFLAGS := -D__KERNEL__
KBUILD_AFLAGS_KERNEL :=
KBUILD_CFLAGS_KERNEL :=
KBUILD_AFLAGS_MODULE  := -DMODULE
KBUILD_CFLAGS_MODULE  := -DMODULE
KBUILD_LDFLAGS_MODULE := -T $(srctree)/scripts/module-common.lds
KBUILD_LDFLAGS :=
GCC_PLUGINS_CFLAGS :=

export ARCH SRCARCH CONFIG_SHELL HOSTCC KBUILD_HOSTCFLAGS CROSS_COMPILE AS LD CC
export CPP AR NM STRIP OBJCOPY OBJDUMP KBUILD_HOSTLDFLAGS KBUILD_HOSTLDLIBS
export MAKE LEX YACC AWK GENKSYMS INSTALLKERNEL PERL PYTHON PYTHON2 PYTHON3 UTS_MACHINE
export HOSTCXX KBUILD_HOSTCXXFLAGS LDFLAGS_MODULE CHECK CHECKFLAGS

export KBUILD_CPPFLAGS NOSTDINC_FLAGS LINUXINCLUDE OBJCOPYFLAGS KBUILD_LDFLAGS
export KBUILD_CFLAGS CFLAGS_KERNEL CFLAGS_MODULE
export CFLAGS_KASAN CFLAGS_KASAN_NOSANITIZE CFLAGS_UBSAN
export KBUILD_AFLAGS AFLAGS_KERNEL AFLAGS_MODULE
export KBUILD_AFLAGS_MODULE KBUILD_CFLAGS_MODULE KBUILD_LDFLAGS_MODULE
export KBUILD_AFLAGS_KERNEL KBUILD_CFLAGS_KERNEL
export KBUILD_ARFLAGS

# When compiling out-of-tree modules, put MODVERDIR in the module
# tree rather than in the kernel tree. The kernel tree might
# even be read-only.
export MODVERDIR := $(if $(KBUILD_EXTMOD),$(firstword $(KBUILD_EXTMOD))/).tmp_versions

# Files to ignore in find ... statements

export RCS_FIND_IGNORE := \( -name SCCS -o -name BitKeeper -o -name .svn -o    \
			  -name CVS -o -name .pc -o -name .hg -o -name .git \) \
			  -prune -o
export RCS_TAR_IGNORE := --exclude SCCS --exclude BitKeeper --exclude .svn \
			 --exclude CVS --exclude .pc --exclude .hg --exclude .git

# ===========================================================================
# Rules shared between *config targets and build targets

# Basic helpers built in scripts/basic/
PHONY += scripts_basic
scripts_basic:
	$(Q)$(MAKE) $(build)=scripts/basic
	$(Q)rm -f .tmp_quiet_recordmcount

# To avoid any implicit rule to kick in, define an empty command.
scripts/basic/%: scripts_basic ;

PHONY += outputmakefile
# outputmakefile generates a Makefile in the output directory, if using a
# separate output directory. This allows convenient use of make in the
# output directory.
outputmakefile:
ifneq ($(KBUILD_SRC),)
	$(Q)ln -fsn $(srctree) source
	$(Q)$(CONFIG_SHELL) $(srctree)/scripts/mkmakefile \
	    $(srctree) $(objtree) $(VERSION) $(PATCHLEVEL)
endif

ifeq ($(cc-name),clang)
ifneq ($(CROSS_COMPILE),)
CLANG_FLAGS	:= --target=$(notdir $(CROSS_COMPILE:%-=%))
GCC_TOOLCHAIN_DIR := $(dir $(shell which $(CROSS_COMPILE)elfedit))
CLANG_FLAGS	+= --prefix=$(GCC_TOOLCHAIN_DIR)
GCC_TOOLCHAIN	:= $(realpath $(GCC_TOOLCHAIN_DIR)/..)
endif
ifneq ($(GCC_TOOLCHAIN),)
CLANG_FLAGS	+= --gcc-toolchain=$(GCC_TOOLCHAIN)
endif
CLANG_FLAGS	+= -no-integrated-as
KBUILD_CFLAGS	+= $(CLANG_FLAGS)
KBUILD_AFLAGS	+= $(CLANG_FLAGS)
export CLANG_FLAGS
endif

RETPOLINE_CFLAGS_GCC := -mindirect-branch=thunk-extern -mindirect-branch-register
RETPOLINE_VDSO_CFLAGS_GCC := -mindirect-branch=thunk-inline -mindirect-branch-register
RETPOLINE_CFLAGS_CLANG := -mretpoline-external-thunk
RETPOLINE_VDSO_CFLAGS_CLANG := -mretpoline
RETPOLINE_CFLAGS := $(call cc-option,$(RETPOLINE_CFLAGS_GCC),$(call cc-option,$(RETPOLINE_CFLAGS_CLANG)))
RETPOLINE_VDSO_CFLAGS := $(call cc-option,$(RETPOLINE_VDSO_CFLAGS_GCC),$(call cc-option,$(RETPOLINE_VDSO_CFLAGS_CLANG)))
export RETPOLINE_CFLAGS
export RETPOLINE_VDSO_CFLAGS

KBUILD_CFLAGS	+= $(call cc-option,-fno-PIE)
KBUILD_AFLAGS	+= $(call cc-option,-fno-PIE)

# check for 'asm goto'
ifeq ($(shell $(CONFIG_SHELL) $(srctree)/scripts/gcc-goto.sh $(CC) $(KBUILD_CFLAGS)), y)
  CC_HAVE_ASM_GOTO := 1
  KBUILD_CFLAGS += -DCC_HAVE_ASM_GOTO
  KBUILD_AFLAGS += -DCC_HAVE_ASM_GOTO
endif

# The expansion should be delayed until arch/$(SRCARCH)/Makefile is included.
# Some architectures define CROSS_COMPILE in arch/$(SRCARCH)/Makefile.
# CC_VERSION_TEXT is referenced from Kconfig (so it needs export),
# and from include/config/auto.conf.cmd to detect the compiler upgrade.
CC_VERSION_TEXT = $(shell $(CC) --version | head -n 1)

ifeq ($(config-targets),1)
# ===========================================================================
# *config targets only - make sure prerequisites are updated, and descend
# in scripts/kconfig to make the *config target

# Read arch specific Makefile to set KBUILD_DEFCONFIG as needed.
# KBUILD_DEFCONFIG may point out an alternative default configuration
# used for 'make defconfig'
include arch/$(SRCARCH)/Makefile
export KBUILD_DEFCONFIG KBUILD_KCONFIG CC_VERSION_TEXT

config: scripts_basic outputmakefile FORCE
	$(Q)$(MAKE) $(build)=scripts/kconfig $@

%config: scripts_basic outputmakefile FORCE
	$(Q)$(MAKE) $(build)=scripts/kconfig $@

else
# ===========================================================================
# Build targets only - this includes vmlinux, arch specific targets, clean
# targets and others. In general all targets except *config targets.

# If building an external module we do not care about the all: rule
# but instead _all depend on modules
PHONY += all
ifeq ($(KBUILD_EXTMOD),)
_all: all
else
_all: modules
endif

# Decide whether to build built-in, modular, or both.
# Normally, just do built-in.

KBUILD_MODULES :=
KBUILD_BUILTIN := 1

# If we have only "make modules", don't compile built-in objects.
# When we're building modules with modversions, we need to consider
# the built-in objects during the descend as well, in order to
# make sure the checksums are up to date before we record them.

ifeq ($(MAKECMDGOALS),modules)
  KBUILD_BUILTIN := $(if $(CONFIG_MODVERSIONS),1)
endif

# If we have "make <whatever> modules", compile modules
# in addition to whatever we do anyway.
# Just "make" or "make all" shall build modules as well

ifneq ($(filter all _all modules,$(MAKECMDGOALS)),)
  KBUILD_MODULES := 1
endif

ifeq ($(MAKECMDGOALS),)
  KBUILD_MODULES := 1
endif

export KBUILD_MODULES KBUILD_BUILTIN

ifeq ($(KBUILD_EXTMOD),)
# Objects we will link into vmlinux / subdirs we need to visit
init-y		:= init/
drivers-y	:= drivers/ sound/ firmware/
net-y		:= net/
libs-y		:= lib/
core-y		:= usr/
virt-y		:= virt/
endif # KBUILD_EXTMOD

ifeq ($(dot-config),1)
include include/config/auto.conf
endif

# The all: target is the default when no target is given on the
# command line.
# This allow a user to issue only 'make' to build a kernel including modules
# Defaults to vmlinux, but the arch makefile usually adds further targets
all: vmlinux

CFLAGS_GCOV	:= -fprofile-arcs -ftest-coverage \
	$(call cc-option,-fno-tree-loop-im) \
	$(call cc-disable-warning,maybe-uninitialized,)
export CFLAGS_GCOV

# The arch Makefiles can override CC_FLAGS_FTRACE. We may also append it later.
ifdef CONFIG_FUNCTION_TRACER
  CC_FLAGS_FTRACE := -pg
endif

# The arch Makefile can set ARCH_{CPP,A,C}FLAGS to override the default
# values of the respective KBUILD_* variables
ARCH_CPPFLAGS :=
ARCH_AFLAGS :=
ARCH_CFLAGS :=
include arch/$(SRCARCH)/Makefile

ifeq ($(dot-config),1)
ifeq ($(may-sync-config),1)
# Read in dependencies to all Kconfig* files, make sure to run syncconfig if
# changes are detected. This should be included after arch/$(SRCARCH)/Makefile
# because some architectures define CROSS_COMPILE there.
-include include/config/auto.conf.cmd

# To avoid any implicit rule to kick in, define an empty command
$(KCONFIG_CONFIG): ;

# The actual configuration files used during the build are stored in
# include/generated/ and include/config/. Update them if .config is newer than
# include/config/auto.conf (which mirrors .config).
#
# This exploits the 'multi-target pattern rule' trick.
# The syncconfig should be executed only once to make all the targets.
%/auto.conf %/auto.conf.cmd %/tristate.conf: $(KCONFIG_CONFIG)
	$(Q)$(MAKE) -f $(srctree)/Makefile syncconfig
else
# External modules and some install targets need include/generated/autoconf.h
# and include/config/auto.conf but do not care if they are up-to-date.
# Use auto.conf to trigger the test
PHONY += include/config/auto.conf

include/config/auto.conf:
	$(Q)test -e include/generated/autoconf.h -a -e $@ || (		\
	echo >&2;							\
	echo >&2 "  ERROR: Kernel configuration is invalid.";		\
	echo >&2 "         include/generated/autoconf.h or $@ are missing.";\
	echo >&2 "         Run 'make oldconfig && make prepare' on kernel src to fix it.";	\
	echo >&2 ;							\
	/bin/false)

endif # may-sync-config
endif # $(dot-config)

KBUILD_CFLAGS	+= $(call cc-option,-fno-delete-null-pointer-checks,)
KBUILD_CFLAGS	+= $(call cc-disable-warning,frame-address,)
KBUILD_CFLAGS	+= $(call cc-disable-warning, format-truncation)
KBUILD_CFLAGS	+= $(call cc-disable-warning, format-overflow)
KBUILD_CFLAGS	+= $(call cc-disable-warning, int-in-bool-context)

ifdef CONFIG_CC_OPTIMIZE_FOR_SIZE
KBUILD_CFLAGS	+= -Os $(call cc-disable-warning,maybe-uninitialized,)
else
ifdef CONFIG_CC_OPTIMIZE_HARDER
KBUILD_CFLAGS	+= -O3 $(call cc-disable-warning,maybe-uninitialized,)
else
ifdef CONFIG_PROFILE_ALL_BRANCHES
KBUILD_CFLAGS	+= -O2 $(call cc-disable-warning,maybe-uninitialized,)
else
KBUILD_CFLAGS   += -O2
endif
endif
endif

KBUILD_CFLAGS += $(call cc-ifversion, -lt, 0409, \
			$(call cc-disable-warning,maybe-uninitialized,))

# Tell gcc to never replace conditional load with a non-conditional one
KBUILD_CFLAGS	+= $(call cc-option,--param=allow-store-data-races=0)

include scripts/Makefile.kcov
include scripts/Makefile.gcc-plugins

ifdef CONFIG_READABLE_ASM
# Disable optimizations that make assembler listings hard to read.
# reorder blocks reorders the control in the function
# ipa clone creates specialized cloned functions
# partial inlining inlines only parts of functions
KBUILD_CFLAGS += $(call cc-option,-fno-reorder-blocks,) \
                 $(call cc-option,-fno-ipa-cp-clone,) \
                 $(call cc-option,-fno-partial-inlining)
endif

ifneq ($(CONFIG_FRAME_WARN),0)
KBUILD_CFLAGS += $(call cc-option,-Wframe-larger-than=${CONFIG_FRAME_WARN})
endif

stackp-flags-$(CONFIG_CC_HAS_STACKPROTECTOR_NONE) := -fno-stack-protector
stackp-flags-$(CONFIG_STACKPROTECTOR)             := -fstack-protector
stackp-flags-$(CONFIG_STACKPROTECTOR_STRONG)      := -fstack-protector-strong

KBUILD_CFLAGS += $(stackp-flags-y)

ifeq ($(cc-name),clang)
KBUILD_CPPFLAGS += $(call cc-option,-Qunused-arguments,)
KBUILD_CFLAGS += $(call cc-disable-warning, format-invalid-specifier)
KBUILD_CFLAGS += $(call cc-disable-warning, gnu)
KBUILD_CFLAGS += $(call cc-disable-warning, address-of-packed-member)
# Quiet clang warning: comparison of unsigned expression < 0 is always false
KBUILD_CFLAGS += $(call cc-disable-warning, tautological-compare)
# CLANG uses a _MergedGlobals as optimization, but this breaks modpost, as the
# source of a reference will be _MergedGlobals and not on of the whitelisted names.
# See modpost pattern 2
KBUILD_CFLAGS += $(call cc-option, -mno-global-merge,)
KBUILD_CFLAGS += $(call cc-option, -fcatch-undefined-behavior)
else

# These warnings generated too much noise in a regular build.
# Use make W=1 to enable them (see scripts/Makefile.extrawarn)
KBUILD_CFLAGS += $(call cc-disable-warning, unused-but-set-variable)
endif

KBUILD_CFLAGS += $(call cc-disable-warning, unused-const-variable)
ifdef CONFIG_FRAME_POINTER
KBUILD_CFLAGS	+= -fno-omit-frame-pointer -fno-optimize-sibling-calls
else
# Some targets (ARM with Thumb2, for example), can't be built with frame
# pointers.  For those, we don't have FUNCTION_TRACER automatically
# select FRAME_POINTER.  However, FUNCTION_TRACER adds -pg, and this is
# incompatible with -fomit-frame-pointer with current GCC, so we don't use
# -fomit-frame-pointer with FUNCTION_TRACER.
ifndef CONFIG_FUNCTION_TRACER
KBUILD_CFLAGS	+= -fomit-frame-pointer
endif
endif

KBUILD_CFLAGS   += $(call cc-option, -fno-var-tracking-assignments)

ifdef CONFIG_DEBUG_INFO
ifdef CONFIG_DEBUG_INFO_SPLIT
KBUILD_CFLAGS   += $(call cc-option, -gsplit-dwarf, -g)
else
KBUILD_CFLAGS	+= -g
endif
KBUILD_AFLAGS	+= -Wa,-gdwarf-2
endif
ifdef CONFIG_DEBUG_INFO_DWARF4
KBUILD_CFLAGS	+= $(call cc-option, -gdwarf-4,)
endif

ifdef CONFIG_DEBUG_INFO_REDUCED
KBUILD_CFLAGS 	+= $(call cc-option, -femit-struct-debug-baseonly) \
		   $(call cc-option,-fno-var-tracking)
endif

ifdef CONFIG_FUNCTION_TRACER
ifdef CONFIG_FTRACE_MCOUNT_RECORD
  # gcc 5 supports generating the mcount tables directly
  ifeq ($(call cc-option-yn,-mrecord-mcount),y)
    CC_FLAGS_FTRACE	+= -mrecord-mcount
    export CC_USING_RECORD_MCOUNT := 1
  endif
  ifdef CONFIG_HAVE_NOP_MCOUNT
    ifeq ($(call cc-option-yn, -mnop-mcount),y)
      CC_FLAGS_FTRACE	+= -mnop-mcount
      CC_FLAGS_USING	+= -DCC_USING_NOP_MCOUNT
    endif
  endif
endif
ifdef CONFIG_HAVE_FENTRY
  ifeq ($(call cc-option-yn, -mfentry),y)
    CC_FLAGS_FTRACE	+= -mfentry
    CC_FLAGS_USING	+= -DCC_USING_FENTRY
  endif
endif
export CC_FLAGS_FTRACE
KBUILD_CFLAGS	+= $(CC_FLAGS_FTRACE) $(CC_FLAGS_USING)
KBUILD_AFLAGS	+= $(CC_FLAGS_USING)
ifdef CONFIG_DYNAMIC_FTRACE
	ifdef CONFIG_HAVE_C_RECORDMCOUNT
		BUILD_C_RECORDMCOUNT := y
		export BUILD_C_RECORDMCOUNT
	endif
endif
endif

# We trigger additional mismatches with less inlining
ifdef CONFIG_DEBUG_SECTION_MISMATCH
KBUILD_CFLAGS += $(call cc-option, -fno-inline-functions-called-once)
endif

ifdef CONFIG_LD_DEAD_CODE_DATA_ELIMINATION
KBUILD_CFLAGS_KERNEL += -ffunction-sections -fdata-sections
LDFLAGS_vmlinux += --gc-sections
endif

# arch Makefile may override CC so keep this after arch Makefile is included
NOSTDINC_FLAGS += -nostdinc -isystem $(shell $(CC) -print-file-name=include)

# warn about C99 declaration after statement
KBUILD_CFLAGS += $(call cc-option,-Wdeclaration-after-statement,)

# disable pointer signed / unsigned warnings in gcc 4.0
KBUILD_CFLAGS += $(call cc-disable-warning, pointer-sign)

# disable stringop warnings in gcc 8+
KBUILD_CFLAGS += $(call cc-disable-warning, stringop-truncation)

# disable invalid "can't wrap" optimizations for signed / pointers
KBUILD_CFLAGS	+= $(call cc-option,-fno-strict-overflow)

# clang sets -fmerge-all-constants by default as optimization, but this
# is non-conforming behavior for C and in fact breaks the kernel, so we
# need to disable it here generally.
KBUILD_CFLAGS	+= $(call cc-option,-fno-merge-all-constants)

# for gcc -fno-merge-all-constants disables everything, but it is fine
# to have actual conforming behavior enabled.
KBUILD_CFLAGS	+= $(call cc-option,-fmerge-constants)

# Make sure -fstack-check isn't enabled (like gentoo apparently did)
KBUILD_CFLAGS  += $(call cc-option,-fno-stack-check,)

# conserve stack if available
KBUILD_CFLAGS   += $(call cc-option,-fconserve-stack)

# disallow errors like 'EXPORT_GPL(foo);' with missing header
KBUILD_CFLAGS   += $(call cc-option,-Werror=implicit-int)

# require functions to have arguments in prototypes, not empty 'int foo()'
KBUILD_CFLAGS   += $(call cc-option,-Werror=strict-prototypes)

# Prohibit date/time macros, which would make the build non-deterministic
KBUILD_CFLAGS   += $(call cc-option,-Werror=date-time)

# enforce correct pointer usage
KBUILD_CFLAGS   += $(call cc-option,-Werror=incompatible-pointer-types)

# Require designated initializers for all marked structures
KBUILD_CFLAGS   += $(call cc-option,-Werror=designated-init)

# change __FILE__ to the relative path from the srctree
KBUILD_CFLAGS	+= $(call cc-option,-fmacro-prefix-map=$(srctree)/=)

# use the deterministic mode of AR if available
KBUILD_ARFLAGS := $(call ar-option,D)

include scripts/Makefile.kasan
include scripts/Makefile.extrawarn
include scripts/Makefile.ubsan

# Add any arch overrides and user supplied CPPFLAGS, AFLAGS and CFLAGS as the
# last assignments
KBUILD_CPPFLAGS += $(ARCH_CPPFLAGS) $(KCPPFLAGS)
KBUILD_AFLAGS   += $(ARCH_AFLAGS)   $(KAFLAGS)
KBUILD_CFLAGS   += $(ARCH_CFLAGS)   $(KCFLAGS)

# Use --build-id when available.
LDFLAGS_BUILD_ID := $(call ld-option, --build-id)
KBUILD_LDFLAGS_MODULE += $(LDFLAGS_BUILD_ID)
LDFLAGS_vmlinux += $(LDFLAGS_BUILD_ID)

ifeq ($(CONFIG_STRIP_ASM_SYMS),y)
LDFLAGS_vmlinux	+= $(call ld-option, -X,)
endif

# insure the checker run with the right endianness
CHECKFLAGS += $(if $(CONFIG_CPU_BIG_ENDIAN),-mbig-endian,-mlittle-endian)

# the checker needs the correct machine size
CHECKFLAGS += $(if $(CONFIG_64BIT),-m64,-m32)

# Default kernel image to build when no specific target is given.
# KBUILD_IMAGE may be overruled on the command line or
# set in the environment
# Also any assignments in arch/$(ARCH)/Makefile take precedence over
# this default value
export KBUILD_IMAGE ?= vmlinux

#
# INSTALL_PATH specifies where to place the updated kernel and system map
# images. Default is /boot, but you can set it to other values
export	INSTALL_PATH ?= /boot

#
# INSTALL_DTBS_PATH specifies a prefix for relocations required by build roots.
# Like INSTALL_MOD_PATH, it isn't defined in the Makefile, but can be passed as
# an argument if needed. Otherwise it defaults to the kernel install path
#
export INSTALL_DTBS_PATH ?= $(INSTALL_PATH)/dtbs/$(KERNELRELEASE)

#
# INSTALL_MOD_PATH specifies a prefix to MODLIB for module directory
# relocations required by build roots.  This is not defined in the
# makefile but the argument can be passed to make if needed.
#

MODLIB	= $(INSTALL_MOD_PATH)/lib/modules/$(KERNELRELEASE)
export MODLIB

#
# INSTALL_MOD_STRIP, if defined, will cause modules to be
# stripped after they are installed.  If INSTALL_MOD_STRIP is '1', then
# the default option --strip-debug will be used.  Otherwise,
# INSTALL_MOD_STRIP value will be used as the options to the strip command.

ifdef INSTALL_MOD_STRIP
ifeq ($(INSTALL_MOD_STRIP),1)
mod_strip_cmd = $(STRIP) --strip-debug
else
mod_strip_cmd = $(STRIP) $(INSTALL_MOD_STRIP)
endif # INSTALL_MOD_STRIP=1
else
mod_strip_cmd = true
endif # INSTALL_MOD_STRIP
export mod_strip_cmd

# CONFIG_MODULE_COMPRESS, if defined, will cause module to be compressed
# after they are installed in agreement with CONFIG_MODULE_COMPRESS_GZIP
# or CONFIG_MODULE_COMPRESS_XZ.

mod_compress_cmd = true
ifdef CONFIG_MODULE_COMPRESS
  ifdef CONFIG_MODULE_COMPRESS_GZIP
    mod_compress_cmd = gzip -n -f
  endif # CONFIG_MODULE_COMPRESS_GZIP
  ifdef CONFIG_MODULE_COMPRESS_XZ
    mod_compress_cmd = xz -f
  endif # CONFIG_MODULE_COMPRESS_XZ
endif # CONFIG_MODULE_COMPRESS
export mod_compress_cmd

# Select initial ramdisk compression format, default is gzip(1).
# This shall be used by the dracut(8) tool while creating an initramfs image.
#
INITRD_COMPRESS-y                  := gzip
INITRD_COMPRESS-$(CONFIG_RD_BZIP2) := bzip2
INITRD_COMPRESS-$(CONFIG_RD_LZMA)  := lzma
INITRD_COMPRESS-$(CONFIG_RD_XZ)    := xz
INITRD_COMPRESS-$(CONFIG_RD_LZO)   := lzo
INITRD_COMPRESS-$(CONFIG_RD_LZ4)   := lz4
# do not export INITRD_COMPRESS, since we didn't actually
# choose a sane default compression above.
# export INITRD_COMPRESS := $(INITRD_COMPRESS-y)

ifdef CONFIG_MODULE_SIG_ALL
$(eval $(call config_filename,MODULE_SIG_KEY))

mod_sign_cmd = scripts/sign-file $(CONFIG_MODULE_SIG_HASH) $(MODULE_SIG_KEY_SRCPREFIX)$(CONFIG_MODULE_SIG_KEY) certs/signing_key.x509
else
mod_sign_cmd = true
endif
export mod_sign_cmd

HOST_LIBELF_LIBS = $(shell pkg-config libelf --libs 2>/dev/null || echo -lelf)

ifdef CONFIG_STACK_VALIDATION
  has_libelf := $(call try-run,\
		echo "int main() {}" | $(HOSTCC) -xc -o /dev/null $(HOST_LIBELF_LIBS) -,1,0)
  ifeq ($(has_libelf),1)
    objtool_target := tools/objtool FORCE
  else
    SKIP_STACK_VALIDATION := 1
    export SKIP_STACK_VALIDATION
  endif
endif


ifeq ($(KBUILD_EXTMOD),)
core-y		+= kernel/ certs/ mm/ fs/ ipc/ security/ crypto/ block/

vmlinux-dirs	:= $(patsubst %/,%,$(filter %/, $(init-y) $(init-m) \
		     $(core-y) $(core-m) $(drivers-y) $(drivers-m) \
		     $(net-y) $(net-m) $(libs-y) $(libs-m) $(virt-y)))

vmlinux-alldirs	:= $(sort $(vmlinux-dirs) $(patsubst %/,%,$(filter %/, \
		     $(init-) $(core-) $(drivers-) $(net-) $(libs-) $(virt-))))

init-y		:= $(patsubst %/, %/built-in.a, $(init-y))
core-y		:= $(patsubst %/, %/built-in.a, $(core-y))
drivers-y	:= $(patsubst %/, %/built-in.a, $(drivers-y))
net-y		:= $(patsubst %/, %/built-in.a, $(net-y))
libs-y1		:= $(patsubst %/, %/lib.a, $(libs-y))
libs-y2		:= $(patsubst %/, %/built-in.a, $(filter-out %.a, $(libs-y)))
virt-y		:= $(patsubst %/, %/built-in.a, $(virt-y))

# Externally visible symbols (used by link-vmlinux.sh)
export KBUILD_VMLINUX_INIT := $(head-y) $(init-y)
export KBUILD_VMLINUX_MAIN := $(core-y) $(libs-y2) $(drivers-y) $(net-y) $(virt-y)
export KBUILD_VMLINUX_LIBS := $(libs-y1)
export KBUILD_LDS          := arch/$(SRCARCH)/kernel/vmlinux.lds
export LDFLAGS_vmlinux
# used by scripts/package/Makefile
export KBUILD_ALLDIRS := $(sort $(filter-out arch/%,$(vmlinux-alldirs)) arch Documentation include samples scripts tools)

vmlinux-deps := $(KBUILD_LDS) $(KBUILD_VMLINUX_INIT) $(KBUILD_VMLINUX_MAIN) $(KBUILD_VMLINUX_LIBS)

# Recurse until adjust_autoksyms.sh is satisfied
PHONY += autoksyms_recursive
autoksyms_recursive: $(vmlinux-deps)
ifdef CONFIG_TRIM_UNUSED_KSYMS
	$(Q)$(CONFIG_SHELL) $(srctree)/scripts/adjust_autoksyms.sh \
	  "$(MAKE) -f $(srctree)/Makefile vmlinux"
endif

# For the kernel to actually contain only the needed exported symbols,
# we have to build modules as well to determine what those symbols are.
# (this can be evaluated only once include/config/auto.conf has been included)
ifdef CONFIG_TRIM_UNUSED_KSYMS
  KBUILD_MODULES := 1
endif

autoksyms_h := $(if $(CONFIG_TRIM_UNUSED_KSYMS), include/generated/autoksyms.h)

$(autoksyms_h):
	$(Q)mkdir -p $(dir $@)
	$(Q)touch $@

ARCH_POSTLINK := $(wildcard $(srctree)/arch/$(SRCARCH)/Makefile.postlink)

# Final link of vmlinux with optional arch pass after final link
cmd_link-vmlinux =                                                 \
	$(CONFIG_SHELL) $< $(LD) $(KBUILD_LDFLAGS) $(LDFLAGS_vmlinux) ;    \
	$(if $(ARCH_POSTLINK), $(MAKE) -f $(ARCH_POSTLINK) $@, true)

vmlinux: scripts/link-vmlinux.sh autoksyms_recursive $(vmlinux-deps) FORCE
ifdef CONFIG_HEADERS_CHECK
	$(Q)$(MAKE) -f $(srctree)/Makefile headers_check
endif
ifdef CONFIG_GDB_SCRIPTS
	$(Q)ln -fsn $(abspath $(srctree)/scripts/gdb/vmlinux-gdb.py)
endif
	+$(call if_changed,link-vmlinux)

# Build samples along the rest of the kernel. This needs headers_install.
ifdef CONFIG_SAMPLES
vmlinux-dirs += samples
samples: headers_install
endif

# The actual objects are generated when descending,
# make sure no implicit rule kicks in
$(sort $(vmlinux-deps)): $(vmlinux-dirs) ;

# Handle descending into subdirectories listed in $(vmlinux-dirs)
# Preset locale variables to speed up the build process. Limit locale
# tweaks to this spot to avoid wrong language settings when running
# make menuconfig etc.
# Error messages still appears in the original language

PHONY += $(vmlinux-dirs)
$(vmlinux-dirs): prepare scripts
	$(Q)$(MAKE) $(build)=$@ need-builtin=1

define filechk_kernel.release
	echo "$(KERNELVERSION)$$($(CONFIG_SHELL) $(srctree)/scripts/setlocalversion $(srctree))"
endef

# Store (new) KERNELRELEASE string in include/config/kernel.release
include/config/kernel.release: $(srctree)/Makefile FORCE
	$(call filechk,kernel.release)

# Additional helpers built in scripts/
# Carefully list dependencies so we do not try to build scripts twice
# in parallel
PHONY += scripts
scripts: scripts_basic asm-generic gcc-plugins $(autoksyms_h)
	$(Q)$(MAKE) $(build)=$(@)

# Things we need to do before we recursively start building the kernel
# or the modules are listed in "prepare".
# A multi level approach is used. prepareN is processed before prepareN-1.
# archprepare is used in arch Makefiles and when processed asm symlink,
# version.h and scripts_basic is processed / created.

# Listed in dependency order
PHONY += prepare archprepare prepare0 prepare1 prepare2 prepare3

# prepare3 is used to check if we are building in a separate output directory,
# and if so do:
# 1) Check that make has not been executed in the kernel src $(srctree)
prepare3: include/config/kernel.release
ifneq ($(KBUILD_SRC),)
	@$(kecho) '  Using $(srctree) as source for kernel'
	$(Q)if [ -f $(srctree)/.config -o -d $(srctree)/include/config ]; then \
		echo >&2 "  $(srctree) is not clean, please run 'make mrproper'"; \
		echo >&2 "  in the '$(srctree)' directory.";\
		/bin/false; \
	fi;
endif

# prepare2 creates a makefile if using a separate output directory.
# From this point forward, .config has been reprocessed, so any rules
# that need to depend on updated CONFIG_* values can be checked here.
prepare2: prepare3 outputmakefile asm-generic

prepare1: prepare2 $(version_h) $(autoksyms_h) include/generated/utsrelease.h
	$(cmd_crmodverdir)

archprepare: archheaders archscripts prepare1 scripts_basic

prepare0: archprepare gcc-plugins
	$(Q)$(MAKE) $(build)=.

# All the preparing..
prepare: prepare0 prepare-objtool

# Support for using generic headers in asm-generic
PHONY += asm-generic uapi-asm-generic
asm-generic: uapi-asm-generic
	$(Q)$(MAKE) -f $(srctree)/scripts/Makefile.asm-generic \
	            src=asm obj=arch/$(SRCARCH)/include/generated/asm
uapi-asm-generic:
	$(Q)$(MAKE) -f $(srctree)/scripts/Makefile.asm-generic \
	            src=uapi/asm obj=arch/$(SRCARCH)/include/generated/uapi/asm

PHONY += prepare-objtool
prepare-objtool: $(objtool_target)
ifeq ($(SKIP_STACK_VALIDATION),1)
ifdef CONFIG_UNWINDER_ORC
	@echo "error: Cannot generate ORC metadata for CONFIG_UNWINDER_ORC=y, please install libelf-dev, libelf-devel or elfutils-libelf-devel" >&2
	@false
else
	@echo "warning: Cannot use CONFIG_STACK_VALIDATION=y, please install libelf-dev, libelf-devel or elfutils-libelf-devel" >&2
endif
endif

# Generate some files
# ---------------------------------------------------------------------------

# KERNELRELEASE can change from a few different places, meaning version.h
# needs to be updated, so this check is forced on all builds

uts_len := 64
define filechk_utsrelease.h
	if [ `echo -n "$(KERNELRELEASE)" | wc -c ` -gt $(uts_len) ]; then \
	  echo '"$(KERNELRELEASE)" exceeds $(uts_len) characters' >&2;    \
	  exit 1;                                                         \
	fi;                                                               \
	(echo \#define UTS_RELEASE \"$(KERNELRELEASE)\";)
endef

define filechk_version.h
	(echo \#define LINUX_VERSION_CODE $(shell                         \
	expr $(VERSION) \* 65536 + 0$(PATCHLEVEL) \* 256 + 0$(SUBLEVEL)); \
	echo '#define KERNEL_VERSION(a,b,c) (((a) << 16) + ((b) << 8) + (c))';)
endef

$(version_h): FORCE
	$(call filechk,version.h)
	$(Q)rm -f $(old_version_h)

include/generated/utsrelease.h: include/config/kernel.release FORCE
	$(call filechk,utsrelease.h)

PHONY += headerdep
headerdep:
	$(Q)find $(srctree)/include/ -name '*.h' | xargs --max-args 1 \
	$(srctree)/scripts/headerdep.pl -I$(srctree)/include

# ---------------------------------------------------------------------------
# Kernel headers

#Default location for installed headers
export INSTALL_HDR_PATH = $(objtree)/usr

# If we do an all arch process set dst to include/arch-$(SRCARCH)
hdr-dst = $(if $(KBUILD_HEADERS), dst=include/arch-$(SRCARCH), dst=include)

PHONY += archheaders
archheaders:

PHONY += archscripts
archscripts:

PHONY += __headers
__headers: $(version_h) scripts_basic uapi-asm-generic archheaders archscripts
	$(Q)$(MAKE) $(build)=scripts build_unifdef

PHONY += headers_install_all
headers_install_all:
	$(Q)$(CONFIG_SHELL) $(srctree)/scripts/headers.sh install

PHONY += headers_install
headers_install: __headers
	$(if $(wildcard $(srctree)/arch/$(SRCARCH)/include/uapi/asm/Kbuild),, \
	  $(error Headers not exportable for the $(SRCARCH) architecture))
	$(Q)$(MAKE) $(hdr-inst)=include/uapi dst=include
	$(Q)$(MAKE) $(hdr-inst)=arch/$(SRCARCH)/include/uapi $(hdr-dst)

PHONY += headers_check_all
headers_check_all: headers_install_all
	$(Q)$(CONFIG_SHELL) $(srctree)/scripts/headers.sh check

PHONY += headers_check
headers_check: headers_install
	$(Q)$(MAKE) $(hdr-inst)=include/uapi dst=include HDRCHECK=1
	$(Q)$(MAKE) $(hdr-inst)=arch/$(SRCARCH)/include/uapi $(hdr-dst) HDRCHECK=1

# ---------------------------------------------------------------------------
# Kernel selftest

PHONY += kselftest
kselftest:
	$(Q)$(MAKE) -C $(srctree)/tools/testing/selftests run_tests

PHONY += kselftest-clean
kselftest-clean:
	$(Q)$(MAKE) -C $(srctree)/tools/testing/selftests clean

PHONY += kselftest-merge
kselftest-merge:
	$(if $(wildcard $(objtree)/.config),, $(error No .config exists, config your kernel first!))
	$(Q)$(CONFIG_SHELL) $(srctree)/scripts/kconfig/merge_config.sh \
		-m $(objtree)/.config \
		$(srctree)/tools/testing/selftests/*/config
	+$(Q)$(MAKE) -f $(srctree)/Makefile olddefconfig

# ---------------------------------------------------------------------------
# Modules

ifdef CONFIG_MODULES

# By default, build modules as well

all: modules

# Build modules
#
# A module can be listed more than once in obj-m resulting in
# duplicate lines in modules.order files.  Those are removed
# using awk while concatenating to the final file.

PHONY += modules
modules: $(vmlinux-dirs) $(if $(KBUILD_BUILTIN),vmlinux) modules.builtin
	$(Q)$(AWK) '!x[$$0]++' $(vmlinux-dirs:%=$(objtree)/%/modules.order) > $(objtree)/modules.order
	@$(kecho) '  Building modules, stage 2.';
	$(Q)$(MAKE) -f $(srctree)/scripts/Makefile.modpost

modules.builtin: $(vmlinux-dirs:%=%/modules.builtin)
	$(Q)$(AWK) '!x[$$0]++' $^ > $(objtree)/modules.builtin

%/modules.builtin: include/config/auto.conf include/config/tristate.conf
	$(Q)$(MAKE) $(modbuiltin)=$*


# Target to prepare building external modules
PHONY += modules_prepare
modules_prepare: prepare scripts

# Target to install modules
PHONY += modules_install
modules_install: _modinst_ _modinst_post

PHONY += _modinst_
_modinst_:
	@rm -rf $(MODLIB)/kernel
	@rm -f $(MODLIB)/source
	@mkdir -p $(MODLIB)/kernel
	@ln -s $(abspath $(srctree)) $(MODLIB)/source
	@if [ ! $(objtree) -ef  $(MODLIB)/build ]; then \
		rm -f $(MODLIB)/build ; \
		ln -s $(CURDIR) $(MODLIB)/build ; \
	fi
	@cp -f $(objtree)/modules.order $(MODLIB)/
	@cp -f $(objtree)/modules.builtin $(MODLIB)/
	$(Q)$(MAKE) -f $(srctree)/scripts/Makefile.modinst

# This depmod is only for convenience to give the initial
# boot a modules.dep even before / is mounted read-write.  However the
# boot script depmod is the master version.
PHONY += _modinst_post
_modinst_post: _modinst_
	$(call cmd,depmod)

ifeq ($(CONFIG_MODULE_SIG), y)
PHONY += modules_sign
modules_sign:
	$(Q)$(MAKE) -f $(srctree)/scripts/Makefile.modsign
endif

else # CONFIG_MODULES

# Modules not configured
# ---------------------------------------------------------------------------

PHONY += modules modules_install
modules modules_install:
	@echo >&2
	@echo >&2 "The present kernel configuration has modules disabled."
	@echo >&2 "Type 'make config' and enable loadable module support."
	@echo >&2 "Then build a kernel with module support enabled."
	@echo >&2
	@exit 1

endif # CONFIG_MODULES

###
# Cleaning is done on three levels.
# make clean     Delete most generated files
#                Leave enough to build external modules
# make mrproper  Delete the current configuration, and all generated files
# make distclean Remove editor backup files, patch leftover files and the like

# Directories & files removed with 'make clean'
CLEAN_DIRS  += $(MODVERDIR) include/ksym

# Directories & files removed with 'make mrproper'
MRPROPER_DIRS  += include/config usr/include include/generated          \
		  arch/*/include/generated .tmp_objdiff
MRPROPER_FILES += .config .config.old .version \
		  Module.symvers tags TAGS cscope* GPATH GTAGS GRTAGS GSYMS \
		  signing_key.pem signing_key.priv signing_key.x509	\
		  x509.genkey extra_certificates signing_key.x509.keyid	\
		  signing_key.x509.signer vmlinux-gdb.py

# clean - Delete most, but leave enough to build external modules
#
clean: rm-dirs  := $(CLEAN_DIRS)
clean: rm-files := $(CLEAN_FILES)
clean-dirs      := $(addprefix _clean_, . $(vmlinux-alldirs) Documentation samples)

PHONY += $(clean-dirs) clean archclean vmlinuxclean
$(clean-dirs):
	$(Q)$(MAKE) $(clean)=$(patsubst _clean_%,%,$@)

vmlinuxclean:
	$(Q)$(CONFIG_SHELL) $(srctree)/scripts/link-vmlinux.sh clean
	$(Q)$(if $(ARCH_POSTLINK), $(MAKE) -f $(ARCH_POSTLINK) clean)

clean: archclean vmlinuxclean

# mrproper - Delete all generated files, including .config
#
mrproper: rm-dirs  := $(wildcard $(MRPROPER_DIRS))
mrproper: rm-files := $(wildcard $(MRPROPER_FILES))
mrproper-dirs      := $(addprefix _mrproper_,scripts)

PHONY += $(mrproper-dirs) mrproper archmrproper
$(mrproper-dirs):
	$(Q)$(MAKE) $(clean)=$(patsubst _mrproper_%,%,$@)

mrproper: clean archmrproper $(mrproper-dirs)
	$(call cmd,rmdirs)
	$(call cmd,rmfiles)

# distclean
#
PHONY += distclean

distclean: mrproper
	@find $(srctree) $(RCS_FIND_IGNORE) \
		\( -name '*.orig' -o -name '*.rej' -o -name '*~' \
		-o -name '*.bak' -o -name '#*#' -o -name '*%' \
		-o -name 'core' \) \
		-type f -print | xargs rm -f


# Packaging of the kernel to various formats
# ---------------------------------------------------------------------------
package-dir	:= scripts/package

%src-pkg: FORCE
	$(Q)$(MAKE) $(build)=$(package-dir) $@
%pkg: include/config/kernel.release FORCE
	$(Q)$(MAKE) $(build)=$(package-dir) $@


# Brief documentation of the typical targets used
# ---------------------------------------------------------------------------

boards := $(wildcard $(srctree)/arch/$(SRCARCH)/configs/*_defconfig)
boards := $(sort $(notdir $(boards)))
board-dirs := $(dir $(wildcard $(srctree)/arch/$(SRCARCH)/configs/*/*_defconfig))
board-dirs := $(sort $(notdir $(board-dirs:/=)))

PHONY += help
help:
	@echo  'Cleaning targets:'
	@echo  '  clean		  - Remove most generated files but keep the config and'
	@echo  '                    enough build support to build external modules'
	@echo  '  mrproper	  - Remove all generated files + config + various backup files'
	@echo  '  distclean	  - mrproper + remove editor backup and patch files'
	@echo  ''
	@echo  'Configuration targets:'
	@$(MAKE) -f $(srctree)/scripts/kconfig/Makefile help
	@echo  ''
	@echo  'Other generic targets:'
	@echo  '  all		  - Build all targets marked with [*]'
	@echo  '* vmlinux	  - Build the bare kernel'
	@echo  '* modules	  - Build all modules'
	@echo  '  modules_install - Install all modules to INSTALL_MOD_PATH (default: /)'
	@echo  '  dir/            - Build all files in dir and below'
	@echo  '  dir/file.[ois]  - Build specified target only'
	@echo  '  dir/file.ll     - Build the LLVM assembly file'
	@echo  '                    (requires compiler support for LLVM assembly generation)'
	@echo  '  dir/file.lst    - Build specified mixed source/assembly target only'
	@echo  '                    (requires a recent binutils and recent build (System.map))'
	@echo  '  dir/file.ko     - Build module including final link'
	@echo  '  modules_prepare - Set up for building external modules'
	@echo  '  tags/TAGS	  - Generate tags file for editors'
	@echo  '  cscope	  - Generate cscope index'
	@echo  '  gtags           - Generate GNU GLOBAL index'
	@echo  '  kernelrelease	  - Output the release version string (use with make -s)'
	@echo  '  kernelversion	  - Output the version stored in Makefile (use with make -s)'
	@echo  '  image_name	  - Output the image name (use with make -s)'
	@echo  '  headers_install - Install sanitised kernel headers to INSTALL_HDR_PATH'; \
	 echo  '                    (default: $(INSTALL_HDR_PATH))'; \
	 echo  ''
	@echo  'Static analysers:'
	@echo  '  checkstack      - Generate a list of stack hogs'
	@echo  '  namespacecheck  - Name space analysis on compiled kernel'
	@echo  '  versioncheck    - Sanity check on version.h usage'
	@echo  '  includecheck    - Check for duplicate included header files'
	@echo  '  export_report   - List the usages of all exported symbols'
	@echo  '  headers_check   - Sanity check on exported headers'
	@echo  '  headerdep       - Detect inclusion cycles in headers'
	@echo  '  coccicheck      - Check with Coccinelle'
	@echo  ''
	@echo  'Kernel selftest:'
	@echo  '  kselftest       - Build and run kernel selftest (run as root)'
	@echo  '                    Build, install, and boot kernel before'
	@echo  '                    running kselftest on it'
	@echo  '  kselftest-clean - Remove all generated kselftest files'
	@echo  '  kselftest-merge - Merge all the config dependencies of kselftest to existing'
	@echo  '                    .config.'
	@echo  ''
	@echo 'Userspace tools targets:'
	@echo '  use "make tools/help"'
	@echo '  or  "cd tools; make help"'
	@echo  ''
	@echo  'Kernel packaging:'
	@$(MAKE) $(build)=$(package-dir) help
	@echo  ''
	@echo  'Documentation targets:'
	@$(MAKE) -f $(srctree)/Documentation/Makefile dochelp
	@echo  ''
	@echo  'Architecture specific targets ($(SRCARCH)):'
	@$(if $(archhelp),$(archhelp),\
		echo '  No architecture specific help defined for $(SRCARCH)')
	@echo  ''
	@$(if $(boards), \
		$(foreach b, $(boards), \
		printf "  %-24s - Build for %s\\n" $(b) $(subst _defconfig,,$(b));) \
		echo '')
	@$(if $(board-dirs), \
		$(foreach b, $(board-dirs), \
		printf "  %-16s - Show %s-specific targets\\n" help-$(b) $(b);) \
		printf "  %-16s - Show all of the above\\n" help-boards; \
		echo '')

	@echo  '  make V=0|1 [targets] 0 => quiet build (default), 1 => verbose build'
	@echo  '  make V=2   [targets] 2 => give reason for rebuild of target'
	@echo  '  make O=dir [targets] Locate all output files in "dir", including .config'
	@echo  '  make C=1   [targets] Check re-compiled c source with $$CHECK (sparse by default)'
	@echo  '  make C=2   [targets] Force check of all c source with $$CHECK'
	@echo  '  make RECORDMCOUNT_WARN=1 [targets] Warn about ignored mcount sections'
	@echo  '  make W=n   [targets] Enable extra gcc checks, n=1,2,3 where'
	@echo  '		1: warnings which may be relevant and do not occur too often'
	@echo  '		2: warnings which occur quite often but may still be relevant'
	@echo  '		3: more obscure warnings, can most likely be ignored'
	@echo  '		Multiple levels can be combined with W=12 or W=123'
	@echo  ''
	@echo  'Execute "make" or "make all" to build all targets marked with [*] '
	@echo  'For further info see the ./README file'


help-board-dirs := $(addprefix help-,$(board-dirs))

help-boards: $(help-board-dirs)

boards-per-dir = $(sort $(notdir $(wildcard $(srctree)/arch/$(SRCARCH)/configs/$*/*_defconfig)))

$(help-board-dirs): help-%:
	@echo  'Architecture specific targets ($(SRCARCH) $*):'
	@$(if $(boards-per-dir), \
		$(foreach b, $(boards-per-dir), \
		printf "  %-24s - Build for %s\\n" $*/$(b) $(subst _defconfig,,$(b));) \
		echo '')


# Documentation targets
# ---------------------------------------------------------------------------
DOC_TARGETS := xmldocs latexdocs pdfdocs htmldocs epubdocs cleandocs \
	       linkcheckdocs dochelp refcheckdocs
PHONY += $(DOC_TARGETS)
$(DOC_TARGETS): scripts_basic FORCE
	$(Q)$(MAKE) $(build)=Documentation $@

else # KBUILD_EXTMOD

###
# External module support.
# When building external modules the kernel used as basis is considered
# read-only, and no consistency checks are made and the make
# system is not used on the basis kernel. If updates are required
# in the basis kernel ordinary make commands (without M=...) must
# be used.
#
# The following are the only valid targets when building external
# modules.
# make M=dir clean     Delete all automatically generated files
# make M=dir modules   Make all modules in specified dir
# make M=dir	       Same as 'make M=dir modules'
# make M=dir modules_install
#                      Install the modules built in the module directory
#                      Assumes install directory is already created

# We are always building modules
KBUILD_MODULES := 1
PHONY += crmodverdir
crmodverdir:
	$(cmd_crmodverdir)

PHONY += $(objtree)/Module.symvers
$(objtree)/Module.symvers:
	@test -e $(objtree)/Module.symvers || ( \
	echo; \
	echo "  WARNING: Symbol version dump $(objtree)/Module.symvers"; \
	echo "           is missing; modules will have no dependencies and modversions."; \
	echo )

module-dirs := $(addprefix _module_,$(KBUILD_EXTMOD))
PHONY += $(module-dirs) modules
$(module-dirs): crmodverdir $(objtree)/Module.symvers
	$(Q)$(MAKE) $(build)=$(patsubst _module_%,%,$@)

modules: $(module-dirs)
	@$(kecho) '  Building modules, stage 2.';
	$(Q)$(MAKE) -f $(srctree)/scripts/Makefile.modpost

PHONY += modules_install
modules_install: _emodinst_ _emodinst_post

install-dir := $(if $(INSTALL_MOD_DIR),$(INSTALL_MOD_DIR),extra)
PHONY += _emodinst_
_emodinst_:
	$(Q)mkdir -p $(MODLIB)/$(install-dir)
	$(Q)$(MAKE) -f $(srctree)/scripts/Makefile.modinst

PHONY += _emodinst_post
_emodinst_post: _emodinst_
	$(call cmd,depmod)

clean-dirs := $(addprefix _clean_,$(KBUILD_EXTMOD))

PHONY += $(clean-dirs) clean
$(clean-dirs):
	$(Q)$(MAKE) $(clean)=$(patsubst _clean_%,%,$@)

clean:	rm-dirs := $(MODVERDIR)
clean: rm-files := $(KBUILD_EXTMOD)/Module.symvers

PHONY += help
help:
	@echo  '  Building external modules.'
	@echo  '  Syntax: make -C path/to/kernel/src M=$$PWD target'
	@echo  ''
	@echo  '  modules         - default target, build the module(s)'
	@echo  '  modules_install - install the module'
	@echo  '  clean           - remove generated files in module directory only'
	@echo  ''

# Dummies...
PHONY += prepare scripts
prepare: ;
scripts: ;
endif # KBUILD_EXTMOD

clean: $(clean-dirs)
	$(call cmd,rmdirs)
	$(call cmd,rmfiles)
	@find $(if $(KBUILD_EXTMOD), $(KBUILD_EXTMOD), .) $(RCS_FIND_IGNORE) \
		\( -name '*.[aios]' -o -name '*.ko' -o -name '.*.cmd' \
		-o -name '*.ko.*' -o -name '*.dtb' -o -name '*.dtb.S' \
		-o -name '*.dwo' -o -name '*.lst' \
		-o -name '*.su'  \
		-o -name '.*.d' -o -name '.*.tmp' -o -name '*.mod.c' \
		-o -name '*.lex.c' -o -name '*.tab.[ch]' \
		-o -name '*.asn1.[ch]' \
		-o -name '*.symtypes' -o -name 'modules.order' \
		-o -name modules.builtin -o -name '.tmp_*.o.*' \
		-o -name '*.c.[012]*.*' \
		-o -name '*.ll' \
		-o -name '*.gcno' \) -type f -print | xargs rm -f

# Generate tags for editors
# ---------------------------------------------------------------------------
quiet_cmd_tags = GEN     $@
      cmd_tags = $(CONFIG_SHELL) $(srctree)/scripts/tags.sh $@

tags TAGS cscope gtags: FORCE
	$(call cmd,tags)

# Scripts to check various things for consistency
# ---------------------------------------------------------------------------

PHONY += includecheck versioncheck coccicheck namespacecheck export_report

includecheck:
	find $(srctree)/* $(RCS_FIND_IGNORE) \
		-name '*.[hcS]' -type f -print | sort \
		| xargs $(PERL) -w $(srctree)/scripts/checkincludes.pl

versioncheck:
	find $(srctree)/* $(RCS_FIND_IGNORE) \
		-name '*.[hcS]' -type f -print | sort \
		| xargs $(PERL) -w $(srctree)/scripts/checkversion.pl

coccicheck:
	$(Q)$(CONFIG_SHELL) $(srctree)/scripts/$@

namespacecheck:
	$(PERL) $(srctree)/scripts/namespace.pl

export_report:
	$(PERL) $(srctree)/scripts/export_report.pl

endif #ifeq ($(config-targets),1)
endif #ifeq ($(mixed-targets),1)

PHONY += checkstack kernelrelease kernelversion image_name

# UML needs a little special treatment here.  It wants to use the host
# toolchain, so needs $(SUBARCH) passed to checkstack.pl.  Everyone
# else wants $(ARCH), including people doing cross-builds, which means
# that $(SUBARCH) doesn't work here.
ifeq ($(ARCH), um)
CHECKSTACK_ARCH := $(SUBARCH)
else
CHECKSTACK_ARCH := $(ARCH)
endif
checkstack:
	$(OBJDUMP) -d vmlinux $$(find . -name '*.ko') | \
	$(PERL) $(src)/scripts/checkstack.pl $(CHECKSTACK_ARCH)

kernelrelease:
	@echo "$(KERNELVERSION)$$($(CONFIG_SHELL) $(srctree)/scripts/setlocalversion $(srctree))"

kernelversion:
	@echo $(KERNELVERSION)

image_name:
	@echo $(KBUILD_IMAGE)

# Clear a bunch of variables before executing the submake
tools/: FORCE
	$(Q)mkdir -p $(objtree)/tools
	$(Q)$(MAKE) LDFLAGS= MAKEFLAGS="$(tools_silent) $(filter --j% -j,$(MAKEFLAGS))" O=$(abspath $(objtree)) subdir=tools -C $(src)/tools/

tools/%: FORCE
	$(Q)mkdir -p $(objtree)/tools
	$(Q)$(MAKE) LDFLAGS= MAKEFLAGS="$(tools_silent) $(filter --j% -j,$(MAKEFLAGS))" O=$(abspath $(objtree)) subdir=tools -C $(src)/tools/ $*

# Single targets
# ---------------------------------------------------------------------------
# Single targets are compatible with:
# - build with mixed source and output
# - build with separate output dir 'make O=...'
# - external modules
#
#  target-dir => where to store outputfile
#  build-dir  => directory in kernel source tree to use

ifeq ($(KBUILD_EXTMOD),)
        build-dir  = $(patsubst %/,%,$(dir $@))
        target-dir = $(dir $@)
else
        zap-slash=$(filter-out .,$(patsubst %/,%,$(dir $@)))
        build-dir  = $(KBUILD_EXTMOD)$(if $(zap-slash),/$(zap-slash))
        target-dir = $(if $(KBUILD_EXTMOD),$(dir $<),$(dir $@))
endif

%.s: %.c prepare scripts FORCE
	$(Q)$(MAKE) $(build)=$(build-dir) $(target-dir)$(notdir $@)
%.i: %.c prepare scripts FORCE
	$(Q)$(MAKE) $(build)=$(build-dir) $(target-dir)$(notdir $@)
%.o: %.c prepare scripts FORCE
	$(Q)$(MAKE) $(build)=$(build-dir) $(target-dir)$(notdir $@)
%.lst: %.c prepare scripts FORCE
	$(Q)$(MAKE) $(build)=$(build-dir) $(target-dir)$(notdir $@)
%.s: %.S prepare scripts FORCE
	$(Q)$(MAKE) $(build)=$(build-dir) $(target-dir)$(notdir $@)
%.o: %.S prepare scripts FORCE
	$(Q)$(MAKE) $(build)=$(build-dir) $(target-dir)$(notdir $@)
%.symtypes: %.c prepare scripts FORCE
	$(Q)$(MAKE) $(build)=$(build-dir) $(target-dir)$(notdir $@)
%.ll: %.c prepare scripts FORCE
	$(Q)$(MAKE) $(build)=$(build-dir) $(target-dir)$(notdir $@)

# Modules
/: prepare scripts FORCE
	$(cmd_crmodverdir)
	$(Q)$(MAKE) KBUILD_MODULES=$(if $(CONFIG_MODULES),1) \
	$(build)=$(build-dir)
# Make sure the latest headers are built for Documentation
Documentation/ samples/: headers_install
%/: prepare scripts FORCE
	$(cmd_crmodverdir)
	$(Q)$(MAKE) KBUILD_MODULES=$(if $(CONFIG_MODULES),1) \
	$(build)=$(build-dir)
%.ko: prepare scripts FORCE
	$(cmd_crmodverdir)
	$(Q)$(MAKE) KBUILD_MODULES=$(if $(CONFIG_MODULES),1)   \
	$(build)=$(build-dir) $(@:.ko=.o)
	$(Q)$(MAKE) -f $(srctree)/scripts/Makefile.modpost

# FIXME Should go into a make.lib or something
# ===========================================================================

quiet_cmd_rmdirs = $(if $(wildcard $(rm-dirs)),CLEAN   $(wildcard $(rm-dirs)))
      cmd_rmdirs = rm -rf $(rm-dirs)

quiet_cmd_rmfiles = $(if $(wildcard $(rm-files)),CLEAN   $(wildcard $(rm-files)))
      cmd_rmfiles = rm -f $(rm-files)

# Run depmod only if we have System.map and depmod is executable
quiet_cmd_depmod = DEPMOD  $(KERNELRELEASE)
      cmd_depmod = $(CONFIG_SHELL) $(srctree)/scripts/depmod.sh $(DEPMOD) \
                   $(KERNELRELEASE)

# Create temporary dir for module support files
# clean it up only when building all modules
cmd_crmodverdir = $(Q)mkdir -p $(MODVERDIR) \
                  $(if $(KBUILD_MODULES),; rm -f $(MODVERDIR)/*)

# read all saved command lines

cmd_files := $(wildcard .*.cmd $(foreach f,$(sort $(targets)),$(dir $(f)).$(notdir $(f)).cmd))

ifneq ($(cmd_files),)
  $(cmd_files): ;	# Do not try to update included dependency files
  include $(cmd_files)
endif

endif	# skip-makefile

PHONY += FORCE
FORCE:

# Declare the contents of the PHONY variable as phony.  We keep that
# information in a variable so we can use it in if_changed and friends.
.PHONY: $(PHONY)<|MERGE_RESOLUTION|>--- conflicted
+++ resolved
@@ -1,15 +1,9 @@
 # SPDX-License-Identifier: GPL-2.0
 VERSION = 4
 PATCHLEVEL = 19
-<<<<<<< HEAD
-SUBLEVEL = 38
+SUBLEVEL = 39
 EXTRAVERSION = -zen
 NAME = Neo Mir
-=======
-SUBLEVEL = 39
-EXTRAVERSION =
-NAME = "People's Front"
->>>>>>> ad119c97
 
 # *DOCUMENTATION*
 # To see a list of typical targets execute "make help"

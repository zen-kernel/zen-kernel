# SPDX-License-Identifier: GPL-2.0
VERSION = 5
PATCHLEVEL = 8
<<<<<<< HEAD
SUBLEVEL = 0
EXTRAVERSION = -zen
NAME = Tea Storm
=======
SUBLEVEL = 1
EXTRAVERSION =
NAME = Kleptomaniac Octopus
>>>>>>> 5f49ff25

# *DOCUMENTATION*
# To see a list of typical targets execute "make help"
# More info can be located in ./README
# Comments in this file are targeted only to the developer, do not
# expect to learn how to build the kernel reading this file.

$(if $(filter __%, $(MAKECMDGOALS)), \
	$(error targets prefixed with '__' are only for internal use))

# That's our default target when none is given on the command line
PHONY := __all
__all:

# We are using a recursive build, so we need to do a little thinking
# to get the ordering right.
#
# Most importantly: sub-Makefiles should only ever modify files in
# their own directory. If in some directory we have a dependency on
# a file in another dir (which doesn't happen often, but it's often
# unavoidable when linking the built-in.a targets which finally
# turn into vmlinux), we will call a sub make in that other dir, and
# after that we are sure that everything which is in that other dir
# is now up to date.
#
# The only cases where we need to modify files which have global
# effects are thus separated out and done before the recursive
# descending is started. They are now explicitly listed as the
# prepare rule.

ifneq ($(sub_make_done),1)

# Do not use make's built-in rules and variables
# (this increases performance and avoids hard-to-debug behaviour)
MAKEFLAGS += -rR

# Avoid funny character set dependencies
unexport LC_ALL
LC_COLLATE=C
LC_NUMERIC=C
export LC_COLLATE LC_NUMERIC

# Avoid interference with shell env settings
unexport GREP_OPTIONS

# Beautify output
# ---------------------------------------------------------------------------
#
# Normally, we echo the whole command before executing it. By making
# that echo $($(quiet)$(cmd)), we now have the possibility to set
# $(quiet) to choose other forms of output instead, e.g.
#
#         quiet_cmd_cc_o_c = Compiling $(RELDIR)/$@
#         cmd_cc_o_c       = $(CC) $(c_flags) -c -o $@ $<
#
# If $(quiet) is empty, the whole command will be printed.
# If it is set to "quiet_", only the short version will be printed.
# If it is set to "silent_", nothing will be printed at all, since
# the variable $(silent_cmd_cc_o_c) doesn't exist.
#
# A simple variant is to prefix commands with $(Q) - that's useful
# for commands that shall be hidden in non-verbose mode.
#
#	$(Q)ln $@ :<
#
# If KBUILD_VERBOSE equals 0 then the above command will be hidden.
# If KBUILD_VERBOSE equals 1 then the above command is displayed.
# If KBUILD_VERBOSE equals 2 then give the reason why each target is rebuilt.
#
# To put more focus on warnings, be less verbose as default
# Use 'make V=1' to see the full commands

ifeq ("$(origin V)", "command line")
  KBUILD_VERBOSE = $(V)
endif
ifndef KBUILD_VERBOSE
  KBUILD_VERBOSE = 0
endif

ifeq ($(KBUILD_VERBOSE),1)
  quiet =
  Q =
else
  quiet=quiet_
  Q = @
endif

# If the user is running make -s (silent mode), suppress echoing of
# commands

ifneq ($(findstring s,$(filter-out --%,$(MAKEFLAGS))),)
  quiet=silent_
endif

export quiet Q KBUILD_VERBOSE

# Kbuild will save output files in the current working directory.
# This does not need to match to the root of the kernel source tree.
#
# For example, you can do this:
#
#  cd /dir/to/store/output/files; make -f /dir/to/kernel/source/Makefile
#
# If you want to save output files in a different location, there are
# two syntaxes to specify it.
#
# 1) O=
# Use "make O=dir/to/store/output/files/"
#
# 2) Set KBUILD_OUTPUT
# Set the environment variable KBUILD_OUTPUT to point to the output directory.
# export KBUILD_OUTPUT=dir/to/store/output/files/; make
#
# The O= assignment takes precedence over the KBUILD_OUTPUT environment
# variable.

# Do we want to change the working directory?
ifeq ("$(origin O)", "command line")
  KBUILD_OUTPUT := $(O)
endif

ifneq ($(KBUILD_OUTPUT),)
# Make's built-in functions such as $(abspath ...), $(realpath ...) cannot
# expand a shell special character '~'. We use a somewhat tedious way here.
abs_objtree := $(shell mkdir -p $(KBUILD_OUTPUT) && cd $(KBUILD_OUTPUT) && pwd)
$(if $(abs_objtree),, \
     $(error failed to create output directory "$(KBUILD_OUTPUT)"))

# $(realpath ...) resolves symlinks
abs_objtree := $(realpath $(abs_objtree))
else
abs_objtree := $(CURDIR)
endif # ifneq ($(KBUILD_OUTPUT),)

ifeq ($(abs_objtree),$(CURDIR))
# Suppress "Entering directory ..." unless we are changing the work directory.
MAKEFLAGS += --no-print-directory
else
need-sub-make := 1
endif

abs_srctree := $(realpath $(dir $(lastword $(MAKEFILE_LIST))))

ifneq ($(words $(subst :, ,$(abs_srctree))), 1)
$(error source directory cannot contain spaces or colons)
endif

ifneq ($(abs_srctree),$(abs_objtree))
# Look for make include files relative to root of kernel src
#
# This does not become effective immediately because MAKEFLAGS is re-parsed
# once after the Makefile is read. We need to invoke sub-make.
MAKEFLAGS += --include-dir=$(abs_srctree)
need-sub-make := 1
endif

this-makefile := $(lastword $(MAKEFILE_LIST))

ifneq ($(filter 3.%,$(MAKE_VERSION)),)
# 'MAKEFLAGS += -rR' does not immediately become effective for GNU Make 3.x
# We need to invoke sub-make to avoid implicit rules in the top Makefile.
need-sub-make := 1
# Cancel implicit rules for this Makefile.
$(this-makefile): ;
endif

export abs_srctree abs_objtree
export sub_make_done := 1

ifeq ($(need-sub-make),1)

PHONY += $(MAKECMDGOALS) __sub-make

$(filter-out $(this-makefile), $(MAKECMDGOALS)) __all: __sub-make
	@:

# Invoke a second make in the output directory, passing relevant variables
__sub-make:
	$(Q)$(MAKE) -C $(abs_objtree) -f $(abs_srctree)/Makefile $(MAKECMDGOALS)

endif # need-sub-make
endif # sub_make_done

# We process the rest of the Makefile if this is the final invocation of make
ifeq ($(need-sub-make),)

# Do not print "Entering directory ...",
# but we want to display it when entering to the output directory
# so that IDEs/editors are able to understand relative filenames.
MAKEFLAGS += --no-print-directory

# Call a source code checker (by default, "sparse") as part of the
# C compilation.
#
# Use 'make C=1' to enable checking of only re-compiled files.
# Use 'make C=2' to enable checking of *all* source files, regardless
# of whether they are re-compiled or not.
#
# See the file "Documentation/dev-tools/sparse.rst" for more details,
# including where to get the "sparse" utility.

ifeq ("$(origin C)", "command line")
  KBUILD_CHECKSRC = $(C)
endif
ifndef KBUILD_CHECKSRC
  KBUILD_CHECKSRC = 0
endif

# Use make M=dir or set the environment variable KBUILD_EXTMOD to specify the
# directory of external module to build. Setting M= takes precedence.
ifeq ("$(origin M)", "command line")
  KBUILD_EXTMOD := $(M)
endif

$(if $(word 2, $(KBUILD_EXTMOD)), \
	$(error building multiple external modules is not supported))

export KBUILD_CHECKSRC KBUILD_EXTMOD

extmod-prefix = $(if $(KBUILD_EXTMOD),$(KBUILD_EXTMOD)/)

ifeq ($(abs_srctree),$(abs_objtree))
        # building in the source tree
        srctree := .
	building_out_of_srctree :=
else
        ifeq ($(abs_srctree)/,$(dir $(abs_objtree)))
                # building in a subdirectory of the source tree
                srctree := ..
        else
                srctree := $(abs_srctree)
        endif
	building_out_of_srctree := 1
endif

ifneq ($(KBUILD_ABS_SRCTREE),)
srctree := $(abs_srctree)
endif

objtree		:= .
VPATH		:= $(srctree)

export building_out_of_srctree srctree objtree VPATH

# To make sure we do not include .config for any of the *config targets
# catch them early, and hand them over to scripts/kconfig/Makefile
# It is allowed to specify more targets when calling make, including
# mixing *config targets and build targets.
# For example 'make oldconfig all'.
# Detect when mixed targets is specified, and make a second invocation
# of make so .config is not included in this case either (for *config).

version_h := include/generated/uapi/linux/version.h
old_version_h := include/linux/version.h

clean-targets := %clean mrproper cleandocs
no-dot-config-targets := $(clean-targets) \
			 cscope gtags TAGS tags help% %docs check% coccicheck \
			 $(version_h) headers headers_% archheaders archscripts \
			 %asm-generic kernelversion %src-pkg dt_binding_check \
			 outputmakefile
no-sync-config-targets := $(no-dot-config-targets) install %install \
			   kernelrelease
single-targets := %.a %.i %.ko %.lds %.ll %.lst %.mod %.o %.s %.symtypes %/

config-build	:=
mixed-build	:=
need-config	:= 1
may-sync-config	:= 1
single-build	:=

ifneq ($(filter $(no-dot-config-targets), $(MAKECMDGOALS)),)
	ifeq ($(filter-out $(no-dot-config-targets), $(MAKECMDGOALS)),)
		need-config :=
	endif
endif

ifneq ($(filter $(no-sync-config-targets), $(MAKECMDGOALS)),)
	ifeq ($(filter-out $(no-sync-config-targets), $(MAKECMDGOALS)),)
		may-sync-config :=
	endif
endif

ifneq ($(KBUILD_EXTMOD),)
	may-sync-config :=
endif

ifeq ($(KBUILD_EXTMOD),)
        ifneq ($(filter config %config,$(MAKECMDGOALS)),)
		config-build := 1
                ifneq ($(words $(MAKECMDGOALS)),1)
			mixed-build := 1
                endif
        endif
endif

# We cannot build single targets and the others at the same time
ifneq ($(filter $(single-targets), $(MAKECMDGOALS)),)
	single-build := 1
	ifneq ($(filter-out $(single-targets), $(MAKECMDGOALS)),)
		mixed-build := 1
	endif
endif

# For "make -j clean all", "make -j mrproper defconfig all", etc.
ifneq ($(filter $(clean-targets),$(MAKECMDGOALS)),)
        ifneq ($(filter-out $(clean-targets),$(MAKECMDGOALS)),)
		mixed-build := 1
        endif
endif

# install and modules_install need also be processed one by one
ifneq ($(filter install,$(MAKECMDGOALS)),)
        ifneq ($(filter modules_install,$(MAKECMDGOALS)),)
		mixed-build := 1
        endif
endif

ifdef mixed-build
# ===========================================================================
# We're called with mixed targets (*config and build targets).
# Handle them one by one.

PHONY += $(MAKECMDGOALS) __build_one_by_one

$(MAKECMDGOALS): __build_one_by_one
	@:

__build_one_by_one:
	$(Q)set -e; \
	for i in $(MAKECMDGOALS); do \
		$(MAKE) -f $(srctree)/Makefile $$i; \
	done

else # !mixed-build

include scripts/Kbuild.include

# Read KERNELRELEASE from include/config/kernel.release (if it exists)
KERNELRELEASE = $(shell cat include/config/kernel.release 2> /dev/null)
KERNELVERSION = $(VERSION)$(if $(PATCHLEVEL),.$(PATCHLEVEL)$(if $(SUBLEVEL),.$(SUBLEVEL)))$(EXTRAVERSION)
export VERSION PATCHLEVEL SUBLEVEL KERNELRELEASE KERNELVERSION

include scripts/subarch.include

# Cross compiling and selecting different set of gcc/bin-utils
# ---------------------------------------------------------------------------
#
# When performing cross compilation for other architectures ARCH shall be set
# to the target architecture. (See arch/* for the possibilities).
# ARCH can be set during invocation of make:
# make ARCH=ia64
# Another way is to have ARCH set in the environment.
# The default ARCH is the host where make is executed.

# CROSS_COMPILE specify the prefix used for all executables used
# during compilation. Only gcc and related bin-utils executables
# are prefixed with $(CROSS_COMPILE).
# CROSS_COMPILE can be set on the command line
# make CROSS_COMPILE=ia64-linux-
# Alternatively CROSS_COMPILE can be set in the environment.
# Default value for CROSS_COMPILE is not to prefix executables
# Note: Some architectures assign CROSS_COMPILE in their arch/*/Makefile
ARCH		?= $(SUBARCH)

# Architecture as present in compile.h
UTS_MACHINE 	:= $(ARCH)
SRCARCH 	:= $(ARCH)

# Additional ARCH settings for x86
ifeq ($(ARCH),i386)
        SRCARCH := x86
endif
ifeq ($(ARCH),x86_64)
        SRCARCH := x86
endif

# Additional ARCH settings for sparc
ifeq ($(ARCH),sparc32)
       SRCARCH := sparc
endif
ifeq ($(ARCH),sparc64)
       SRCARCH := sparc
endif

# Additional ARCH settings for sh
ifeq ($(ARCH),sh64)
       SRCARCH := sh
endif

KCONFIG_CONFIG	?= .config
export KCONFIG_CONFIG

# Default file for 'make defconfig'. This may be overridden by arch-Makefile.
export KBUILD_DEFCONFIG := defconfig

# SHELL used by kbuild
CONFIG_SHELL := sh

HOST_LFS_CFLAGS := $(shell getconf LFS_CFLAGS 2>/dev/null)
HOST_LFS_LDFLAGS := $(shell getconf LFS_LDFLAGS 2>/dev/null)
HOST_LFS_LIBS := $(shell getconf LFS_LIBS 2>/dev/null)

ifneq ($(LLVM),)
HOSTCC	= clang
HOSTCXX	= clang++
else
HOSTCC	= gcc
HOSTCXX	= g++
endif

export KBUILD_USERCFLAGS := -Wall -Wmissing-prototypes -Wstrict-prototypes \
			      -O2 -fomit-frame-pointer -std=gnu89
export KBUILD_USERLDFLAGS :=

KBUILD_HOSTCFLAGS   := $(KBUILD_USERCFLAGS) $(HOST_LFS_CFLAGS) $(HOSTCFLAGS)
KBUILD_HOSTCXXFLAGS := -Wall -O2 $(HOST_LFS_CFLAGS) $(HOSTCXXFLAGS)
KBUILD_HOSTLDFLAGS  := $(HOST_LFS_LDFLAGS) $(HOSTLDFLAGS)
KBUILD_HOSTLDLIBS   := $(HOST_LFS_LIBS) $(HOSTLDLIBS)

# Make variables (CC, etc...)
CPP		= $(CC) -E
ifneq ($(LLVM),)
CC		= clang
LD		= ld.lld
AR		= llvm-ar
NM		= llvm-nm
OBJCOPY		= llvm-objcopy
OBJDUMP		= llvm-objdump
READELF		= llvm-readelf
OBJSIZE		= llvm-size
STRIP		= llvm-strip
else
CC		= $(CROSS_COMPILE)gcc
LD		= $(CROSS_COMPILE)ld
AR		= $(CROSS_COMPILE)ar
NM		= $(CROSS_COMPILE)nm
OBJCOPY		= $(CROSS_COMPILE)objcopy
OBJDUMP		= $(CROSS_COMPILE)objdump
READELF		= $(CROSS_COMPILE)readelf
OBJSIZE		= $(CROSS_COMPILE)size
STRIP		= $(CROSS_COMPILE)strip
endif
PAHOLE		= pahole
LEX		= flex
YACC		= bison
AWK		= awk
INSTALLKERNEL  := installkernel
DEPMOD		= /sbin/depmod
PERL		= perl
PYTHON		= python
PYTHON3		= python3
CHECK		= sparse
BASH		= bash
KGZIP		= gzip
KBZIP2		= bzip2
KLZOP		= lzop
LZMA		= lzma
LZ4		= lz4c
XZ		= xz
ZSTD		= zstd

CHECKFLAGS     := -D__linux__ -Dlinux -D__STDC__ -Dunix -D__unix__ \
		  -Wbitwise -Wno-return-void -Wno-unknown-attribute $(CF)
NOSTDINC_FLAGS :=
CFLAGS_MODULE   =
AFLAGS_MODULE   =
LDFLAGS_MODULE  =
CFLAGS_KERNEL	=
AFLAGS_KERNEL	=
LDFLAGS_vmlinux =

# Use USERINCLUDE when you must reference the UAPI directories only.
USERINCLUDE    := \
		-I$(srctree)/arch/$(SRCARCH)/include/uapi \
		-I$(objtree)/arch/$(SRCARCH)/include/generated/uapi \
		-I$(srctree)/include/uapi \
		-I$(objtree)/include/generated/uapi \
                -include $(srctree)/include/linux/kconfig.h

# Use LINUXINCLUDE when you must reference the include/ directory.
# Needed to be compatible with the O= option
LINUXINCLUDE    := \
		-I$(srctree)/arch/$(SRCARCH)/include \
		-I$(objtree)/arch/$(SRCARCH)/include/generated \
		$(if $(building_out_of_srctree),-I$(srctree)/include) \
		-I$(objtree)/include \
		$(USERINCLUDE)

KBUILD_AFLAGS   := -D__ASSEMBLY__ -fno-PIE
KBUILD_CFLAGS   := -Wall -Wundef -Werror=strict-prototypes -Wno-trigraphs \
		   -fno-strict-aliasing -fno-common -fshort-wchar -fno-PIE \
		   -Werror=implicit-function-declaration -Werror=implicit-int \
		   -Wno-format-security \
		   -std=gnu89
KBUILD_CPPFLAGS := -D__KERNEL__
KBUILD_AFLAGS_KERNEL :=
KBUILD_CFLAGS_KERNEL :=
KBUILD_AFLAGS_MODULE  := -DMODULE
KBUILD_CFLAGS_MODULE  := -DMODULE
KBUILD_LDFLAGS_MODULE :=
export KBUILD_LDS_MODULE := $(srctree)/scripts/module-common.lds
KBUILD_LDFLAGS :=
GCC_PLUGINS_CFLAGS :=
CLANG_FLAGS :=

export ARCH SRCARCH CONFIG_SHELL BASH HOSTCC KBUILD_HOSTCFLAGS CROSS_COMPILE LD CC
export CPP AR NM STRIP OBJCOPY OBJDUMP OBJSIZE READELF PAHOLE LEX YACC AWK INSTALLKERNEL
export PERL PYTHON PYTHON3 CHECK CHECKFLAGS MAKE UTS_MACHINE HOSTCXX
export KGZIP KBZIP2 KLZOP LZMA LZ4 XZ ZSTD
export KBUILD_HOSTCXXFLAGS KBUILD_HOSTLDFLAGS KBUILD_HOSTLDLIBS LDFLAGS_MODULE

export KBUILD_CPPFLAGS NOSTDINC_FLAGS LINUXINCLUDE OBJCOPYFLAGS KBUILD_LDFLAGS
export KBUILD_CFLAGS CFLAGS_KERNEL CFLAGS_MODULE
export CFLAGS_KASAN CFLAGS_KASAN_NOSANITIZE CFLAGS_UBSAN CFLAGS_KCSAN
export KBUILD_AFLAGS AFLAGS_KERNEL AFLAGS_MODULE
export KBUILD_AFLAGS_MODULE KBUILD_CFLAGS_MODULE KBUILD_LDFLAGS_MODULE
export KBUILD_AFLAGS_KERNEL KBUILD_CFLAGS_KERNEL

# Files to ignore in find ... statements

export RCS_FIND_IGNORE := \( -name SCCS -o -name BitKeeper -o -name .svn -o    \
			  -name CVS -o -name .pc -o -name .hg -o -name .git \) \
			  -prune -o
export RCS_TAR_IGNORE := --exclude SCCS --exclude BitKeeper --exclude .svn \
			 --exclude CVS --exclude .pc --exclude .hg --exclude .git

# ===========================================================================
# Rules shared between *config targets and build targets

# Basic helpers built in scripts/basic/
PHONY += scripts_basic
scripts_basic:
	$(Q)$(MAKE) $(build)=scripts/basic
	$(Q)rm -f .tmp_quiet_recordmcount

PHONY += outputmakefile
# Before starting out-of-tree build, make sure the source tree is clean.
# outputmakefile generates a Makefile in the output directory, if using a
# separate output directory. This allows convenient use of make in the
# output directory.
# At the same time when output Makefile generated, generate .gitignore to
# ignore whole output directory
outputmakefile:
ifdef building_out_of_srctree
	$(Q)if [ -f $(srctree)/.config -o \
		 -d $(srctree)/include/config -o \
		 -d $(srctree)/arch/$(SRCARCH)/include/generated ]; then \
		echo >&2 "***"; \
		echo >&2 "*** The source tree is not clean, please run 'make$(if $(findstring command line, $(origin ARCH)), ARCH=$(ARCH)) mrproper'"; \
		echo >&2 "*** in $(abs_srctree)";\
		echo >&2 "***"; \
		false; \
	fi
	$(Q)ln -fsn $(srctree) source
	$(Q)$(CONFIG_SHELL) $(srctree)/scripts/mkmakefile $(srctree)
	$(Q)test -e .gitignore || \
	{ echo "# this is build directory, ignore it"; echo "*"; } > .gitignore
endif

ifneq ($(shell $(CC) --version 2>&1 | head -n 1 | grep clang),)
ifneq ($(CROSS_COMPILE),)
CLANG_FLAGS	+= --target=$(notdir $(CROSS_COMPILE:%-=%))
GCC_TOOLCHAIN_DIR := $(dir $(shell which $(CROSS_COMPILE)elfedit))
CLANG_FLAGS	+= --prefix=$(GCC_TOOLCHAIN_DIR)$(notdir $(CROSS_COMPILE))
GCC_TOOLCHAIN	:= $(realpath $(GCC_TOOLCHAIN_DIR)/..)
endif
ifneq ($(GCC_TOOLCHAIN),)
CLANG_FLAGS	+= --gcc-toolchain=$(GCC_TOOLCHAIN)
endif
ifneq ($(LLVM_IAS),1)
CLANG_FLAGS	+= -no-integrated-as
endif
CLANG_FLAGS	+= -Werror=unknown-warning-option
KBUILD_CFLAGS	+= $(CLANG_FLAGS)
KBUILD_AFLAGS	+= $(CLANG_FLAGS)
export CLANG_FLAGS
endif

# The expansion should be delayed until arch/$(SRCARCH)/Makefile is included.
# Some architectures define CROSS_COMPILE in arch/$(SRCARCH)/Makefile.
# CC_VERSION_TEXT is referenced from Kconfig (so it needs export),
# and from include/config/auto.conf.cmd to detect the compiler upgrade.
CC_VERSION_TEXT = $(shell $(CC) --version 2>/dev/null | head -n 1)

ifdef config-build
# ===========================================================================
# *config targets only - make sure prerequisites are updated, and descend
# in scripts/kconfig to make the *config target

# Read arch specific Makefile to set KBUILD_DEFCONFIG as needed.
# KBUILD_DEFCONFIG may point out an alternative default configuration
# used for 'make defconfig'
include arch/$(SRCARCH)/Makefile
export KBUILD_DEFCONFIG KBUILD_KCONFIG CC_VERSION_TEXT

config: outputmakefile scripts_basic FORCE
	$(Q)$(MAKE) $(build)=scripts/kconfig $@

%config: outputmakefile scripts_basic FORCE
	$(Q)$(MAKE) $(build)=scripts/kconfig $@

else #!config-build
# ===========================================================================
# Build targets only - this includes vmlinux, arch specific targets, clean
# targets and others. In general all targets except *config targets.

# If building an external module we do not care about the all: rule
# but instead __all depend on modules
PHONY += all
ifeq ($(KBUILD_EXTMOD),)
__all: all
else
__all: modules
endif

# Decide whether to build built-in, modular, or both.
# Normally, just do built-in.

KBUILD_MODULES :=
KBUILD_BUILTIN := 1

# If we have only "make modules", don't compile built-in objects.
ifeq ($(MAKECMDGOALS),modules)
  KBUILD_BUILTIN :=
endif

# If we have "make <whatever> modules", compile modules
# in addition to whatever we do anyway.
# Just "make" or "make all" shall build modules as well

ifneq ($(filter all modules nsdeps,$(MAKECMDGOALS)),)
  KBUILD_MODULES := 1
endif

ifeq ($(MAKECMDGOALS),)
  KBUILD_MODULES := 1
endif

export KBUILD_MODULES KBUILD_BUILTIN

ifdef need-config
include include/config/auto.conf
endif

ifeq ($(KBUILD_EXTMOD),)
# Objects we will link into vmlinux / subdirs we need to visit
core-y		:= init/ usr/
drivers-y	:= drivers/ sound/
drivers-$(CONFIG_SAMPLES) += samples/
drivers-y	+= net/ virt/
libs-y		:= lib/
endif # KBUILD_EXTMOD

# The all: target is the default when no target is given on the
# command line.
# This allow a user to issue only 'make' to build a kernel including modules
# Defaults to vmlinux, but the arch makefile usually adds further targets
all: vmlinux

CFLAGS_GCOV	:= -fprofile-arcs -ftest-coverage \
	$(call cc-option,-fno-tree-loop-im) \
	$(call cc-disable-warning,maybe-uninitialized,)
export CFLAGS_GCOV

# The arch Makefiles can override CC_FLAGS_FTRACE. We may also append it later.
ifdef CONFIG_FUNCTION_TRACER
  CC_FLAGS_FTRACE := -pg
endif

RETPOLINE_CFLAGS_GCC := -mindirect-branch=thunk-extern -mindirect-branch-register
RETPOLINE_VDSO_CFLAGS_GCC := -mindirect-branch=thunk-inline -mindirect-branch-register
RETPOLINE_CFLAGS_CLANG := -mretpoline-external-thunk
RETPOLINE_VDSO_CFLAGS_CLANG := -mretpoline
RETPOLINE_CFLAGS := $(call cc-option,$(RETPOLINE_CFLAGS_GCC),$(call cc-option,$(RETPOLINE_CFLAGS_CLANG)))
RETPOLINE_VDSO_CFLAGS := $(call cc-option,$(RETPOLINE_VDSO_CFLAGS_GCC),$(call cc-option,$(RETPOLINE_VDSO_CFLAGS_CLANG)))
export RETPOLINE_CFLAGS
export RETPOLINE_VDSO_CFLAGS

include arch/$(SRCARCH)/Makefile

ifdef need-config
ifdef may-sync-config
# Read in dependencies to all Kconfig* files, make sure to run syncconfig if
# changes are detected. This should be included after arch/$(SRCARCH)/Makefile
# because some architectures define CROSS_COMPILE there.
include include/config/auto.conf.cmd

$(KCONFIG_CONFIG):
	@echo >&2 '***'
	@echo >&2 '*** Configuration file "$@" not found!'
	@echo >&2 '***'
	@echo >&2 '*** Please run some configurator (e.g. "make oldconfig" or'
	@echo >&2 '*** "make menuconfig" or "make xconfig").'
	@echo >&2 '***'
	@/bin/false

# The actual configuration files used during the build are stored in
# include/generated/ and include/config/. Update them if .config is newer than
# include/config/auto.conf (which mirrors .config).
#
# This exploits the 'multi-target pattern rule' trick.
# The syncconfig should be executed only once to make all the targets.
# (Note: use the grouped target '&:' when we bump to GNU Make 4.3)
%/config/auto.conf %/config/auto.conf.cmd %/generated/autoconf.h: $(KCONFIG_CONFIG)
	$(Q)$(MAKE) -f $(srctree)/Makefile syncconfig
else # !may-sync-config
# External modules and some install targets need include/generated/autoconf.h
# and include/config/auto.conf but do not care if they are up-to-date.
# Use auto.conf to trigger the test
PHONY += include/config/auto.conf

include/config/auto.conf:
	$(Q)test -e include/generated/autoconf.h -a -e $@ || (		\
	echo >&2;							\
	echo >&2 "  ERROR: Kernel configuration is invalid.";		\
	echo >&2 "         include/generated/autoconf.h or $@ are missing.";\
	echo >&2 "         Run 'make oldconfig && make prepare' on kernel src to fix it.";	\
	echo >&2 ;							\
	/bin/false)

endif # may-sync-config
endif # need-config

KBUILD_CFLAGS	+= $(call cc-option,-fno-delete-null-pointer-checks,)
KBUILD_CFLAGS	+= $(call cc-disable-warning,frame-address,)
KBUILD_CFLAGS	+= $(call cc-disable-warning, format-truncation)
KBUILD_CFLAGS	+= $(call cc-disable-warning, format-overflow)
KBUILD_CFLAGS	+= $(call cc-disable-warning, address-of-packed-member)

ifdef CONFIG_CC_OPTIMIZE_FOR_PERFORMANCE
KBUILD_CFLAGS += -O2
else ifdef CONFIG_CC_OPTIMIZE_FOR_PERFORMANCE_O3
KBUILD_CFLAGS += -O3
else ifdef CONFIG_CC_OPTIMIZE_FOR_SIZE
KBUILD_CFLAGS += -Os
endif

# Tell gcc to never replace conditional load with a non-conditional one
KBUILD_CFLAGS	+= $(call cc-option,--param=allow-store-data-races=0)
KBUILD_CFLAGS	+= $(call cc-option,-fno-allow-store-data-races)

include scripts/Makefile.kcov
include scripts/Makefile.gcc-plugins

ifdef CONFIG_READABLE_ASM
# Disable optimizations that make assembler listings hard to read.
# reorder blocks reorders the control in the function
# ipa clone creates specialized cloned functions
# partial inlining inlines only parts of functions
KBUILD_CFLAGS += $(call cc-option,-fno-reorder-blocks,) \
                 $(call cc-option,-fno-ipa-cp-clone,) \
                 $(call cc-option,-fno-partial-inlining)
endif

ifneq ($(CONFIG_FRAME_WARN),0)
KBUILD_CFLAGS += -Wframe-larger-than=$(CONFIG_FRAME_WARN)
endif

stackp-flags-$(CONFIG_CC_HAS_STACKPROTECTOR_NONE) := -fno-stack-protector
stackp-flags-$(CONFIG_STACKPROTECTOR)             := -fstack-protector
stackp-flags-$(CONFIG_STACKPROTECTOR_STRONG)      := -fstack-protector-strong

KBUILD_CFLAGS += $(stackp-flags-y)

ifdef CONFIG_CC_IS_CLANG
KBUILD_CPPFLAGS += -Qunused-arguments
KBUILD_CFLAGS += -Wno-format-invalid-specifier
KBUILD_CFLAGS += -Wno-gnu
# CLANG uses a _MergedGlobals as optimization, but this breaks modpost, as the
# source of a reference will be _MergedGlobals and not on of the whitelisted names.
# See modpost pattern 2
KBUILD_CFLAGS += -mno-global-merge
else

# These warnings generated too much noise in a regular build.
# Use make W=1 to enable them (see scripts/Makefile.extrawarn)
KBUILD_CFLAGS += -Wno-unused-but-set-variable

# Warn about unmarked fall-throughs in switch statement.
# Disabled for clang while comment to attribute conversion happens and
# https://github.com/ClangBuiltLinux/linux/issues/636 is discussed.
KBUILD_CFLAGS += $(call cc-option,-Wimplicit-fallthrough,)
endif

KBUILD_CFLAGS += $(call cc-disable-warning, unused-const-variable)
ifdef CONFIG_FRAME_POINTER
KBUILD_CFLAGS	+= -fno-omit-frame-pointer -fno-optimize-sibling-calls
else
# Some targets (ARM with Thumb2, for example), can't be built with frame
# pointers.  For those, we don't have FUNCTION_TRACER automatically
# select FRAME_POINTER.  However, FUNCTION_TRACER adds -pg, and this is
# incompatible with -fomit-frame-pointer with current GCC, so we don't use
# -fomit-frame-pointer with FUNCTION_TRACER.
ifndef CONFIG_FUNCTION_TRACER
KBUILD_CFLAGS	+= -fomit-frame-pointer
endif
endif

# Initialize all stack variables with a pattern, if desired.
ifdef CONFIG_INIT_STACK_ALL
KBUILD_CFLAGS	+= -ftrivial-auto-var-init=pattern
endif

DEBUG_CFLAGS	:= $(call cc-option, -fno-var-tracking-assignments)

ifdef CONFIG_DEBUG_INFO
ifdef CONFIG_DEBUG_INFO_SPLIT
DEBUG_CFLAGS	+= -gsplit-dwarf
else
DEBUG_CFLAGS	+= -g
endif
KBUILD_AFLAGS	+= -Wa,-gdwarf-2
endif
ifdef CONFIG_DEBUG_INFO_DWARF4
DEBUG_CFLAGS	+= -gdwarf-4
endif

ifdef CONFIG_DEBUG_INFO_REDUCED
DEBUG_CFLAGS	+= $(call cc-option, -femit-struct-debug-baseonly) \
		   $(call cc-option,-fno-var-tracking)
endif

ifdef CONFIG_DEBUG_INFO_COMPRESSED
DEBUG_CFLAGS	+= -gz=zlib
KBUILD_AFLAGS	+= -gz=zlib
KBUILD_LDFLAGS	+= --compress-debug-sections=zlib
endif

KBUILD_CFLAGS += $(DEBUG_CFLAGS)
export DEBUG_CFLAGS

ifdef CONFIG_FUNCTION_TRACER
ifdef CONFIG_FTRACE_MCOUNT_RECORD
  # gcc 5 supports generating the mcount tables directly
  ifeq ($(call cc-option-yn,-mrecord-mcount),y)
    CC_FLAGS_FTRACE	+= -mrecord-mcount
    export CC_USING_RECORD_MCOUNT := 1
  endif
  ifdef CONFIG_HAVE_NOP_MCOUNT
    ifeq ($(call cc-option-yn, -mnop-mcount),y)
      CC_FLAGS_FTRACE	+= -mnop-mcount
      CC_FLAGS_USING	+= -DCC_USING_NOP_MCOUNT
    endif
  endif
endif
ifdef CONFIG_HAVE_FENTRY
  ifeq ($(call cc-option-yn, -mfentry),y)
    CC_FLAGS_FTRACE	+= -mfentry
    CC_FLAGS_USING	+= -DCC_USING_FENTRY
  endif
endif
export CC_FLAGS_FTRACE
KBUILD_CFLAGS	+= $(CC_FLAGS_FTRACE) $(CC_FLAGS_USING)
KBUILD_AFLAGS	+= $(CC_FLAGS_USING)
ifdef CONFIG_DYNAMIC_FTRACE
	ifdef CONFIG_HAVE_C_RECORDMCOUNT
		BUILD_C_RECORDMCOUNT := y
		export BUILD_C_RECORDMCOUNT
	endif
endif
endif

# We trigger additional mismatches with less inlining
ifdef CONFIG_DEBUG_SECTION_MISMATCH
KBUILD_CFLAGS += $(call cc-option, -fno-inline-functions-called-once)
endif

ifdef CONFIG_LD_DEAD_CODE_DATA_ELIMINATION
KBUILD_CFLAGS_KERNEL += -ffunction-sections -fdata-sections
LDFLAGS_vmlinux += --gc-sections
endif

ifdef CONFIG_LIVEPATCH
KBUILD_CFLAGS += $(call cc-option, -flive-patching=inline-clone)
endif

ifdef CONFIG_SHADOW_CALL_STACK
CC_FLAGS_SCS	:= -fsanitize=shadow-call-stack
KBUILD_CFLAGS	+= $(CC_FLAGS_SCS)
export CC_FLAGS_SCS
endif

# arch Makefile may override CC so keep this after arch Makefile is included
NOSTDINC_FLAGS += -nostdinc -isystem $(shell $(CC) -print-file-name=include)

# warn about C99 declaration after statement
KBUILD_CFLAGS += -Wdeclaration-after-statement

# Variable Length Arrays (VLAs) should not be used anywhere in the kernel
KBUILD_CFLAGS += -Wvla

# disable pointer signed / unsigned warnings in gcc 4.0
KBUILD_CFLAGS += -Wno-pointer-sign

# disable stringop warnings in gcc 8+
KBUILD_CFLAGS += $(call cc-disable-warning, stringop-truncation)

# We'll want to enable this eventually, but it's not going away for 5.7 at least
KBUILD_CFLAGS += $(call cc-disable-warning, zero-length-bounds)
KBUILD_CFLAGS += $(call cc-disable-warning, array-bounds)
KBUILD_CFLAGS += $(call cc-disable-warning, stringop-overflow)

# Another good warning that we'll want to enable eventually
KBUILD_CFLAGS += $(call cc-disable-warning, restrict)

# Enabled with W=2, disabled by default as noisy
KBUILD_CFLAGS += $(call cc-disable-warning, maybe-uninitialized)

# disable invalid "can't wrap" optimizations for signed / pointers
KBUILD_CFLAGS	+= $(call cc-option,-fno-strict-overflow)

# clang sets -fmerge-all-constants by default as optimization, but this
# is non-conforming behavior for C and in fact breaks the kernel, so we
# need to disable it here generally.
KBUILD_CFLAGS	+= $(call cc-option,-fno-merge-all-constants)

# for gcc -fno-merge-all-constants disables everything, but it is fine
# to have actual conforming behavior enabled.
KBUILD_CFLAGS	+= $(call cc-option,-fmerge-constants)

# Make sure -fstack-check isn't enabled (like gentoo apparently did)
KBUILD_CFLAGS  += $(call cc-option,-fno-stack-check,)

# Prohibit date/time macros, which would make the build non-deterministic
KBUILD_CFLAGS   += $(call cc-option,-Werror=date-time)

# enforce correct pointer usage
KBUILD_CFLAGS   += $(call cc-option,-Werror=incompatible-pointer-types)

# Require designated initializers for all marked structures
KBUILD_CFLAGS   += $(call cc-option,-Werror=designated-init)

# change __FILE__ to the relative path from the srctree
KBUILD_CFLAGS	+= $(call cc-option,-fmacro-prefix-map=$(srctree)/=)

# ensure -fcf-protection is disabled when using retpoline as it is
# incompatible with -mindirect-branch=thunk-extern
ifdef CONFIG_RETPOLINE
KBUILD_CFLAGS += $(call cc-option,-fcf-protection=none)
endif

include scripts/Makefile.kasan
include scripts/Makefile.extrawarn
include scripts/Makefile.ubsan
include scripts/Makefile.kcsan

# Add user supplied CPPFLAGS, AFLAGS and CFLAGS as the last assignments
KBUILD_CPPFLAGS += $(KCPPFLAGS)
KBUILD_AFLAGS   += $(KAFLAGS)
KBUILD_CFLAGS   += $(KCFLAGS)

KBUILD_LDFLAGS_MODULE += --build-id
LDFLAGS_vmlinux += --build-id

ifeq ($(CONFIG_STRIP_ASM_SYMS),y)
LDFLAGS_vmlinux	+= $(call ld-option, -X,)
endif

ifeq ($(CONFIG_RELR),y)
LDFLAGS_vmlinux	+= --pack-dyn-relocs=relr
endif

# Align the bit size of userspace programs with the kernel
KBUILD_USERCFLAGS  += $(filter -m32 -m64 --target=%, $(KBUILD_CFLAGS))
KBUILD_USERLDFLAGS += $(filter -m32 -m64 --target=%, $(KBUILD_CFLAGS))

# make the checker run with the right architecture
CHECKFLAGS += --arch=$(ARCH)

# insure the checker run with the right endianness
CHECKFLAGS += $(if $(CONFIG_CPU_BIG_ENDIAN),-mbig-endian,-mlittle-endian)

# the checker needs the correct machine size
CHECKFLAGS += $(if $(CONFIG_64BIT),-m64,-m32)

# Default kernel image to build when no specific target is given.
# KBUILD_IMAGE may be overruled on the command line or
# set in the environment
# Also any assignments in arch/$(ARCH)/Makefile take precedence over
# this default value
export KBUILD_IMAGE ?= vmlinux

#
# INSTALL_PATH specifies where to place the updated kernel and system map
# images. Default is /boot, but you can set it to other values
export	INSTALL_PATH ?= /boot

#
# INSTALL_DTBS_PATH specifies a prefix for relocations required by build roots.
# Like INSTALL_MOD_PATH, it isn't defined in the Makefile, but can be passed as
# an argument if needed. Otherwise it defaults to the kernel install path
#
export INSTALL_DTBS_PATH ?= $(INSTALL_PATH)/dtbs/$(KERNELRELEASE)

#
# INSTALL_MOD_PATH specifies a prefix to MODLIB for module directory
# relocations required by build roots.  This is not defined in the
# makefile but the argument can be passed to make if needed.
#

MODLIB	= $(INSTALL_MOD_PATH)/lib/modules/$(KERNELRELEASE)
export MODLIB

#
# INSTALL_MOD_STRIP, if defined, will cause modules to be
# stripped after they are installed.  If INSTALL_MOD_STRIP is '1', then
# the default option --strip-debug will be used.  Otherwise,
# INSTALL_MOD_STRIP value will be used as the options to the strip command.

ifdef INSTALL_MOD_STRIP
ifeq ($(INSTALL_MOD_STRIP),1)
mod_strip_cmd = $(STRIP) --strip-debug
else
mod_strip_cmd = $(STRIP) $(INSTALL_MOD_STRIP)
endif # INSTALL_MOD_STRIP=1
else
mod_strip_cmd = true
endif # INSTALL_MOD_STRIP
export mod_strip_cmd

# CONFIG_MODULE_COMPRESS, if defined, will cause module to be compressed
# after they are installed in agreement with CONFIG_MODULE_COMPRESS_GZIP
# or CONFIG_MODULE_COMPRESS_XZ.

mod_compress_cmd = true
ifdef CONFIG_MODULE_COMPRESS
  ifdef CONFIG_MODULE_COMPRESS_GZIP
    mod_compress_cmd = $(KGZIP) -n -f
  endif # CONFIG_MODULE_COMPRESS_GZIP
  ifdef CONFIG_MODULE_COMPRESS_XZ
    mod_compress_cmd = $(XZ) -f
  endif # CONFIG_MODULE_COMPRESS_XZ
endif # CONFIG_MODULE_COMPRESS
export mod_compress_cmd

ifdef CONFIG_MODULE_SIG_ALL
$(eval $(call config_filename,MODULE_SIG_KEY))

mod_sign_cmd = scripts/sign-file $(CONFIG_MODULE_SIG_HASH) $(MODULE_SIG_KEY_SRCPREFIX)$(CONFIG_MODULE_SIG_KEY) certs/signing_key.x509
else
mod_sign_cmd = true
endif
export mod_sign_cmd

HOST_LIBELF_LIBS = $(shell pkg-config libelf --libs 2>/dev/null || echo -lelf)

ifdef CONFIG_STACK_VALIDATION
  has_libelf := $(call try-run,\
		echo "int main() {}" | $(HOSTCC) -xc -o /dev/null $(HOST_LIBELF_LIBS) -,1,0)
  ifeq ($(has_libelf),1)
    objtool_target := tools/objtool FORCE
  else
    SKIP_STACK_VALIDATION := 1
    export SKIP_STACK_VALIDATION
  endif
endif

PHONY += prepare0

export MODORDER := $(extmod-prefix)modules.order
export MODULES_NSDEPS := $(extmod-prefix)modules.nsdeps

ifeq ($(KBUILD_EXTMOD),)
core-y		+= kernel/ certs/ mm/ fs/ ipc/ security/ crypto/ block/

vmlinux-dirs	:= $(patsubst %/,%,$(filter %/, \
		     $(core-y) $(core-m) $(drivers-y) $(drivers-m) \
		     $(libs-y) $(libs-m)))

vmlinux-alldirs	:= $(sort $(vmlinux-dirs) Documentation \
		     $(patsubst %/,%,$(filter %/, $(core-) \
			$(drivers-) $(libs-))))

subdir-modorder := $(addsuffix modules.order,$(filter %/, \
			$(core-y) $(core-m) $(libs-y) $(libs-m) \
			$(drivers-y) $(drivers-m)))

build-dirs	:= $(vmlinux-dirs)
clean-dirs	:= $(vmlinux-alldirs)

# Externally visible symbols (used by link-vmlinux.sh)
KBUILD_VMLINUX_OBJS := $(head-y) $(patsubst %/,%/built-in.a, $(core-y))
KBUILD_VMLINUX_OBJS += $(addsuffix built-in.a, $(filter %/, $(libs-y)))
ifdef CONFIG_MODULES
KBUILD_VMLINUX_OBJS += $(patsubst %/, %/lib.a, $(filter %/, $(libs-y)))
KBUILD_VMLINUX_LIBS := $(filter-out %/, $(libs-y))
else
KBUILD_VMLINUX_LIBS := $(patsubst %/,%/lib.a, $(libs-y))
endif
KBUILD_VMLINUX_OBJS += $(patsubst %/,%/built-in.a, $(drivers-y))

export KBUILD_VMLINUX_OBJS KBUILD_VMLINUX_LIBS
export KBUILD_LDS          := arch/$(SRCARCH)/kernel/vmlinux.lds
export LDFLAGS_vmlinux
# used by scripts/Makefile.package
export KBUILD_ALLDIRS := $(sort $(filter-out arch/%,$(vmlinux-alldirs)) LICENSES arch include scripts tools)

vmlinux-deps := $(KBUILD_LDS) $(KBUILD_VMLINUX_OBJS) $(KBUILD_VMLINUX_LIBS)

# Recurse until adjust_autoksyms.sh is satisfied
PHONY += autoksyms_recursive
ifdef CONFIG_TRIM_UNUSED_KSYMS
# For the kernel to actually contain only the needed exported symbols,
# we have to build modules as well to determine what those symbols are.
# (this can be evaluated only once include/config/auto.conf has been included)
KBUILD_MODULES := 1

autoksyms_recursive: descend modules.order
	$(Q)$(CONFIG_SHELL) $(srctree)/scripts/adjust_autoksyms.sh \
	  "$(MAKE) -f $(srctree)/Makefile vmlinux"
endif

autoksyms_h := $(if $(CONFIG_TRIM_UNUSED_KSYMS), include/generated/autoksyms.h)

quiet_cmd_autoksyms_h = GEN     $@
      cmd_autoksyms_h = mkdir -p $(dir $@); \
			$(CONFIG_SHELL) $(srctree)/scripts/gen_autoksyms.sh $@

$(autoksyms_h):
	$(call cmd,autoksyms_h)

ARCH_POSTLINK := $(wildcard $(srctree)/arch/$(SRCARCH)/Makefile.postlink)

# Final link of vmlinux with optional arch pass after final link
cmd_link-vmlinux =                                                 \
	$(CONFIG_SHELL) $< $(LD) $(KBUILD_LDFLAGS) $(LDFLAGS_vmlinux) ;    \
	$(if $(ARCH_POSTLINK), $(MAKE) -f $(ARCH_POSTLINK) $@, true)

vmlinux: scripts/link-vmlinux.sh autoksyms_recursive $(vmlinux-deps) FORCE
	+$(call if_changed,link-vmlinux)

targets := vmlinux

# The actual objects are generated when descending,
# make sure no implicit rule kicks in
$(sort $(vmlinux-deps) $(subdir-modorder)): descend ;

filechk_kernel.release = \
	echo "$(KERNELVERSION)$$($(CONFIG_SHELL) $(srctree)/scripts/setlocalversion $(srctree))"

# Store (new) KERNELRELEASE string in include/config/kernel.release
include/config/kernel.release: FORCE
	$(call filechk,kernel.release)

# Additional helpers built in scripts/
# Carefully list dependencies so we do not try to build scripts twice
# in parallel
PHONY += scripts
scripts: scripts_basic scripts_dtc
	$(Q)$(MAKE) $(build)=$(@)

# Things we need to do before we recursively start building the kernel
# or the modules are listed in "prepare".
# A multi level approach is used. prepareN is processed before prepareN-1.
# archprepare is used in arch Makefiles and when processed asm symlink,
# version.h and scripts_basic is processed / created.

PHONY += prepare archprepare

archprepare: outputmakefile archheaders archscripts scripts include/config/kernel.release \
	asm-generic $(version_h) $(autoksyms_h) include/generated/utsrelease.h \
	include/generated/autoconf.h

prepare0: archprepare
	$(Q)$(MAKE) $(build)=scripts/mod
	$(Q)$(MAKE) $(build)=.

# All the preparing..
prepare: prepare0 prepare-objtool

# Support for using generic headers in asm-generic
asm-generic := -f $(srctree)/scripts/Makefile.asm-generic obj

PHONY += asm-generic uapi-asm-generic
asm-generic: uapi-asm-generic
	$(Q)$(MAKE) $(asm-generic)=arch/$(SRCARCH)/include/generated/asm \
	generic=include/asm-generic
uapi-asm-generic:
	$(Q)$(MAKE) $(asm-generic)=arch/$(SRCARCH)/include/generated/uapi/asm \
	generic=include/uapi/asm-generic

PHONY += prepare-objtool
prepare-objtool: $(objtool_target)
ifeq ($(SKIP_STACK_VALIDATION),1)
ifdef CONFIG_UNWINDER_ORC
	@echo "error: Cannot generate ORC metadata for CONFIG_UNWINDER_ORC=y, please install libelf-dev, libelf-devel or elfutils-libelf-devel" >&2
	@false
else
	@echo "warning: Cannot use CONFIG_STACK_VALIDATION=y, please install libelf-dev, libelf-devel or elfutils-libelf-devel" >&2
endif
endif

# Generate some files
# ---------------------------------------------------------------------------

# KERNELRELEASE can change from a few different places, meaning version.h
# needs to be updated, so this check is forced on all builds

uts_len := 64
define filechk_utsrelease.h
	if [ `echo -n "$(KERNELRELEASE)" | wc -c ` -gt $(uts_len) ]; then \
	  echo '"$(KERNELRELEASE)" exceeds $(uts_len) characters' >&2;    \
	  exit 1;                                                         \
	fi;                                                               \
	echo \#define UTS_RELEASE \"$(KERNELRELEASE)\"
endef

define filechk_version.h
	echo \#define LINUX_VERSION_CODE $(shell                         \
	expr $(VERSION) \* 65536 + 0$(PATCHLEVEL) \* 256 + 0$(SUBLEVEL)); \
	echo '#define KERNEL_VERSION(a,b,c) (((a) << 16) + ((b) << 8) + (c))'
endef

$(version_h): FORCE
	$(call filechk,version.h)
	$(Q)rm -f $(old_version_h)

include/generated/utsrelease.h: include/config/kernel.release FORCE
	$(call filechk,utsrelease.h)

PHONY += headerdep
headerdep:
	$(Q)find $(srctree)/include/ -name '*.h' | xargs --max-args 1 \
	$(srctree)/scripts/headerdep.pl -I$(srctree)/include

# ---------------------------------------------------------------------------
# Kernel headers

#Default location for installed headers
export INSTALL_HDR_PATH = $(objtree)/usr

quiet_cmd_headers_install = INSTALL $(INSTALL_HDR_PATH)/include
      cmd_headers_install = \
	mkdir -p $(INSTALL_HDR_PATH); \
	rsync -mrl --include='*/' --include='*\.h' --exclude='*' \
	usr/include $(INSTALL_HDR_PATH)

PHONY += headers_install
headers_install: headers
	$(call cmd,headers_install)

PHONY += archheaders archscripts

hdr-inst := -f $(srctree)/scripts/Makefile.headersinst obj

PHONY += headers
headers: $(version_h) scripts_unifdef uapi-asm-generic archheaders archscripts
	$(if $(wildcard $(srctree)/arch/$(SRCARCH)/include/uapi/asm/Kbuild),, \
	  $(error Headers not exportable for the $(SRCARCH) architecture))
	$(Q)$(MAKE) $(hdr-inst)=include/uapi
	$(Q)$(MAKE) $(hdr-inst)=arch/$(SRCARCH)/include/uapi

# Deprecated. It is no-op now.
PHONY += headers_check
headers_check:
	@:

ifdef CONFIG_HEADERS_INSTALL
prepare: headers
endif

PHONY += scripts_unifdef
scripts_unifdef: scripts_basic
	$(Q)$(MAKE) $(build)=scripts scripts/unifdef

# ---------------------------------------------------------------------------
# Kernel selftest

PHONY += kselftest
kselftest:
	$(Q)$(MAKE) -C $(srctree)/tools/testing/selftests run_tests

kselftest-%: FORCE
	$(Q)$(MAKE) -C $(srctree)/tools/testing/selftests $*

PHONY += kselftest-merge
kselftest-merge:
	$(if $(wildcard $(objtree)/.config),, $(error No .config exists, config your kernel first!))
	$(Q)find $(srctree)/tools/testing/selftests -name config | \
		xargs $(srctree)/scripts/kconfig/merge_config.sh -m $(objtree)/.config
	$(Q)$(MAKE) -f $(srctree)/Makefile olddefconfig

# ---------------------------------------------------------------------------
# Devicetree files

ifneq ($(wildcard $(srctree)/arch/$(SRCARCH)/boot/dts/),)
dtstree := arch/$(SRCARCH)/boot/dts
endif

ifneq ($(dtstree),)

%.dtb: include/config/kernel.release scripts_dtc
	$(Q)$(MAKE) $(build)=$(dtstree) $(dtstree)/$@

PHONY += dtbs dtbs_install dtbs_check
dtbs: include/config/kernel.release scripts_dtc
	$(Q)$(MAKE) $(build)=$(dtstree)

ifneq ($(filter dtbs_check, $(MAKECMDGOALS)),)
export CHECK_DTBS=y
dtbs: dt_binding_check
endif

dtbs_check: dtbs

dtbs_install:
	$(Q)$(MAKE) $(dtbinst)=$(dtstree) dst=$(INSTALL_DTBS_PATH)

ifdef CONFIG_OF_EARLY_FLATTREE
all: dtbs
endif

endif

PHONY += scripts_dtc
scripts_dtc: scripts_basic
	$(Q)$(MAKE) $(build)=scripts/dtc

ifneq ($(filter dt_binding_check, $(MAKECMDGOALS)),)
export CHECK_DT_BINDING=y
endif

PHONY += dt_binding_check
dt_binding_check: scripts_dtc
	$(Q)$(MAKE) $(build)=Documentation/devicetree/bindings

# ---------------------------------------------------------------------------
# Modules

ifdef CONFIG_MODULES

# By default, build modules as well

all: modules

# When we're building modules with modversions, we need to consider
# the built-in objects during the descend as well, in order to
# make sure the checksums are up to date before we record them.
ifdef CONFIG_MODVERSIONS
  KBUILD_BUILTIN := 1
endif

# Build modules
#
# A module can be listed more than once in obj-m resulting in
# duplicate lines in modules.order files.  Those are removed
# using awk while concatenating to the final file.

PHONY += modules
modules: $(if $(KBUILD_BUILTIN),vmlinux) modules_check
	$(Q)$(MAKE) -f $(srctree)/scripts/Makefile.modpost

PHONY += modules_check
modules_check: modules.order
	$(Q)$(CONFIG_SHELL) $(srctree)/scripts/modules-check.sh $<

cmd_modules_order = $(AWK) '!x[$$0]++' $(real-prereqs) > $@

modules.order: $(subdir-modorder) FORCE
	$(call if_changed,modules_order)

targets += modules.order

# Target to prepare building external modules
PHONY += modules_prepare
modules_prepare: prepare

# Target to install modules
PHONY += modules_install
modules_install: _modinst_ _modinst_post

PHONY += _modinst_
_modinst_:
	@rm -rf $(MODLIB)/kernel
	@rm -f $(MODLIB)/source
	@mkdir -p $(MODLIB)/kernel
	@ln -s $(abspath $(srctree)) $(MODLIB)/source
	@if [ ! $(objtree) -ef  $(MODLIB)/build ]; then \
		rm -f $(MODLIB)/build ; \
		ln -s $(CURDIR) $(MODLIB)/build ; \
	fi
	@sed 's:^:kernel/:' modules.order > $(MODLIB)/modules.order
	@cp -f modules.builtin $(MODLIB)/
	@cp -f $(objtree)/modules.builtin.modinfo $(MODLIB)/
	$(Q)$(MAKE) -f $(srctree)/scripts/Makefile.modinst

# This depmod is only for convenience to give the initial
# boot a modules.dep even before / is mounted read-write.  However the
# boot script depmod is the master version.
PHONY += _modinst_post
_modinst_post: _modinst_
	$(call cmd,depmod)

ifeq ($(CONFIG_MODULE_SIG), y)
PHONY += modules_sign
modules_sign:
	$(Q)$(MAKE) -f $(srctree)/scripts/Makefile.modsign
endif

else # CONFIG_MODULES

# Modules not configured
# ---------------------------------------------------------------------------

PHONY += modules modules_install
modules modules_install:
	@echo >&2
	@echo >&2 "The present kernel configuration has modules disabled."
	@echo >&2 "Type 'make config' and enable loadable module support."
	@echo >&2 "Then build a kernel with module support enabled."
	@echo >&2
	@exit 1

endif # CONFIG_MODULES

###
# Cleaning is done on three levels.
# make clean     Delete most generated files
#                Leave enough to build external modules
# make mrproper  Delete the current configuration, and all generated files
# make distclean Remove editor backup files, patch leftover files and the like

# Directories & files removed with 'make clean'
CLEAN_FILES += include/ksym vmlinux.symvers \
	       modules.builtin modules.builtin.modinfo modules.nsdeps

# Directories & files removed with 'make mrproper'
MRPROPER_FILES += include/config include/generated          \
		  arch/$(SRCARCH)/include/generated .tmp_objdiff \
		  debian snap tar-install \
		  .config .config.old .version \
		  Module.symvers \
		  signing_key.pem signing_key.priv signing_key.x509	\
		  x509.genkey extra_certificates signing_key.x509.keyid	\
		  signing_key.x509.signer vmlinux-gdb.py \
		  *.spec

# Directories & files removed with 'make distclean'
DISTCLEAN_FILES += tags TAGS cscope* GPATH GTAGS GRTAGS GSYMS

# clean - Delete most, but leave enough to build external modules
#
clean: rm-files := $(CLEAN_FILES)

PHONY += archclean vmlinuxclean

vmlinuxclean:
	$(Q)$(CONFIG_SHELL) $(srctree)/scripts/link-vmlinux.sh clean
	$(Q)$(if $(ARCH_POSTLINK), $(MAKE) -f $(ARCH_POSTLINK) clean)

clean: archclean vmlinuxclean

# mrproper - Delete all generated files, including .config
#
mrproper: rm-files := $(wildcard $(MRPROPER_FILES))
mrproper-dirs      := $(addprefix _mrproper_,scripts)

PHONY += $(mrproper-dirs) mrproper
$(mrproper-dirs):
	$(Q)$(MAKE) $(clean)=$(patsubst _mrproper_%,%,$@)

mrproper: clean $(mrproper-dirs)
	$(call cmd,rmfiles)

# distclean
#
distclean: rm-files := $(wildcard $(DISTCLEAN_FILES))

PHONY += distclean

distclean: mrproper
	$(call cmd,rmfiles)
	@find $(srctree) $(RCS_FIND_IGNORE) \
		\( -name '*.orig' -o -name '*.rej' -o -name '*~' \
		-o -name '*.bak' -o -name '#*#' -o -name '*%' \
		-o -name 'core' \) \
		-type f -print | xargs rm -f


# Packaging of the kernel to various formats
# ---------------------------------------------------------------------------

%src-pkg: FORCE
	$(Q)$(MAKE) -f $(srctree)/scripts/Makefile.package $@
%pkg: include/config/kernel.release FORCE
	$(Q)$(MAKE) -f $(srctree)/scripts/Makefile.package $@

# Brief documentation of the typical targets used
# ---------------------------------------------------------------------------

boards := $(wildcard $(srctree)/arch/$(SRCARCH)/configs/*_defconfig)
boards := $(sort $(notdir $(boards)))
board-dirs := $(dir $(wildcard $(srctree)/arch/$(SRCARCH)/configs/*/*_defconfig))
board-dirs := $(sort $(notdir $(board-dirs:/=)))

PHONY += help
help:
	@echo  'Cleaning targets:'
	@echo  '  clean		  - Remove most generated files but keep the config and'
	@echo  '                    enough build support to build external modules'
	@echo  '  mrproper	  - Remove all generated files + config + various backup files'
	@echo  '  distclean	  - mrproper + remove editor backup and patch files'
	@echo  ''
	@echo  'Configuration targets:'
	@$(MAKE) -f $(srctree)/scripts/kconfig/Makefile help
	@echo  ''
	@echo  'Other generic targets:'
	@echo  '  all		  - Build all targets marked with [*]'
	@echo  '* vmlinux	  - Build the bare kernel'
	@echo  '* modules	  - Build all modules'
	@echo  '  modules_install - Install all modules to INSTALL_MOD_PATH (default: /)'
	@echo  '  dir/            - Build all files in dir and below'
	@echo  '  dir/file.[ois]  - Build specified target only'
	@echo  '  dir/file.ll     - Build the LLVM assembly file'
	@echo  '                    (requires compiler support for LLVM assembly generation)'
	@echo  '  dir/file.lst    - Build specified mixed source/assembly target only'
	@echo  '                    (requires a recent binutils and recent build (System.map))'
	@echo  '  dir/file.ko     - Build module including final link'
	@echo  '  modules_prepare - Set up for building external modules'
	@echo  '  tags/TAGS	  - Generate tags file for editors'
	@echo  '  cscope	  - Generate cscope index'
	@echo  '  gtags           - Generate GNU GLOBAL index'
	@echo  '  kernelrelease	  - Output the release version string (use with make -s)'
	@echo  '  kernelversion	  - Output the version stored in Makefile (use with make -s)'
	@echo  '  image_name	  - Output the image name (use with make -s)'
	@echo  '  headers_install - Install sanitised kernel headers to INSTALL_HDR_PATH'; \
	 echo  '                    (default: $(INSTALL_HDR_PATH))'; \
	 echo  ''
	@echo  'Static analysers:'
	@echo  '  checkstack      - Generate a list of stack hogs'
	@echo  '  namespacecheck  - Name space analysis on compiled kernel'
	@echo  '  versioncheck    - Sanity check on version.h usage'
	@echo  '  includecheck    - Check for duplicate included header files'
	@echo  '  export_report   - List the usages of all exported symbols'
	@echo  '  headerdep       - Detect inclusion cycles in headers'
	@echo  '  coccicheck      - Check with Coccinelle'
	@echo  ''
	@echo  'Tools:'
	@echo  '  nsdeps          - Generate missing symbol namespace dependencies'
	@echo  ''
	@echo  'Kernel selftest:'
	@echo  '  kselftest         - Build and run kernel selftest'
	@echo  '                      Build, install, and boot kernel before'
	@echo  '                      running kselftest on it'
	@echo  '                      Run as root for full coverage'
	@echo  '  kselftest-all     - Build kernel selftest'
	@echo  '  kselftest-install - Build and install kernel selftest'
	@echo  '  kselftest-clean   - Remove all generated kselftest files'
	@echo  '  kselftest-merge   - Merge all the config dependencies of'
	@echo  '		      kselftest to existing .config.'
	@echo  ''
	@$(if $(dtstree), \
		echo 'Devicetree:'; \
		echo '* dtbs             - Build device tree blobs for enabled boards'; \
		echo '  dtbs_install     - Install dtbs to $(INSTALL_DTBS_PATH)'; \
		echo '  dt_binding_check - Validate device tree binding documents'; \
		echo '  dtbs_check       - Validate device tree source files';\
		echo '')

	@echo 'Userspace tools targets:'
	@echo '  use "make tools/help"'
	@echo '  or  "cd tools; make help"'
	@echo  ''
	@echo  'Kernel packaging:'
	@$(MAKE) -f $(srctree)/scripts/Makefile.package help
	@echo  ''
	@echo  'Documentation targets:'
	@$(MAKE) -f $(srctree)/Documentation/Makefile dochelp
	@echo  ''
	@echo  'Architecture specific targets ($(SRCARCH)):'
	@$(if $(archhelp),$(archhelp),\
		echo '  No architecture specific help defined for $(SRCARCH)')
	@echo  ''
	@$(if $(boards), \
		$(foreach b, $(boards), \
		printf "  %-27s - Build for %s\\n" $(b) $(subst _defconfig,,$(b));) \
		echo '')
	@$(if $(board-dirs), \
		$(foreach b, $(board-dirs), \
		printf "  %-16s - Show %s-specific targets\\n" help-$(b) $(b);) \
		printf "  %-16s - Show all of the above\\n" help-boards; \
		echo '')

	@echo  '  make V=0|1 [targets] 0 => quiet build (default), 1 => verbose build'
	@echo  '  make V=2   [targets] 2 => give reason for rebuild of target'
	@echo  '  make O=dir [targets] Locate all output files in "dir", including .config'
	@echo  '  make C=1   [targets] Check re-compiled c source with $$CHECK'
	@echo  '                       (sparse by default)'
	@echo  '  make C=2   [targets] Force check of all c source with $$CHECK'
	@echo  '  make RECORDMCOUNT_WARN=1 [targets] Warn about ignored mcount sections'
	@echo  '  make W=n   [targets] Enable extra build checks, n=1,2,3 where'
	@echo  '		1: warnings which may be relevant and do not occur too often'
	@echo  '		2: warnings which occur quite often but may still be relevant'
	@echo  '		3: more obscure warnings, can most likely be ignored'
	@echo  '		Multiple levels can be combined with W=12 or W=123'
	@echo  ''
	@echo  'Execute "make" or "make all" to build all targets marked with [*] '
	@echo  'For further info see the ./README file'


help-board-dirs := $(addprefix help-,$(board-dirs))

help-boards: $(help-board-dirs)

boards-per-dir = $(sort $(notdir $(wildcard $(srctree)/arch/$(SRCARCH)/configs/$*/*_defconfig)))

$(help-board-dirs): help-%:
	@echo  'Architecture specific targets ($(SRCARCH) $*):'
	@$(if $(boards-per-dir), \
		$(foreach b, $(boards-per-dir), \
		printf "  %-24s - Build for %s\\n" $*/$(b) $(subst _defconfig,,$(b));) \
		echo '')


# Documentation targets
# ---------------------------------------------------------------------------
DOC_TARGETS := xmldocs latexdocs pdfdocs htmldocs epubdocs cleandocs \
	       linkcheckdocs dochelp refcheckdocs
PHONY += $(DOC_TARGETS)
$(DOC_TARGETS):
	$(Q)$(MAKE) $(build)=Documentation $@

# Misc
# ---------------------------------------------------------------------------

PHONY += scripts_gdb
scripts_gdb: prepare0
	$(Q)$(MAKE) $(build)=scripts/gdb
	$(Q)ln -fsn $(abspath $(srctree)/scripts/gdb/vmlinux-gdb.py)

ifdef CONFIG_GDB_SCRIPTS
all: scripts_gdb
endif

else # KBUILD_EXTMOD

###
# External module support.
# When building external modules the kernel used as basis is considered
# read-only, and no consistency checks are made and the make
# system is not used on the basis kernel. If updates are required
# in the basis kernel ordinary make commands (without M=...) must
# be used.
#
# The following are the only valid targets when building external
# modules.
# make M=dir clean     Delete all automatically generated files
# make M=dir modules   Make all modules in specified dir
# make M=dir	       Same as 'make M=dir modules'
# make M=dir modules_install
#                      Install the modules built in the module directory
#                      Assumes install directory is already created

# We are always building modules
KBUILD_MODULES := 1

build-dirs := $(KBUILD_EXTMOD)
PHONY += modules
modules: descend
	$(Q)$(MAKE) -f $(srctree)/scripts/Makefile.modpost

PHONY += modules_install
modules_install: _emodinst_ _emodinst_post

install-dir := $(if $(INSTALL_MOD_DIR),$(INSTALL_MOD_DIR),extra)
PHONY += _emodinst_
_emodinst_:
	$(Q)mkdir -p $(MODLIB)/$(install-dir)
	$(Q)$(MAKE) -f $(srctree)/scripts/Makefile.modinst

PHONY += _emodinst_post
_emodinst_post: _emodinst_
	$(call cmd,depmod)

clean-dirs := $(KBUILD_EXTMOD)
clean: rm-files := $(KBUILD_EXTMOD)/Module.symvers $(KBUILD_EXTMOD)/modules.nsdeps

PHONY += help
help:
	@echo  '  Building external modules.'
	@echo  '  Syntax: make -C path/to/kernel/src M=$$PWD target'
	@echo  ''
	@echo  '  modules         - default target, build the module(s)'
	@echo  '  modules_install - install the module'
	@echo  '  clean           - remove generated files in module directory only'
	@echo  ''

PHONY += prepare
endif # KBUILD_EXTMOD

# Single targets
# ---------------------------------------------------------------------------
# To build individual files in subdirectories, you can do like this:
#
#   make foo/bar/baz.s
#
# The supported suffixes for single-target are listed in 'single-targets'
#
# To build only under specific subdirectories, you can do like this:
#
#   make foo/bar/baz/

ifdef single-build

# .ko is special because modpost is needed
single-ko := $(sort $(filter %.ko, $(MAKECMDGOALS)))
single-no-ko := $(sort $(patsubst %.ko,%.mod, $(MAKECMDGOALS)))

$(single-ko): single_modpost
	@:
$(single-no-ko): descend
	@:

ifeq ($(KBUILD_EXTMOD),)
# For the single build of in-tree modules, use a temporary file to avoid
# the situation of modules_install installing an invalid modules.order.
MODORDER := .modules.tmp
endif

PHONY += single_modpost
single_modpost: $(single-no-ko)
	$(Q){ $(foreach m, $(single-ko), echo $(extmod-prefix)$m;) } > $(MODORDER)
	$(Q)$(MAKE) -f $(srctree)/scripts/Makefile.modpost

KBUILD_MODULES := 1

export KBUILD_SINGLE_TARGETS := $(addprefix $(extmod-prefix), $(single-no-ko))

# trim unrelated directories
build-dirs := $(foreach d, $(build-dirs), \
			$(if $(filter $(d)/%, $(KBUILD_SINGLE_TARGETS)), $(d)))

endif

ifndef CONFIG_MODULES
KBUILD_MODULES :=
endif

# Handle descending into subdirectories listed in $(build-dirs)
# Preset locale variables to speed up the build process. Limit locale
# tweaks to this spot to avoid wrong language settings when running
# make menuconfig etc.
# Error messages still appears in the original language
PHONY += descend $(build-dirs)
descend: $(build-dirs)
$(build-dirs): prepare
	$(Q)$(MAKE) $(build)=$@ \
	single-build=$(if $(filter-out $@/, $(filter $@/%, $(KBUILD_SINGLE_TARGETS))),1) \
	need-builtin=1 need-modorder=1

clean-dirs := $(addprefix _clean_, $(clean-dirs))
PHONY += $(clean-dirs) clean
$(clean-dirs):
	$(Q)$(MAKE) $(clean)=$(patsubst _clean_%,%,$@)

clean: $(clean-dirs)
	$(call cmd,rmfiles)
	@find $(if $(KBUILD_EXTMOD), $(KBUILD_EXTMOD), .) $(RCS_FIND_IGNORE) \
		\( -name '*.[aios]' -o -name '*.ko' -o -name '.*.cmd' \
		-o -name '*.ko.*' \
		-o -name '*.dtb' -o -name '*.dtb.S' -o -name '*.dt.yaml' \
		-o -name '*.dwo' -o -name '*.lst' \
		-o -name '*.su' -o -name '*.mod' \
		-o -name '.*.d' -o -name '.*.tmp' -o -name '*.mod.c' \
		-o -name '*.lex.c' -o -name '*.tab.[ch]' \
		-o -name '*.asn1.[ch]' \
		-o -name '*.symtypes' -o -name 'modules.order' \
		-o -name '.tmp_*.o.*' \
		-o -name '*.c.[012]*.*' \
		-o -name '*.ll' \
		-o -name '*.gcno' \) -type f -print | xargs rm -f

# Generate tags for editors
# ---------------------------------------------------------------------------
quiet_cmd_tags = GEN     $@
      cmd_tags = $(BASH) $(srctree)/scripts/tags.sh $@

tags TAGS cscope gtags: FORCE
	$(call cmd,tags)

# Script to generate missing namespace dependencies
# ---------------------------------------------------------------------------

PHONY += nsdeps
nsdeps: export KBUILD_NSDEPS=1
nsdeps: modules
	$(Q)$(CONFIG_SHELL) $(srctree)/scripts/nsdeps

# Scripts to check various things for consistency
# ---------------------------------------------------------------------------

PHONY += includecheck versioncheck coccicheck namespacecheck export_report

includecheck:
	find $(srctree)/* $(RCS_FIND_IGNORE) \
		-name '*.[hcS]' -type f -print | sort \
		| xargs $(PERL) -w $(srctree)/scripts/checkincludes.pl

versioncheck:
	find $(srctree)/* $(RCS_FIND_IGNORE) \
		-name '*.[hcS]' -type f -print | sort \
		| xargs $(PERL) -w $(srctree)/scripts/checkversion.pl

coccicheck:
	$(Q)$(BASH) $(srctree)/scripts/$@

namespacecheck:
	$(PERL) $(srctree)/scripts/namespace.pl

export_report:
	$(PERL) $(srctree)/scripts/export_report.pl

PHONY += checkstack kernelrelease kernelversion image_name

# UML needs a little special treatment here.  It wants to use the host
# toolchain, so needs $(SUBARCH) passed to checkstack.pl.  Everyone
# else wants $(ARCH), including people doing cross-builds, which means
# that $(SUBARCH) doesn't work here.
ifeq ($(ARCH), um)
CHECKSTACK_ARCH := $(SUBARCH)
else
CHECKSTACK_ARCH := $(ARCH)
endif
checkstack:
	$(OBJDUMP) -d vmlinux $$(find . -name '*.ko') | \
	$(PERL) $(srctree)/scripts/checkstack.pl $(CHECKSTACK_ARCH)

kernelrelease:
	@echo "$(KERNELVERSION)$$($(CONFIG_SHELL) $(srctree)/scripts/setlocalversion $(srctree))"

kernelversion:
	@echo $(KERNELVERSION)

image_name:
	@echo $(KBUILD_IMAGE)

# Clear a bunch of variables before executing the submake

ifeq ($(quiet),silent_)
tools_silent=s
endif

tools/: FORCE
	$(Q)mkdir -p $(objtree)/tools
	$(Q)$(MAKE) LDFLAGS= MAKEFLAGS="$(tools_silent) $(filter --j% -j,$(MAKEFLAGS))" O=$(abspath $(objtree)) subdir=tools -C $(srctree)/tools/

tools/%: FORCE
	$(Q)mkdir -p $(objtree)/tools
	$(Q)$(MAKE) LDFLAGS= MAKEFLAGS="$(tools_silent) $(filter --j% -j,$(MAKEFLAGS))" O=$(abspath $(objtree)) subdir=tools -C $(srctree)/tools/ $*

quiet_cmd_rmfiles = $(if $(wildcard $(rm-files)),CLEAN   $(wildcard $(rm-files)))
      cmd_rmfiles = rm -rf $(rm-files)

# Run depmod only if we have System.map and depmod is executable
quiet_cmd_depmod = DEPMOD  $(KERNELRELEASE)
      cmd_depmod = $(CONFIG_SHELL) $(srctree)/scripts/depmod.sh $(DEPMOD) \
                   $(KERNELRELEASE)

# read saved command lines for existing targets
existing-targets := $(wildcard $(sort $(targets)))

-include $(foreach f,$(existing-targets),$(dir $(f)).$(notdir $(f)).cmd)

endif # config-build
endif # mixed-build
endif # need-sub-make

PHONY += FORCE
FORCE:

# Declare the contents of the PHONY variable as phony.  We keep that
# information in a variable so we can use it in if_changed and friends.
.PHONY: $(PHONY)<|MERGE_RESOLUTION|>--- conflicted
+++ resolved
@@ -1,15 +1,9 @@
 # SPDX-License-Identifier: GPL-2.0
 VERSION = 5
 PATCHLEVEL = 8
-<<<<<<< HEAD
-SUBLEVEL = 0
+SUBLEVEL = 1
 EXTRAVERSION = -zen
 NAME = Tea Storm
-=======
-SUBLEVEL = 1
-EXTRAVERSION =
-NAME = Kleptomaniac Octopus
->>>>>>> 5f49ff25
 
 # *DOCUMENTATION*
 # To see a list of typical targets execute "make help"

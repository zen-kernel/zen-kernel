# SPDX-License-Identifier: GPL-2.0
TARGETS = android
TARGETS += bpf
TARGETS += breakpoints
TARGETS += capabilities
TARGETS += cgroup
TARGETS += cpufreq
TARGETS += cpu-hotplug
TARGETS += drivers/dma-buf
TARGETS += efivarfs
TARGETS += exec
TARGETS += filesystems
TARGETS += filesystems/binderfs
TARGETS += firmware
TARGETS += ftrace
TARGETS += futex
TARGETS += gpio
TARGETS += ima
TARGETS += intel_pstate
TARGETS += ipc
TARGETS += ir
TARGETS += kcmp
TARGETS += kvm
TARGETS += lib
TARGETS += livepatch
TARGETS += membarrier
TARGETS += memfd
TARGETS += memory-hotplug
TARGETS += mount
TARGETS += mqueue
TARGETS += net
TARGETS += netfilter
TARGETS += networking/timestamping
TARGETS += nsfs
TARGETS += powerpc
TARGETS += proc
TARGETS += pstore
TARGETS += ptrace
TARGETS += rseq
TARGETS += rtc
TARGETS += seccomp
TARGETS += sigaltstack
TARGETS += size
TARGETS += sparc64
TARGETS += splice
TARGETS += static_keys
TARGETS += sync
TARGETS += sysctl
ifneq (1, $(quicktest))
TARGETS += timers
endif
<<<<<<< HEAD
TARGETS += tmpfs
=======
TARGETS += tpm2
>>>>>>> 5da10728
TARGETS += user
TARGETS += vm
TARGETS += x86
TARGETS += zram
#Please keep the TARGETS list alphabetically sorted
# Run "make quicktest=1 run_tests" or
# "make quicktest=1 kselftest" from top level Makefile

TARGETS_HOTPLUG = cpu-hotplug
TARGETS_HOTPLUG += memory-hotplug

# Clear LDFLAGS and MAKEFLAGS if called from main
# Makefile to avoid test build failures when test
# Makefile doesn't have explicit build rules.
ifeq (1,$(MAKELEVEL))
override LDFLAGS =
override MAKEFLAGS =
endif

ifneq ($(KBUILD_SRC),)
override LDFLAGS =
endif

BUILD := $(O)
ifndef BUILD
  BUILD := $(KBUILD_OUTPUT)
endif
ifndef BUILD
  BUILD := $(shell pwd)
endif

# KSFT_TAP_LEVEL is used from KSFT framework to prevent nested TAP header
# printing from tests. Applicable to run_tests case where run_tests adds
# TAP header prior running tests and when a test program invokes another
# with system() call. Export it here to cover override RUN_TESTS defines.
export KSFT_TAP_LEVEL=`echo 1`

export BUILD
all:
	@for TARGET in $(TARGETS); do		\
		BUILD_TARGET=$$BUILD/$$TARGET;	\
		mkdir $$BUILD_TARGET  -p;	\
		make OUTPUT=$$BUILD_TARGET -C $$TARGET;\
	done;

run_tests: all
	@for TARGET in $(TARGETS); do \
		BUILD_TARGET=$$BUILD/$$TARGET;	\
		make OUTPUT=$$BUILD_TARGET -C $$TARGET run_tests;\
	done;

hotplug:
	@for TARGET in $(TARGETS_HOTPLUG); do \
		BUILD_TARGET=$$BUILD/$$TARGET;	\
		make OUTPUT=$$BUILD_TARGET -C $$TARGET;\
	done;

run_hotplug: hotplug
	@for TARGET in $(TARGETS_HOTPLUG); do \
		BUILD_TARGET=$$BUILD/$$TARGET;	\
		make OUTPUT=$$BUILD_TARGET -C $$TARGET run_full_test;\
	done;

clean_hotplug:
	@for TARGET in $(TARGETS_HOTPLUG); do \
		BUILD_TARGET=$$BUILD/$$TARGET;	\
		make OUTPUT=$$BUILD_TARGET -C $$TARGET clean;\
	done;

run_pstore_crash:
	make -C pstore run_crash

INSTALL_PATH ?= install
INSTALL_PATH := $(abspath $(INSTALL_PATH))
ALL_SCRIPT := $(INSTALL_PATH)/run_kselftest.sh

install:
ifdef INSTALL_PATH
	@# Ask all targets to install their files
	mkdir -p $(INSTALL_PATH)
	@for TARGET in $(TARGETS); do \
		BUILD_TARGET=$$BUILD/$$TARGET;	\
		make OUTPUT=$$BUILD_TARGET -C $$TARGET INSTALL_PATH=$(INSTALL_PATH)/$$TARGET install; \
	done;

	@# Ask all targets to emit their test scripts
	echo "#!/bin/sh" > $(ALL_SCRIPT)
	echo "BASE_DIR=\$$(realpath \$$(dirname \$$0))" >> $(ALL_SCRIPT)
	echo "cd \$$BASE_DIR" >> $(ALL_SCRIPT)
	echo "ROOT=\$$PWD" >> $(ALL_SCRIPT)
	echo "if [ \"\$$1\" = \"--summary\" ]; then" >> $(ALL_SCRIPT)
	echo "  OUTPUT=\$$BASE_DIR/output.log" >> $(ALL_SCRIPT)
	echo "  cat /dev/null > \$$OUTPUT" >> $(ALL_SCRIPT)
	echo "else" >> $(ALL_SCRIPT)
	echo "  OUTPUT=/dev/stdout" >> $(ALL_SCRIPT)
	echo "fi" >> $(ALL_SCRIPT)
	echo "export KSFT_TAP_LEVEL=1" >> $(ALL_SCRIPT)
	echo "export skip=4" >> $(ALL_SCRIPT)

	for TARGET in $(TARGETS); do \
		BUILD_TARGET=$$BUILD/$$TARGET;	\
		echo "echo ; echo TAP version 13" >> $(ALL_SCRIPT);	\
		echo "echo Running tests in $$TARGET" >> $(ALL_SCRIPT); \
		echo "echo ========================================" >> $(ALL_SCRIPT); \
		echo "[ -w /dev/kmsg ] && echo \"kselftest: Running tests in $$TARGET\" >> /dev/kmsg" >> $(ALL_SCRIPT); \
		echo "cd $$TARGET" >> $(ALL_SCRIPT); \
		make -s --no-print-directory OUTPUT=$$BUILD_TARGET -C $$TARGET emit_tests >> $(ALL_SCRIPT); \
		echo "cd \$$ROOT" >> $(ALL_SCRIPT); \
	done;

	chmod u+x $(ALL_SCRIPT)
else
	$(error Error: set INSTALL_PATH to use install)
endif

clean:
	@for TARGET in $(TARGETS); do \
		BUILD_TARGET=$$BUILD/$$TARGET;	\
		make OUTPUT=$$BUILD_TARGET -C $$TARGET clean;\
	done;

.PHONY: all run_tests hotplug run_hotplug clean_hotplug run_pstore_crash install clean<|MERGE_RESOLUTION|>--- conflicted
+++ resolved
@@ -49,11 +49,8 @@
 ifneq (1, $(quicktest))
 TARGETS += timers
 endif
-<<<<<<< HEAD
 TARGETS += tmpfs
-=======
 TARGETS += tpm2
->>>>>>> 5da10728
 TARGETS += user
 TARGETS += vm
 TARGETS += x86

// SPDX-License-Identifier: GPL-2.0
/*
 *  Block device elevator/IO-scheduler.
 *
 *  Copyright (C) 2000 Andrea Arcangeli <andrea@suse.de> SuSE
 *
 * 30042000 Jens Axboe <axboe@kernel.dk> :
 *
 * Split the elevator a bit so that it is possible to choose a different
 * one or even write a new "plug in". There are three pieces:
 * - elevator_fn, inserts a new request in the queue list
 * - elevator_merge_fn, decides whether a new buffer can be merged with
 *   an existing request
 * - elevator_dequeue_fn, called when a request is taken off the active list
 *
 * 20082000 Dave Jones <davej@suse.de> :
 * Removed tests for max-bomb-segments, which was breaking elvtune
 *  when run without -bN
 *
 * Jens:
 * - Rework again to work with bio instead of buffer_heads
 * - loose bi_dev comparisons, partition handling is right now
 * - completely modularize elevator setup and teardown
 *
 */
#include <linux/kernel.h>
#include <linux/fs.h>
#include <linux/blkdev.h>
#include <linux/bio.h>
#include <linux/module.h>
#include <linux/slab.h>
#include <linux/init.h>
#include <linux/compiler.h>
#include <linux/blktrace_api.h>
#include <linux/hash.h>
#include <linux/uaccess.h>
#include <linux/pm_runtime.h>

#include <trace/events/block.h>

#include "elevator.h"
#include "blk.h"
#include "blk-mq-sched.h"
#include "blk-pm.h"
#include "blk-wbt.h"
#include "blk-cgroup.h"

static DEFINE_SPINLOCK(elv_list_lock);
static LIST_HEAD(elv_list);

/*
 * Merge hash stuff.
 */
#define rq_hash_key(rq)		(blk_rq_pos(rq) + blk_rq_sectors(rq))

/*
 * Query io scheduler to see if the current process issuing bio may be
 * merged with rq.
 */
static bool elv_iosched_allow_bio_merge(struct request *rq, struct bio *bio)
{
	struct request_queue *q = rq->q;
	struct elevator_queue *e = q->elevator;

	if (e->type->ops.allow_merge)
		return e->type->ops.allow_merge(q, rq, bio);

	return true;
}

/*
 * can we safely merge with this request?
 */
bool elv_bio_merge_ok(struct request *rq, struct bio *bio)
{
	if (!blk_rq_merge_ok(rq, bio))
		return false;

	if (!elv_iosched_allow_bio_merge(rq, bio))
		return false;

	return true;
}
EXPORT_SYMBOL(elv_bio_merge_ok);

/**
 * elevator_match - Check whether @e's name or alias matches @name
 * @e: Scheduler to test
 * @name: Elevator name to test
 *
 * Return true if the elevator @e's name or alias matches @name.
 */
static bool elevator_match(const struct elevator_type *e, const char *name)
{
	return !strcmp(e->elevator_name, name) ||
		(e->elevator_alias && !strcmp(e->elevator_alias, name));
}

static struct elevator_type *__elevator_find(const char *name)
{
	struct elevator_type *e;

	list_for_each_entry(e, &elv_list, list)
		if (elevator_match(e, name))
			return e;
	return NULL;
}

static struct elevator_type *elevator_find_get(const char *name)
{
	struct elevator_type *e;

	spin_lock(&elv_list_lock);
	e = __elevator_find(name);
	if (e && (!elevator_tryget(e)))
		e = NULL;
	spin_unlock(&elv_list_lock);
	return e;
}

static const struct kobj_type elv_ktype;

struct elevator_queue *elevator_alloc(struct request_queue *q,
		struct elevator_type *e, struct elevator_resources *res)
{
	struct elevator_queue *eq;

	eq = kzalloc_node(sizeof(*eq), GFP_KERNEL, q->node);
	if (unlikely(!eq))
		return NULL;

	__elevator_get(e);
	eq->type = e;
	kobject_init(&eq->kobj, &elv_ktype);
	mutex_init(&eq->sysfs_lock);
	hash_init(eq->hash);
	eq->et = res->et;
	eq->elevator_data = res->data;

	return eq;
}

static void elevator_release(struct kobject *kobj)
{
	struct elevator_queue *e;

	e = container_of(kobj, struct elevator_queue, kobj);
	elevator_put(e->type);
	kfree(e);
}

static void elevator_exit(struct request_queue *q)
{
	struct elevator_queue *e = q->elevator;

	lockdep_assert_held(&q->elevator_lock);

	ioc_clear_queue(q);

	mutex_lock(&e->sysfs_lock);
	blk_mq_exit_sched(q, e);
	mutex_unlock(&e->sysfs_lock);
}

static inline void __elv_rqhash_del(struct request *rq)
{
	hash_del(&rq->hash);
	rq->rq_flags &= ~RQF_HASHED;
}

void elv_rqhash_del(struct request_queue *q, struct request *rq)
{
	if (ELV_ON_HASH(rq))
		__elv_rqhash_del(rq);
}
EXPORT_SYMBOL_GPL(elv_rqhash_del);

void elv_rqhash_add(struct request_queue *q, struct request *rq)
{
	struct elevator_queue *e = q->elevator;

	BUG_ON(ELV_ON_HASH(rq));
	hash_add(e->hash, &rq->hash, rq_hash_key(rq));
	rq->rq_flags |= RQF_HASHED;
}
EXPORT_SYMBOL_GPL(elv_rqhash_add);

void elv_rqhash_reposition(struct request_queue *q, struct request *rq)
{
	__elv_rqhash_del(rq);
	elv_rqhash_add(q, rq);
}

struct request *elv_rqhash_find(struct request_queue *q, sector_t offset)
{
	struct elevator_queue *e = q->elevator;
	struct hlist_node *next;
	struct request *rq;

	hash_for_each_possible_safe(e->hash, rq, next, hash, offset) {
		BUG_ON(!ELV_ON_HASH(rq));

		if (unlikely(!rq_mergeable(rq))) {
			__elv_rqhash_del(rq);
			continue;
		}

		if (rq_hash_key(rq) == offset)
			return rq;
	}

	return NULL;
}

/*
 * RB-tree support functions for inserting/lookup/removal of requests
 * in a sorted RB tree.
 */
void elv_rb_add(struct rb_root *root, struct request *rq)
{
	struct rb_node **p = &root->rb_node;
	struct rb_node *parent = NULL;
	struct request *__rq;

	while (*p) {
		parent = *p;
		__rq = rb_entry(parent, struct request, rb_node);

		if (blk_rq_pos(rq) < blk_rq_pos(__rq))
			p = &(*p)->rb_left;
		else if (blk_rq_pos(rq) >= blk_rq_pos(__rq))
			p = &(*p)->rb_right;
	}

	rb_link_node(&rq->rb_node, parent, p);
	rb_insert_color(&rq->rb_node, root);
}
EXPORT_SYMBOL(elv_rb_add);

void elv_rb_del(struct rb_root *root, struct request *rq)
{
	BUG_ON(RB_EMPTY_NODE(&rq->rb_node));
	rb_erase(&rq->rb_node, root);
	RB_CLEAR_NODE(&rq->rb_node);
}
EXPORT_SYMBOL(elv_rb_del);

struct request *elv_rb_find(struct rb_root *root, sector_t sector)
{
	struct rb_node *n = root->rb_node;
	struct request *rq;

	while (n) {
		rq = rb_entry(n, struct request, rb_node);

		if (sector < blk_rq_pos(rq))
			n = n->rb_left;
		else if (sector > blk_rq_pos(rq))
			n = n->rb_right;
		else
			return rq;
	}

	return NULL;
}
EXPORT_SYMBOL(elv_rb_find);

enum elv_merge elv_merge(struct request_queue *q, struct request **req,
		struct bio *bio)
{
	struct elevator_queue *e = q->elevator;
	struct request *__rq;

	/*
	 * Levels of merges:
	 * 	nomerges:  No merges at all attempted
	 * 	noxmerges: Only simple one-hit cache try
	 * 	merges:	   All merge tries attempted
	 */
	if (blk_queue_nomerges(q) || !bio_mergeable(bio))
		return ELEVATOR_NO_MERGE;

	/*
	 * First try one-hit cache.
	 */
	if (q->last_merge && elv_bio_merge_ok(q->last_merge, bio)) {
		enum elv_merge ret = blk_try_merge(q->last_merge, bio);

		if (ret != ELEVATOR_NO_MERGE) {
			*req = q->last_merge;
			return ret;
		}
	}

	if (blk_queue_noxmerges(q))
		return ELEVATOR_NO_MERGE;

	/*
	 * See if our hash lookup can find a potential backmerge.
	 */
	__rq = elv_rqhash_find(q, bio->bi_iter.bi_sector);
	if (__rq && elv_bio_merge_ok(__rq, bio)) {
		*req = __rq;

		if (blk_discard_mergable(__rq))
			return ELEVATOR_DISCARD_MERGE;
		return ELEVATOR_BACK_MERGE;
	}

	if (e->type->ops.request_merge)
		return e->type->ops.request_merge(q, req, bio);

	return ELEVATOR_NO_MERGE;
}

/*
 * Attempt to do an insertion back merge. Only check for the case where
 * we can append 'rq' to an existing request, so we can throw 'rq' away
 * afterwards.
 *
 * Returns true if we merged, false otherwise. 'free' will contain all
 * requests that need to be freed.
 */
bool elv_attempt_insert_merge(struct request_queue *q, struct request *rq,
			      struct list_head *free)
{
	struct request *__rq;
	bool ret;

	if (blk_queue_nomerges(q))
		return false;

	/*
	 * First try one-hit cache.
	 */
	if (q->last_merge && blk_attempt_req_merge(q, q->last_merge, rq)) {
		list_add(&rq->queuelist, free);
		return true;
	}

	if (blk_queue_noxmerges(q))
		return false;

	ret = false;
	/*
	 * See if our hash lookup can find a potential backmerge.
	 */
	while (1) {
		__rq = elv_rqhash_find(q, blk_rq_pos(rq));
		if (!__rq || !blk_attempt_req_merge(q, __rq, rq))
			break;

		list_add(&rq->queuelist, free);
		/* The merged request could be merged with others, try again */
		ret = true;
		rq = __rq;
	}

	return ret;
}

void elv_merged_request(struct request_queue *q, struct request *rq,
		enum elv_merge type)
{
	struct elevator_queue *e = q->elevator;

	if (e->type->ops.request_merged)
		e->type->ops.request_merged(q, rq, type);

	if (type == ELEVATOR_BACK_MERGE)
		elv_rqhash_reposition(q, rq);

	q->last_merge = rq;
}

void elv_merge_requests(struct request_queue *q, struct request *rq,
			     struct request *next)
{
	struct elevator_queue *e = q->elevator;

	if (e->type->ops.requests_merged)
		e->type->ops.requests_merged(q, rq, next);

	elv_rqhash_reposition(q, rq);
	q->last_merge = rq;
}

struct request *elv_latter_request(struct request_queue *q, struct request *rq)
{
	struct elevator_queue *e = q->elevator;

	if (e->type->ops.next_request)
		return e->type->ops.next_request(q, rq);

	return NULL;
}

struct request *elv_former_request(struct request_queue *q, struct request *rq)
{
	struct elevator_queue *e = q->elevator;

	if (e->type->ops.former_request)
		return e->type->ops.former_request(q, rq);

	return NULL;
}

#define to_elv(atr) container_of_const((atr), struct elv_fs_entry, attr)

static ssize_t
elv_attr_show(struct kobject *kobj, struct attribute *attr, char *page)
{
	const struct elv_fs_entry *entry = to_elv(attr);
	struct elevator_queue *e;
	ssize_t error = -ENODEV;

	if (!entry->show)
		return -EIO;

	e = container_of(kobj, struct elevator_queue, kobj);
	mutex_lock(&e->sysfs_lock);
	if (!test_bit(ELEVATOR_FLAG_DYING, &e->flags))
		error = entry->show(e, page);
	mutex_unlock(&e->sysfs_lock);
	return error;
}

static ssize_t
elv_attr_store(struct kobject *kobj, struct attribute *attr,
	       const char *page, size_t length)
{
	const struct elv_fs_entry *entry = to_elv(attr);
	struct elevator_queue *e;
	ssize_t error = -ENODEV;

	if (!entry->store)
		return -EIO;

	e = container_of(kobj, struct elevator_queue, kobj);
	mutex_lock(&e->sysfs_lock);
	if (!test_bit(ELEVATOR_FLAG_DYING, &e->flags))
		error = entry->store(e, page, length);
	mutex_unlock(&e->sysfs_lock);
	return error;
}

static const struct sysfs_ops elv_sysfs_ops = {
	.show	= elv_attr_show,
	.store	= elv_attr_store,
};

static const struct kobj_type elv_ktype = {
	.sysfs_ops	= &elv_sysfs_ops,
	.release	= elevator_release,
};

static int elv_register_queue(struct request_queue *q,
			      struct elevator_queue *e,
			      bool uevent)
{
	int error;

	error = kobject_add(&e->kobj, &q->disk->queue_kobj, "iosched");
	if (!error) {
		const struct elv_fs_entry *attr = e->type->elevator_attrs;
		if (attr) {
			while (attr->attr.name) {
				if (sysfs_create_file(&e->kobj, &attr->attr))
					break;
				attr++;
			}
		}
		if (uevent)
			kobject_uevent(&e->kobj, KOBJ_ADD);

		/*
		 * Sched is initialized, it is ready to export it via
		 * debugfs
		 */
		blk_mq_sched_reg_debugfs(q);
		set_bit(ELEVATOR_FLAG_REGISTERED, &e->flags);
	}
	return error;
}

static void elv_unregister_queue(struct request_queue *q,
				 struct elevator_queue *e)
{
	if (e && test_and_clear_bit(ELEVATOR_FLAG_REGISTERED, &e->flags)) {
		kobject_uevent(&e->kobj, KOBJ_REMOVE);
		kobject_del(&e->kobj);

		/* unexport via debugfs before exiting sched */
		blk_mq_sched_unreg_debugfs(q);
	}
}

int elv_register(struct elevator_type *e)
{
	/* finish request is mandatory */
	if (WARN_ON_ONCE(!e->ops.finish_request))
		return -EINVAL;
	/* insert_requests and dispatch_request are mandatory */
	if (WARN_ON_ONCE(!e->ops.insert_requests || !e->ops.dispatch_request))
		return -EINVAL;

	/* create icq_cache if requested */
	if (e->icq_size) {
		if (WARN_ON(e->icq_size < sizeof(struct io_cq)) ||
		    WARN_ON(e->icq_align < __alignof__(struct io_cq)))
			return -EINVAL;

		snprintf(e->icq_cache_name, sizeof(e->icq_cache_name),
			 "%s_io_cq", e->elevator_name);
		e->icq_cache = kmem_cache_create(e->icq_cache_name, e->icq_size,
						 e->icq_align, 0, NULL);
		if (!e->icq_cache)
			return -ENOMEM;
	}

	/* register, don't allow duplicate names */
	spin_lock(&elv_list_lock);
	if (__elevator_find(e->elevator_name)) {
		spin_unlock(&elv_list_lock);
		kmem_cache_destroy(e->icq_cache);
		return -EBUSY;
	}
	list_add_tail(&e->list, &elv_list);
	spin_unlock(&elv_list_lock);

	printk(KERN_INFO "io scheduler %s registered\n", e->elevator_name);

	return 0;
}
EXPORT_SYMBOL_GPL(elv_register);

void elv_unregister(struct elevator_type *e)
{
	/* unregister */
	spin_lock(&elv_list_lock);
	list_del_init(&e->list);
	spin_unlock(&elv_list_lock);

	/*
	 * Destroy icq_cache if it exists.  icq's are RCU managed.  Make
	 * sure all RCU operations are complete before proceeding.
	 */
	if (e->icq_cache) {
		rcu_barrier();
		kmem_cache_destroy(e->icq_cache);
		e->icq_cache = NULL;
	}
}
EXPORT_SYMBOL_GPL(elv_unregister);

/*
 * Switch to new_e io scheduler.
 *
 * If switching fails, we are most likely running out of memory and not able
 * to restore the old io scheduler, so leaving the io scheduler being none.
 */
static int elevator_switch(struct request_queue *q, struct elv_change_ctx *ctx)
{
	struct elevator_type *new_e = NULL;
	int ret = 0;

	WARN_ON_ONCE(q->mq_freeze_depth == 0);
	lockdep_assert_held(&q->elevator_lock);

	if (strncmp(ctx->name, "none", 4)) {
		new_e = elevator_find_get(ctx->name);
		if (!new_e)
			return -EINVAL;
	}

	blk_mq_quiesce_queue(q);

	if (q->elevator) {
		ctx->old = q->elevator;
		elevator_exit(q);
	}

	if (new_e) {
		ret = blk_mq_init_sched(q, new_e, &ctx->res);
		if (ret)
			goto out_unfreeze;
		ctx->new = q->elevator;
	} else {
		blk_queue_flag_clear(QUEUE_FLAG_SQ_SCHED, q);
		q->elevator = NULL;
		q->nr_requests = q->tag_set->queue_depth;
	}
	blk_add_trace_msg(q, "elv switch: %s", ctx->name);

out_unfreeze:
	blk_mq_unquiesce_queue(q);

	if (ret) {
		pr_warn("elv: switch to \"%s\" failed, falling back to \"none\"\n",
			new_e->elevator_name);
	}

	if (new_e)
		elevator_put(new_e);
	return ret;
}

static void elv_exit_and_release(struct elv_change_ctx *ctx,
		struct request_queue *q)
{
	struct elevator_queue *e;
	unsigned memflags;

	memflags = blk_mq_freeze_queue(q);
	mutex_lock(&q->elevator_lock);
	e = q->elevator;
	elevator_exit(q);
	mutex_unlock(&q->elevator_lock);
	blk_mq_unfreeze_queue(q, memflags);
	if (e) {
		blk_mq_free_sched_res(&ctx->res, ctx->type, q->tag_set);
		kobject_put(&e->kobj);
	}
}

static int elevator_change_done(struct request_queue *q,
				struct elv_change_ctx *ctx)
{
	int ret = 0;

	if (ctx->old) {
		struct elevator_resources res = {
			.et = ctx->old->et,
			.data = ctx->old->elevator_data
		};

		elv_unregister_queue(q, ctx->old);
		blk_mq_free_sched_res(&res, ctx->old->type, q->tag_set);
		kobject_put(&ctx->old->kobj);
	}
	if (ctx->new) {
		ret = elv_register_queue(q, ctx->new, !ctx->no_uevent);
		if (ret)
			elv_exit_and_release(ctx, q);
	}
	return ret;
}

/*
 * Switch this queue to the given IO scheduler.
 */
static int elevator_change(struct request_queue *q, struct elv_change_ctx *ctx)
{
	unsigned int memflags;
	struct blk_mq_tag_set *set = q->tag_set;
	int ret = 0;

	lockdep_assert_held(&set->update_nr_hwq_lock);

	if (strncmp(ctx->name, "none", 4)) {
		ret = blk_mq_alloc_sched_res(q, ctx->type, &ctx->res,
				set->nr_hw_queues);
		if (ret)
			return ret;
	}

	memflags = blk_mq_freeze_queue(q);
	/*
	 * May be called before adding disk, when there isn't any FS I/O,
	 * so freezing queue plus canceling dispatch work is enough to
	 * drain any dispatch activities originated from passthrough
	 * requests, then no need to quiesce queue which may add long boot
	 * latency, especially when lots of disks are involved.
	 *
	 * Disk isn't added yet, so verifying queue lock only manually.
	 */
	blk_mq_cancel_work_sync(q);
	mutex_lock(&q->elevator_lock);
	if (!(q->elevator && elevator_match(q->elevator->type, ctx->name)))
		ret = elevator_switch(q, ctx);
	mutex_unlock(&q->elevator_lock);
	blk_mq_unfreeze_queue(q, memflags);
	if (!ret)
		ret = elevator_change_done(q, ctx);

	/*
	 * Free sched resource if it's allocated but we couldn't switch elevator.
	 */
	if (!ctx->new)
		blk_mq_free_sched_res(&ctx->res, ctx->type, set);

	return ret;
}

/*
 * The I/O scheduler depends on the number of hardware queues, this forces a
 * reattachment when nr_hw_queues changes.
 */
void elv_update_nr_hw_queues(struct request_queue *q,
		struct elv_change_ctx *ctx)
{
	struct blk_mq_tag_set *set = q->tag_set;
	int ret = -ENODEV;

	WARN_ON_ONCE(q->mq_freeze_depth == 0);

	if (ctx->type && !blk_queue_dying(q) && blk_queue_registered(q)) {
		mutex_lock(&q->elevator_lock);
		/* force to reattach elevator after nr_hw_queue is updated */
		ret = elevator_switch(q, ctx);
		mutex_unlock(&q->elevator_lock);
	}
	blk_mq_unfreeze_queue_nomemrestore(q);
	if (!ret)
		WARN_ON_ONCE(elevator_change_done(q, ctx));

	/*
	 * Free sched resource if it's allocated but we couldn't switch elevator.
	 */
	if (!ctx->new)
		blk_mq_free_sched_res(&ctx->res, ctx->type, set);
}

/*
 * Use the default elevator settings. If the chosen elevator initialization
 * fails, fall back to the "none" elevator (no elevator).
 */
void elevator_set_default(struct request_queue *q)
{
	struct elv_change_ctx ctx = {
#if defined(CONFIG_ZEN_INTERACTIVE) && defined(CONFIG_IOSCHED_BFQ)
		.name = "bfq",
#else
		.name = "mq-deadline",
#endif
		.no_uevent = true,
	};
	int err;

	/* now we allow to switch elevator */
	blk_queue_flag_clear(QUEUE_FLAG_NO_ELV_SWITCH, q);

	if (q->tag_set->flags & BLK_MQ_F_NO_SCHED_BY_DEFAULT)
		return;

	/*
	 * For single queue devices, default to using mq-deadline. If we
	 * have multiple queues or mq-deadline is not available, default
	 * to "none".
	 */
<<<<<<< HEAD
	if (q->nr_hw_queues != 1 && !blk_mq_is_shared_tags(q->tag_set->flags))
#if defined(CONFIG_ZEN_INTERACTIVE) && defined(CONFIG_MQ_IOSCHED_KYBER)
		ctx.name = "kyber";
#else
		return;
#endif

	e = elevator_find_get(ctx.name);
	if (!e)
		return;

	err = elevator_change(q, &ctx);
	if (err < 0)
		pr_warn("\"%s\" elevator initialization, failed %d, falling back to \"none\"\n",
				ctx.name, err);

	elevator_put(e);
=======
	ctx.type = elevator_find_get(ctx.name);
	if (!ctx.type)
		return;

	if ((q->nr_hw_queues == 1 ||
			blk_mq_is_shared_tags(q->tag_set->flags))) {
		err = elevator_change(q, &ctx);
		if (err < 0)
			pr_warn("\"%s\" elevator initialization, failed %d, falling back to \"none\"\n",
					ctx.name, err);
	}
	elevator_put(ctx.type);
>>>>>>> a607c8f7
}

void elevator_set_none(struct request_queue *q)
{
	struct elv_change_ctx ctx = {
		.name	= "none",
	};
	int err;

	err = elevator_change(q, &ctx);
	if (err < 0)
		pr_warn("%s: set none elevator failed %d\n", __func__, err);
}

static void elv_iosched_load_module(const char *elevator_name)
{
	struct elevator_type *found;

	spin_lock(&elv_list_lock);
	found = __elevator_find(elevator_name);
	spin_unlock(&elv_list_lock);

	if (!found)
		request_module("%s-iosched", elevator_name);
}

ssize_t elv_iosched_store(struct gendisk *disk, const char *buf,
			  size_t count)
{
	char elevator_name[ELV_NAME_MAX];
	struct elv_change_ctx ctx = {};
	int ret;
	struct request_queue *q = disk->queue;
	struct blk_mq_tag_set *set = q->tag_set;

	/* Make sure queue is not in the middle of being removed */
	if (!blk_queue_registered(q))
		return -ENOENT;

	/*
	 * If the attribute needs to load a module, do it before freezing the
	 * queue to ensure that the module file can be read when the request
	 * queue is the one for the device storing the module file.
	 */
	strscpy(elevator_name, buf, sizeof(elevator_name));
	ctx.name = strstrip(elevator_name);

	elv_iosched_load_module(ctx.name);
	ctx.type = elevator_find_get(ctx.name);

	down_read(&set->update_nr_hwq_lock);
	if (!blk_queue_no_elv_switch(q)) {
		ret = elevator_change(q, &ctx);
		if (!ret)
			ret = count;
	} else {
		ret = -ENOENT;
	}
	up_read(&set->update_nr_hwq_lock);

	if (ctx.type)
		elevator_put(ctx.type);
	return ret;
}

ssize_t elv_iosched_show(struct gendisk *disk, char *name)
{
	struct request_queue *q = disk->queue;
	struct elevator_type *cur = NULL, *e;
	int len = 0;

	mutex_lock(&q->elevator_lock);
	if (!q->elevator) {
		len += sprintf(name+len, "[none] ");
	} else {
		len += sprintf(name+len, "none ");
		cur = q->elevator->type;
	}

	spin_lock(&elv_list_lock);
	list_for_each_entry(e, &elv_list, list) {
		if (e == cur)
			len += sprintf(name+len, "[%s] ", e->elevator_name);
		else
			len += sprintf(name+len, "%s ", e->elevator_name);
	}
	spin_unlock(&elv_list_lock);

	len += sprintf(name+len, "\n");
	mutex_unlock(&q->elevator_lock);

	return len;
}

struct request *elv_rb_former_request(struct request_queue *q,
				      struct request *rq)
{
	struct rb_node *rbprev = rb_prev(&rq->rb_node);

	if (rbprev)
		return rb_entry_rq(rbprev);

	return NULL;
}
EXPORT_SYMBOL(elv_rb_former_request);

struct request *elv_rb_latter_request(struct request_queue *q,
				      struct request *rq)
{
	struct rb_node *rbnext = rb_next(&rq->rb_node);

	if (rbnext)
		return rb_entry_rq(rbnext);

	return NULL;
}
EXPORT_SYMBOL(elv_rb_latter_request);

static int __init elevator_setup(char *str)
{
	pr_warn("Kernel parameter elevator= does not have any effect anymore.\n"
		"Please use sysfs to set IO scheduler for individual devices.\n");
	return 1;
}

__setup("elevator=", elevator_setup);<|MERGE_RESOLUTION|>--- conflicted
+++ resolved
@@ -624,7 +624,7 @@
 }
 
 static int elevator_change_done(struct request_queue *q,
-				struct elv_change_ctx *ctx)
+			struct elv_change_ctx *ctx)
 {
 	int ret = 0;
 
@@ -748,7 +748,6 @@
 	 * have multiple queues or mq-deadline is not available, default
 	 * to "none".
 	 */
-<<<<<<< HEAD
 	if (q->nr_hw_queues != 1 && !blk_mq_is_shared_tags(q->tag_set->flags))
 #if defined(CONFIG_ZEN_INTERACTIVE) && defined(CONFIG_MQ_IOSCHED_KYBER)
 		ctx.name = "kyber";
@@ -756,8 +755,8 @@
 		return;
 #endif
 
-	e = elevator_find_get(ctx.name);
-	if (!e)
+	ctx.type = elevator_find_get(ctx.name);
+	if (!ctx.type)
 		return;
 
 	err = elevator_change(q, &ctx);
@@ -765,21 +764,7 @@
 		pr_warn("\"%s\" elevator initialization, failed %d, falling back to \"none\"\n",
 				ctx.name, err);
 
-	elevator_put(e);
-=======
-	ctx.type = elevator_find_get(ctx.name);
-	if (!ctx.type)
-		return;
-
-	if ((q->nr_hw_queues == 1 ||
-			blk_mq_is_shared_tags(q->tag_set->flags))) {
-		err = elevator_change(q, &ctx);
-		if (err < 0)
-			pr_warn("\"%s\" elevator initialization, failed %d, falling back to \"none\"\n",
-					ctx.name, err);
-	}
 	elevator_put(ctx.type);
->>>>>>> a607c8f7
 }
 
 void elevator_set_none(struct request_queue *q)

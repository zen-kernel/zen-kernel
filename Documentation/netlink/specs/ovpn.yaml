# SPDX-License-Identifier: ((GPL-2.0 WITH Linux-syscall-note) OR BSD-3-Clause)
#
# Author: Antonio Quartulli <antonio@openvpn.net>
#
# Copyright (c) 2024-2025, OpenVPN Inc.
#
---
name: ovpn

protocol: genetlink

doc: Netlink protocol to control OpenVPN network devices

definitions:
  -
    type: const
    name: nonce-tail-size
    value: 8
  -
    type: enum
    name: cipher-alg
    entries: [none, aes-gcm, chacha20-poly1305]
  -
    type: enum
    name: del-peer-reason
    entries:
      - teardown
      - userspace
      - expired
      - transport-error
      - transport-disconnect
  -
    type: enum
    name: key-slot
    entries: [primary, secondary]

attribute-sets:
  -
    name: peer
    attributes:
      -
        name: id
        type: u32
        doc: >-
          The unique ID of the peer in the device context. To be used to
          identify peers during operations for a specific device
        checks:
          max: 0xFFFFFF
      -
        name: remote-ipv4
        type: u32
        doc: The remote IPv4 address of the peer
        byte-order: big-endian
        display-hint: ipv4
      -
        name: remote-ipv6
        type: binary
        doc: The remote IPv6 address of the peer
        display-hint: ipv6
        checks:
          exact-len: 16
      -
        name: remote-ipv6-scope-id
        type: u32
        doc: The scope id of the remote IPv6 address of the peer (RFC2553)
      -
        name: remote-port
        type: u16
        doc: The remote port of the peer
        byte-order: big-endian
        checks:
          min: 1
      -
        name: socket
        type: u32
        doc: The socket to be used to communicate with the peer
      -
        name: socket-netnsid
        type: s32
        doc: The ID of the netns the socket assigned to this peer lives in
      -
        name: vpn-ipv4
        type: u32
        doc: The IPv4 address assigned to the peer by the server
        byte-order: big-endian
        display-hint: ipv4
      -
        name: vpn-ipv6
        type: binary
        doc: The IPv6 address assigned to the peer by the server
        display-hint: ipv6
        checks:
          exact-len: 16
      -
        name: local-ipv4
        type: u32
        doc: The local IPv4 to be used to send packets to the peer (UDP only)
        byte-order: big-endian
        display-hint: ipv4
      -
        name: local-ipv6
        type: binary
        doc: The local IPv6 to be used to send packets to the peer (UDP only)
        display-hint: ipv6
        checks:
          exact-len: 16
      -
        name: local-port
        type: u16
        doc: The local port to be used to send packets to the peer (UDP only)
        byte-order: big-endian
        checks:
          min: 1
      -
        name: keepalive-interval
        type: u32
        doc: >-
          The number of seconds after which a keep alive message is sent to the
          peer
      -
        name: keepalive-timeout
        type: u32
        doc: >-
          The number of seconds from the last activity after which the peer is
          assumed dead
      -
        name: del-reason
        type: u32
        doc: The reason why a peer was deleted
        enum: del-peer-reason
      -
        name: vpn-rx-bytes
        type: uint
        doc: Number of bytes received over the tunnel
      -
        name: vpn-tx-bytes
        type: uint
        doc: Number of bytes transmitted over the tunnel
      -
        name: vpn-rx-packets
        type: uint
        doc: Number of packets received over the tunnel
      -
        name: vpn-tx-packets
        type: uint
        doc: Number of packets transmitted over the tunnel
      -
        name: link-rx-bytes
        type: uint
        doc: Number of bytes received at the transport level
      -
        name: link-tx-bytes
        type: uint
        doc: Number of bytes transmitted at the transport level
      -
        name: link-rx-packets
        type: uint
        doc: Number of packets received at the transport level
      -
        name: link-tx-packets
        type: uint
        doc: Number of packets transmitted at the transport level
  -
    name: peer-new-input
    subset-of: peer
    attributes:
      -
        name: id
      -
        name: remote-ipv4
      -
        name: remote-ipv6
      -
        name: remote-ipv6-scope-id
      -
        name: remote-port
      -
        name: socket
      -
        name: vpn-ipv4
      -
        name: vpn-ipv6
      -
        name: local-ipv4
      -
        name: local-ipv6
      -
        name: keepalive-interval
      -
        name: keepalive-timeout
  -
    name: peer-set-input
    subset-of: peer
    attributes:
      -
        name: id
      -
        name: remote-ipv4
      -
        name: remote-ipv6
      -
        name: remote-ipv6-scope-id
      -
        name: remote-port
      -
        name: vpn-ipv4
      -
        name: vpn-ipv6
      -
        name: local-ipv4
      -
        name: local-ipv6
      -
        name: keepalive-interval
      -
        name: keepalive-timeout
  -
    name: peer-del-input
    subset-of: peer
    attributes:
      -
        name: id
  -
    name: keyconf
    attributes:
      -
        name: peer-id
        type: u32
        doc: >-
          The unique ID of the peer in the device context. To be used to
          identify peers during key operations
        checks:
          max: 0xFFFFFF
      -
        name: slot
        type: u32
        doc: The slot where the key should be stored
        enum: key-slot
      -
        name: key-id
        doc: >-
          The unique ID of the key in the peer context. Used to fetch the
          correct key upon decryption
        type: u32
        checks:
          max: 7
      -
        name: cipher-alg
        type: u32
        doc: The cipher to be used when communicating with the peer
        enum: cipher-alg
      -
        name: encrypt-dir
        type: nest
        doc: Key material for encrypt direction
        nested-attributes: keydir
      -
        name: decrypt-dir
        type: nest
        doc: Key material for decrypt direction
        nested-attributes: keydir
  -
    name: keydir
    attributes:
      -
        name: cipher-key
        type: binary
        doc: The actual key to be used by the cipher
        checks:
          max-len: 256
      -
        name: nonce-tail
        type: binary
        doc: >-
          Random nonce to be concatenated to the packet ID, in order to
          obtain the actual cipher IV
        checks:
          exact-len: nonce-tail-size

  -
    name: keyconf-get
    subset-of: keyconf
    attributes:
      -
        name: peer-id
      -
        name: slot
      -
        name: key-id
      -
        name: cipher-alg
  -
    name: keyconf-swap-input
    subset-of: keyconf
    attributes:
      -
        name: peer-id
  -
    name: keyconf-del-input
    subset-of: keyconf
    attributes:
      -
        name: peer-id
      -
        name: slot
  -
    name: ovpn
    attributes:
      -
        name: ifindex
        type: u32
        doc: Index of the ovpn interface to operate on
      -
        name: peer
        type: nest
        doc: >-
          The peer object containing the attributed of interest for the specific
          operation
        nested-attributes: peer
      -
        name: keyconf
        type: nest
        doc: Peer specific cipher configuration
        nested-attributes: keyconf
  -
    name: ovpn-peer-new-input
    subset-of: ovpn
    attributes:
      -
        name: ifindex
      -
        name: peer
        nested-attributes: peer-new-input
  -
    name: ovpn-peer-set-input
    subset-of: ovpn
    attributes:
      -
        name: ifindex
      -
        name: peer
        nested-attributes: peer-set-input
  -
    name: ovpn-peer-del-input
    subset-of: ovpn
    attributes:
      -
        name: ifindex
      -
        name: peer
        nested-attributes: peer-del-input
  -
    name: ovpn-keyconf-get
    subset-of: ovpn
    attributes:
      -
        name: ifindex
      -
        name: keyconf
        nested-attributes: keyconf-get
  -
    name: ovpn-keyconf-swap-input
    subset-of: ovpn
    attributes:
      -
        name: ifindex
      -
        name: keyconf
        nested-attributes: keyconf-swap-input
  -
    name: ovpn-keyconf-del-input
    subset-of: ovpn
    attributes:
      -
        name: ifindex
      -
        name: keyconf
        nested-attributes: keyconf-del-input

operations:
  list:
    -
      name: peer-new
<<<<<<< HEAD
      attribute-set: ovpn
      flags: [admin-perm]
=======
      attribute-set: ovpn-peer-new-input
      flags: [ admin-perm ]
>>>>>>> 6832a931
      doc: Add a remote peer
      do:
        pre: ovpn-nl-pre-doit
        post: ovpn-nl-post-doit
        request:
          attributes:
            - ifindex
            - peer
    -
      name: peer-set
<<<<<<< HEAD
      attribute-set: ovpn
      flags: [admin-perm]
=======
      attribute-set: ovpn-peer-set-input
      flags: [ admin-perm ]
>>>>>>> 6832a931
      doc: modify a remote peer
      do:
        pre: ovpn-nl-pre-doit
        post: ovpn-nl-post-doit
        request:
          attributes:
            - ifindex
            - peer
    -
      name: peer-get
      attribute-set: ovpn
      flags: [admin-perm]
      doc: Retrieve data about existing remote peers (or a specific one)
      do:
        pre: ovpn-nl-pre-doit
        post: ovpn-nl-post-doit
        request:
          attributes:
            - ifindex
            - peer
        reply:
          attributes:
            - peer
      dump:
        request:
          attributes:
            - ifindex
        reply:
          attributes:
            - peer
    -
      name: peer-del
<<<<<<< HEAD
      attribute-set: ovpn
      flags: [admin-perm]
=======
      attribute-set: ovpn-peer-del-input
      flags: [ admin-perm ]
>>>>>>> 6832a931
      doc: Delete existing remote peer
      do:
        pre: ovpn-nl-pre-doit
        post: ovpn-nl-post-doit
        request:
          attributes:
            - ifindex
            - peer
    -
      name: peer-del-ntf
      doc: Notification about a peer being deleted
      notify: peer-get
      mcgrp: peers

    -
      name: key-new
      attribute-set: ovpn
      flags: [admin-perm]
      doc: Add a cipher key for a specific peer
      do:
        pre: ovpn-nl-pre-doit
        post: ovpn-nl-post-doit
        request:
          attributes:
            - ifindex
            - keyconf
    -
      name: key-get
<<<<<<< HEAD
      attribute-set: ovpn
      flags: [admin-perm]
=======
      attribute-set: ovpn-keyconf-get
      flags: [ admin-perm ]
>>>>>>> 6832a931
      doc: Retrieve non-sensitive data about peer key and cipher
      do:
        pre: ovpn-nl-pre-doit
        post: ovpn-nl-post-doit
        request:
          attributes:
            - ifindex
            - keyconf
        reply:
          attributes:
            - keyconf
    -
      name: key-swap
<<<<<<< HEAD
      attribute-set: ovpn
      flags: [admin-perm]
=======
      attribute-set: ovpn-keyconf-swap-input
      flags: [ admin-perm ]
>>>>>>> 6832a931
      doc: Swap primary and secondary session keys for a specific peer
      do:
        pre: ovpn-nl-pre-doit
        post: ovpn-nl-post-doit
        request:
          attributes:
            - ifindex
            - keyconf
    -
      name: key-swap-ntf
      notify: key-get
      doc: >-
        Notification about key having exhausted its IV space and requiring
        renegotiation
      mcgrp: peers
    -
      name: key-del
<<<<<<< HEAD
      attribute-set: ovpn
      flags: [admin-perm]
=======
      attribute-set: ovpn-keyconf-del-input
      flags: [ admin-perm ]
>>>>>>> 6832a931
      doc: Delete cipher key for a specific peer
      do:
        pre: ovpn-nl-pre-doit
        post: ovpn-nl-post-doit
        request:
          attributes:
            - ifindex
            - keyconf

mcast-groups:
  list:
    -
      name: peers<|MERGE_RESOLUTION|>--- conflicted
+++ resolved
@@ -381,13 +381,8 @@
   list:
     -
       name: peer-new
-<<<<<<< HEAD
-      attribute-set: ovpn
-      flags: [admin-perm]
-=======
       attribute-set: ovpn-peer-new-input
-      flags: [ admin-perm ]
->>>>>>> 6832a931
+      flags: [admin-perm]
       doc: Add a remote peer
       do:
         pre: ovpn-nl-pre-doit
@@ -398,13 +393,8 @@
             - peer
     -
       name: peer-set
-<<<<<<< HEAD
-      attribute-set: ovpn
-      flags: [admin-perm]
-=======
       attribute-set: ovpn-peer-set-input
-      flags: [ admin-perm ]
->>>>>>> 6832a931
+      flags: [admin-perm]
       doc: modify a remote peer
       do:
         pre: ovpn-nl-pre-doit
@@ -437,13 +427,8 @@
             - peer
     -
       name: peer-del
-<<<<<<< HEAD
-      attribute-set: ovpn
-      flags: [admin-perm]
-=======
       attribute-set: ovpn-peer-del-input
-      flags: [ admin-perm ]
->>>>>>> 6832a931
+      flags: [admin-perm]
       doc: Delete existing remote peer
       do:
         pre: ovpn-nl-pre-doit
@@ -472,13 +457,8 @@
             - keyconf
     -
       name: key-get
-<<<<<<< HEAD
-      attribute-set: ovpn
-      flags: [admin-perm]
-=======
       attribute-set: ovpn-keyconf-get
-      flags: [ admin-perm ]
->>>>>>> 6832a931
+      flags: [admin-perm]
       doc: Retrieve non-sensitive data about peer key and cipher
       do:
         pre: ovpn-nl-pre-doit
@@ -492,13 +472,8 @@
             - keyconf
     -
       name: key-swap
-<<<<<<< HEAD
-      attribute-set: ovpn
-      flags: [admin-perm]
-=======
       attribute-set: ovpn-keyconf-swap-input
-      flags: [ admin-perm ]
->>>>>>> 6832a931
+      flags: [admin-perm]
       doc: Swap primary and secondary session keys for a specific peer
       do:
         pre: ovpn-nl-pre-doit
@@ -516,13 +491,8 @@
       mcgrp: peers
     -
       name: key-del
-<<<<<<< HEAD
-      attribute-set: ovpn
-      flags: [admin-perm]
-=======
       attribute-set: ovpn-keyconf-del-input
-      flags: [ admin-perm ]
->>>>>>> 6832a931
+      flags: [admin-perm]
       doc: Delete cipher key for a specific peer
       do:
         pre: ovpn-nl-pre-doit
